# Owner(s): ["module: inductor"]

import sys
import unittest
import weakref

from copy import deepcopy
from typing import NamedTuple

import torch

import torch._inductor

<<<<<<< HEAD
# The rest of the optimizers not yet imported: Adamax, LBFGS, RAdam, SGD, SparseAdam
from torch.optim import Adadelta, Adagrad, Adam, AdamW, ASGD, NAdam, RMSprop, Rprop
=======
# The rest of the optimizers not yet imported: LBFGS, RAdam, SparseAdam
from torch.optim import (
    Adadelta,
    Adagrad,
    Adam,
    Adamax,
    AdamW,
    ASGD,
    NAdam,
    RMSprop,
    Rprop,
    SGD,
)
>>>>>>> 3baade44

from torch.testing._internal.common_optimizers import optim_db

from torch.testing._internal.common_utils import TestCase

from torch.testing._internal.inductor_utils import HAS_CPU, HAS_CUDA


class KernelCounts(NamedTuple):
    multitensor: int
    singletensor: int


# With different settings for certain
# tests you can get different kernel counts
# This maps the test name to the
# expected kernel count
KERNEL_COUNT_OVERRIDES = {
    "test_rmsprop_foreach_weight_decay_cpu": 12,
    "test_nadam_foreach_weight_decay_momentum_decay_cpu": 20,
    "test_adamw_foreach_amsgrad_capturable_cuda": 3,
    "test_adamw_amsgrad_capturable_cuda": 6,
    "test_adam_amsgrad_capturable_cuda": 6,
    "test_adadelta_foreach_weight_decay_maximize_cpu": 12,
    "test_adadelta_foreach_rho_weight_decay_cpu": 12,
    "test_adadelta_foreach_weight_decay_cpu": 12,
}

# also tracks currently supported optimizers
KERNEL_COUNTS = {
    Adam: KernelCounts(multitensor=2, singletensor=8),
    AdamW: KernelCounts(multitensor=2, singletensor=8),
    NAdam: KernelCounts(multitensor=2, singletensor=12),
    Rprop: KernelCounts(multitensor=1, singletensor=4),
    RMSprop: KernelCounts(multitensor=1, singletensor=4),
    Adadelta: KernelCounts(multitensor=1, singletensor=4),
    Adagrad: KernelCounts(multitensor=5, singletensor=8),
    ASGD: KernelCounts(multitensor=2, singletensor=12),
<<<<<<< HEAD
=======
    SGD: KernelCounts(multitensor=2, singletensor=8),
    Adamax: KernelCounts(
        multitensor=2, singletensor=None
    ),  # Single tensor eager needs to be refactored to enable tracing
>>>>>>> 3baade44
}


def build_compiled_opt_kwarg_db():
    compiled_opt_db = []
    for optim_info in optim_db:
        if optim_info.optim_cls not in KERNEL_COUNTS:
            continue

        for optim_inputs in optim_info.optim_inputs_func():
            for device in ["cpu", "cuda"]:
                for foreach in [True, False]:
                    if device == "cpu" and "capturable" in optim_inputs.kwargs:
                        continue

                    kwargs = dict(optim_inputs.kwargs)
                    name = (
                        f"test_{optim_info.optim_cls.__name__.lower()}"
                        f"{'_foreach' if foreach else ''}"
                    )

                    for key in optim_inputs.kwargs:
                        if key == "lr":
                            continue
                        name += "_" + key

                    name += f"_{device}"

                    # Eager for-loop impl doesn't support capturable ASGD
                    if name == "test_asgd_capturable_cuda":
                        continue

                    kwargs["foreach"] = foreach
                    kwargs["device"] = device
                    if name in KERNEL_COUNT_OVERRIDES:
                        kwargs["kernel_count"] = KERNEL_COUNT_OVERRIDES[name]
                    else:
                        kwargs["kernel_count"] = (
                            KERNEL_COUNTS[optim_info.optim_cls].multitensor
                            if foreach and device == "cuda"
                            else KERNEL_COUNTS[optim_info.optim_cls].singletensor
                        )

                    if kwargs["kernel_count"] is None:
                        continue

                    # Note on tolerances:
                    # test_adadelta_foreach_rho_weight_decay_cuda
                    # Mismatched elements: 1 / 100 (1.0%)
                    # Greatest absolute difference: 2.0936131477355957e-05 at index (2, 7) (up to 2e-05 allowed)
                    # Greatest relative difference: 8.520411211065948e-05 at index (2, 7) (up to 1e-06 allowed)
                    if optim_info.optim_cls is Adadelta:
                        kwargs["rtol"] = 2e-5
                        kwargs["atol"] = 2e-5

                    compiled_opt_db.append((optim_info.optim_cls, name, kwargs))

    return compiled_opt_db


COMPILED_OPT_KWARG_DB = build_compiled_opt_kwarg_db()

aten = torch.ops.aten


try:
    try:
        from .test_torchinductor import check_model, check_model_cuda, requires_cuda
    except ImportError:
        from test_torchinductor import check_model, check_model_cuda, requires_cuda
except (unittest.SkipTest, ImportError) as e:
    sys.stderr.write(f"{type(e)}: {e}\n")
    if __name__ == "__main__":
        sys.exit(0)
    raise


def compile_opt(opt_compiled, closure=None):
    # run the patcher so that step has the expected structure
    torch._dynamo.eval_frame.TorchPatcher.patch()

    # unwrap step to avoid a deliberate graph break due to
    # a limitation of functionalization/no_grad detection
    # see the [Note on graph break] in optimizer.py
    # This ignores the outer _use_grad_if_differentiable wrapper
    # and instead manually disables grad before calling step, which is fine
    # for now as dynamo does not support differentiable optimizers anyway
    step_fn = opt_compiled.step.__wrapped__
    if closure is not None:

        def fn():
            step_fn(opt_compiled, closure)

    else:

        def fn():
            step_fn(opt_compiled)

    return torch.compile(fn, backend="inductor", fullgraph=True)


def make_test(
    optim_cls,
    closure=None,
    kernel_count=2,
    device="cuda",
    atol=None,
    rtol=None,
    **kwargs,
):
    def test_fn(self):
        torch._dynamo.reset()
        torch._inductor.metrics.reset()
        input = torch.ones([10, 10], device=device)
        model_eager = torch.nn.Sequential(
            *[torch.nn.Linear(10, 10, device=device) for _ in range(2)]
        )
        model_eager(input).sum().backward()

        input = torch.ones([10, 10], device=device)
        model_compiled = deepcopy(model_eager)
        model_compiled(input).sum().backward()

        opt_eager = optim_cls(model_eager.parameters(), **kwargs)
        opt_compiled = optim_cls(model_compiled.parameters(), **kwargs)
        compiled_step = compile_opt(opt_compiled, closure=closure)

        with torch.set_grad_enabled(False):
            compiled_step()
            compiled_step()
            opt_eager.step()
            opt_eager.step()

        self.assertEqual(
            list(model_eager.parameters()),
            list(model_compiled.parameters()),
            atol=atol,
            rtol=rtol,
        )

        # currently we don't mutate step properly until we resolve
        # https://github.com/pytorch/pytorch/issues/115679
        if optim_cls not in (Adadelta, Rprop, RMSprop):
            for p_eager, p_compiled in zip(
                model_eager.parameters(), model_compiled.parameters()
            ):
                self.assertEqual(
                    opt_eager.state[p_eager],
                    opt_compiled.state[p_compiled],
                    atol=atol,
                    rtol=rtol,
                )

        if self.check_kernel_count:
            # currently, we compile the step and the rest of the computation
            # separately because the step is a single element tensor
            # hence, the usual kernel count is 2
            self.assertEqual(
                torch._inductor.metrics.generated_kernel_count, kernel_count
            )

    if device == "cuda":
        test_fn = requires_cuda()(test_fn)

    return test_fn


def make_recompile_test(optim_cls, closure=None, kernel_count=2, **kwargs):
    @requires_cuda()
    def test_fn(self):
        torch._dynamo.reset()
        torch._inductor.metrics.reset()
        input = torch.ones([10, 10], device="cuda")
        model = torch.nn.Sequential(
            *[torch.nn.Linear(10, 10, device="cuda") for _ in range(2)]
        )
        model(input).sum().backward()

        opt_compiled = optim_cls(model.parameters(), **kwargs)
        compiled_step = compile_opt(opt_compiled)

        # check no recompile here
        with torch.set_grad_enabled(False):
            compiled_step()

            compiled_step()

            # perturb state to force recompile
            # Adagrad doesn't reinitialize state on each step
            if optim_cls is Adagrad:
                opt_compiled.param_groups[0]["lr"] = 0.02
            else:
                opt_compiled.state.clear()

            compiled_step()

        if self.check_kernel_count:
            # currently, we compile the step and the rest of the computation
            # separately because the step is a single element tensor
            # hence, the usual kernel count is 2
            # multiply by 2 to account for the recompile
            self.assertEqual(
                torch._inductor.metrics.generated_kernel_count, 2 * kernel_count
            )

    return test_fn


class CompiledOptimizerTests(TestCase):
    check_model_cuda = check_model_cuda
    check_model_cpu = check_model
    check_kernel_count = True

    def setUp(self):
        super().setUp()
        torch._inductor.metrics.reset()

    def tearDown(self):
        super().tearDown()
        torch._inductor.metrics.reset()

    # test_sgd = make_test(SGD, kernel_count=1, lr=0.01)

    test_adam_recompile = make_recompile_test(Adam, lr=0.01)
    test_adamw_recompile = make_recompile_test(AdamW, lr=0.01)
    # Need an impl which does not use python scalars
    # test_adamax_recompile = make_recompile_test(Adamax, lr=0.01)
    test_nadam_recompile = make_recompile_test(NAdam, lr=0.01)
    test_rprop_recompile = make_recompile_test(Rprop, kernel_count=1, lr=0.01)
    test_rmsprop_recompile = make_recompile_test(RMSprop, kernel_count=1, lr=0.01)
    test_adadelta_recompile = make_recompile_test(Adadelta, kernel_count=1, lr=0.01)
    test_adagrad_recompile = make_recompile_test(Adagrad, kernel_count=5, lr=0.01)
    test_asgd_recompile_default = make_recompile_test(ASGD, kernel_count=2, lr=0.01)
    test_asgd_recompile_single = make_recompile_test(
        ASGD, kernel_count=12, lr=0.01, foreach=False
    )
    test_asgd_recompile_foreach = make_recompile_test(
        ASGD, kernel_count=2, lr=0.01, foreach=True
    )
    # test_sgd_recompile = make_recompile_test(SGD, kernel_count=1, lr=0.01)

    @requires_cuda()
    def test_static_address_finalizer(self):
        p_ref = None

        def fn():
            nonlocal p_ref
            mod = torch.nn.Linear(10, 10, device="cuda:0", bias=False)
            for p in mod.parameters():
                p.grad = torch.rand_like(p)

            opt = torch.optim.Adam(mod.parameters(), lr=0.1)

            def fn():
                opt.step()

            with torch.set_grad_enabled(False):
                step_fn_compiled = torch.compile(fn)
                step_fn_compiled()
            p_ref = weakref.ref(p)
            self.assertTrue(p_ref() is not None)

        fn()

        self.assertTrue(p_ref() is None)


for optim_cls, name, kwargs in COMPILED_OPT_KWARG_DB:
    setattr(CompiledOptimizerTests, name, make_test(optim_cls, **kwargs))

if __name__ == "__main__":
    from torch._dynamo.test_case import run_tests

    if HAS_CPU or HAS_CUDA:
        run_tests(needs="filelock")<|MERGE_RESOLUTION|>--- conflicted
+++ resolved
@@ -11,10 +11,6 @@
 
 import torch._inductor
 
-<<<<<<< HEAD
-# The rest of the optimizers not yet imported: Adamax, LBFGS, RAdam, SGD, SparseAdam
-from torch.optim import Adadelta, Adagrad, Adam, AdamW, ASGD, NAdam, RMSprop, Rprop
-=======
 # The rest of the optimizers not yet imported: LBFGS, RAdam, SparseAdam
 from torch.optim import (
     Adadelta,
@@ -28,13 +24,14 @@
     Rprop,
     SGD,
 )
->>>>>>> 3baade44
 
 from torch.testing._internal.common_optimizers import optim_db
 
 from torch.testing._internal.common_utils import TestCase
 
 from torch.testing._internal.inductor_utils import HAS_CPU, HAS_CUDA
+
+from torch.testing._internal.triton_utils import requires_cuda
 
 
 class KernelCounts(NamedTuple):
@@ -55,6 +52,10 @@
     "test_adadelta_foreach_weight_decay_maximize_cpu": 12,
     "test_adadelta_foreach_rho_weight_decay_cpu": 12,
     "test_adadelta_foreach_weight_decay_cpu": 12,
+    "test_sgd_foreach_momentum_weight_decay_cpu": 16,
+    "test_sgd_foreach_momentum_nesterov_weight_decay_cpu": 16,
+    "test_sgd_foreach_momentum_dampening_cuda": 5,
+    "test_sgd_foreach_momentum_cuda": 5,
 }
 
 # also tracks currently supported optimizers
@@ -67,13 +68,10 @@
     Adadelta: KernelCounts(multitensor=1, singletensor=4),
     Adagrad: KernelCounts(multitensor=5, singletensor=8),
     ASGD: KernelCounts(multitensor=2, singletensor=12),
-<<<<<<< HEAD
-=======
     SGD: KernelCounts(multitensor=2, singletensor=8),
     Adamax: KernelCounts(
         multitensor=2, singletensor=None
     ),  # Single tensor eager needs to be refactored to enable tracing
->>>>>>> 3baade44
 }
 
 
@@ -141,9 +139,9 @@
 
 try:
     try:
-        from .test_torchinductor import check_model, check_model_cuda, requires_cuda
+        from .test_torchinductor import check_model, check_model_cuda
     except ImportError:
-        from test_torchinductor import check_model, check_model_cuda, requires_cuda
+        from test_torchinductor import check_model, check_model_cuda
 except (unittest.SkipTest, ImportError) as e:
     sys.stderr.write(f"{type(e)}: {e}\n")
     if __name__ == "__main__":
@@ -257,9 +255,8 @@
 
         # check no recompile here
         with torch.set_grad_enabled(False):
-            compiled_step()
-
-            compiled_step()
+            for _ in range(4):
+                compiled_step()
 
             # perturb state to force recompile
             # Adagrad doesn't reinitialize state on each step
@@ -271,12 +268,20 @@
             compiled_step()
 
         if self.check_kernel_count:
-            # currently, we compile the step and the rest of the computation
-            # separately because the step is a single element tensor
-            # hence, the usual kernel count is 2
-            # multiply by 2 to account for the recompile
+            if optim_cls is SGD:
+                # SGD triggers an additional recompile
+                # because of momentum buffer list mutation in step()
+                multiplier = 3
+            else:
+                # currently, we compile the step and the rest of the computation
+                # separately because the step is a single element tensor
+                # hence, the usual kernel count is 2
+                # multiply by 2 to account for the recompile
+                multiplier = 2
+
             self.assertEqual(
-                torch._inductor.metrics.generated_kernel_count, 2 * kernel_count
+                torch._inductor.metrics.generated_kernel_count,
+                multiplier * kernel_count,
             )
 
     return test_fn
@@ -294,8 +299,6 @@
     def tearDown(self):
         super().tearDown()
         torch._inductor.metrics.reset()
-
-    # test_sgd = make_test(SGD, kernel_count=1, lr=0.01)
 
     test_adam_recompile = make_recompile_test(Adam, lr=0.01)
     test_adamw_recompile = make_recompile_test(AdamW, lr=0.01)
@@ -313,7 +316,12 @@
     test_asgd_recompile_foreach = make_recompile_test(
         ASGD, kernel_count=2, lr=0.01, foreach=True
     )
-    # test_sgd_recompile = make_recompile_test(SGD, kernel_count=1, lr=0.01)
+    test_sgd_recompile_single = make_recompile_test(
+        SGD, kernel_count=4, lr=0.01, foreach=False
+    )
+    test_sgd_recompile_foreach = make_recompile_test(
+        SGD, kernel_count=1, lr=0.01, foreach=True
+    )
 
     @requires_cuda()
     def test_static_address_finalizer(self):
