--- conflicted
+++ resolved
@@ -113,7 +113,24 @@
         event.synchronize()
         self.assertTrue(event.query())
 
-<<<<<<< HEAD
+    def test_generator(self):
+        torch.manual_seed(2024)
+        g_state0 = torch.xpu.get_rng_state()
+        torch.manual_seed(1234)
+        g_state1 = torch.xpu.get_rng_state()
+        self.assertNotEqual(g_state0, g_state1)
+
+        torch.xpu.manual_seed(2024)
+        g_state2 = torch.xpu.get_rng_state()
+        self.assertEqual(g_state0, g_state2)
+
+        torch.xpu.set_rng_state(g_state1)
+        self.assertEqual(g_state1, torch.xpu.get_rng_state())
+
+        torch.manual_seed(1234)
+        torch.xpu.set_rng_state(g_state0)
+        self.assertEqual(2024, torch.xpu.initial_seed())
+
 class TestBasicGEMM(TestCase):
     @precisionOverride({torch.double: 1e-8, torch.float: 1e-4,
                         torch.half: 1e-1, torch.cfloat: 1e-4, torch.cdouble: 1e-8})
@@ -229,26 +246,7 @@
         self.assertEqual(a, an)
 
 instantiate_device_type_tests(TestBasicGEMM, globals(), only_for="cpu, xpu")
-=======
-    def test_generator(self):
-        torch.manual_seed(2024)
-        g_state0 = torch.xpu.get_rng_state()
-        torch.manual_seed(1234)
-        g_state1 = torch.xpu.get_rng_state()
-        self.assertNotEqual(g_state0, g_state1)
-
-        torch.xpu.manual_seed(2024)
-        g_state2 = torch.xpu.get_rng_state()
-        self.assertEqual(g_state0, g_state2)
-
-        torch.xpu.set_rng_state(g_state1)
-        self.assertEqual(g_state1, torch.xpu.get_rng_state())
-
-        torch.manual_seed(1234)
-        torch.xpu.set_rng_state(g_state0)
-        self.assertEqual(2024, torch.xpu.initial_seed())
-
->>>>>>> 86e6497c
+
 
 if __name__ == "__main__":
     run_tests()