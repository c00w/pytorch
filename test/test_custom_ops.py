--- conflicted
+++ resolved
@@ -7,7 +7,6 @@
 import itertools
 import os
 import re
-import sys
 import typing
 
 import torch._custom_ops as custom_ops
@@ -64,14 +63,7 @@
         return torch._custom_op.impl.get_op(qualname)
 
 
-<<<<<<< HEAD
-@unittest.skipIf(IS_WINDOWS, "torch.compile doesn't work with windows")
-@unittest.skipIf(
-    sys.version_info >= (3, 12), "torch.compile is not supported on python 3.12+"
-)
-=======
 @requires_compile
->>>>>>> f34905f6
 class TestCustomOpTesting(CustomOpTestCaseBase):
     @parametrize("check_gradients", (False, "auto"))
     @parametrize("dynamic", (True, False))
@@ -662,11 +654,7 @@
         )
 
         self.assertExpectedInline(
-<<<<<<< HEAD
-            infer_schema(g, mutated_args={"x", "w", "z"}),
-=======
             infer_schema(g, mutates_args={"x", "w", "z"}),
->>>>>>> f34905f6
             """(Tensor(a0!) x, Tensor[] y, Tensor(a2!)[] z, Tensor(a3!)?[] w) -> ()""",
         )
 
@@ -691,49 +679,20 @@
                 raise NotImplementedError
 
             infer_schema(foo)
-<<<<<<< HEAD
-
-        with self.assertRaisesRegex(ValueError, "default value"):
-
-            def foo(x: Optional[Tensor] = None):
-                raise NotImplementedError()
-
-            infer_schema(foo)
-
-        with self.assertRaisesRegex(ValueError, "default value"):
-
-            def foo(x: Optional[Tensor] = None):
-                raise NotImplementedError()
-=======
 
         with self.assertRaisesRegex(ValueError, "unsupported"):
 
             def foo(x: Tensor) -> Tuple[Tensor, ...]:
                 raise NotImplementedError
->>>>>>> f34905f6
 
             infer_schema(foo)
 
         with self.assertRaisesRegex(ValueError, "can be mutated"):
 
-<<<<<<< HEAD
-            def foo(x: Tensor) -> Tuple[Tensor, ...]:
-                raise NotImplementedError()
-
-            infer_schema(foo)
-
-        with self.assertRaisesRegex(ValueError, "can be mutated"):
-
-            def foo(x: Tensor, y: int) -> Tensor:
-                raise NotImplementedError()
-
-            infer_schema(foo, mutated_args={"y"})
-=======
             def foo(x: Tensor, y: int) -> Tensor:
                 raise NotImplementedError
 
             infer_schema(foo, mutates_args={"y"})
->>>>>>> f34905f6
 
     def _generate_examples(self, typ):
         if typ is int:
@@ -888,11 +847,7 @@
             # int[N] in Dispatcher is a bit wild, so we don't try to support it.
             @custom_ops.custom_op(f"{TestCustomOp.test_ns}::foo")
             def foo(x: Tensor, y: Tuple[int, int]) -> Tensor:
-<<<<<<< HEAD
-                raise NotImplementedError()
-=======
                 raise NotImplementedError
->>>>>>> f34905f6
 
             del foo
 
@@ -1584,9 +1539,6 @@
         )
 
     @unittest.skipIf(IS_WINDOWS, "torch.compile doesn't work on windows")
-    @unittest.skipIf(
-        sys.version_info >= (3, 12), "torch.compile is not supported on python 3.12+"
-    )
     def test_data_dependent_compile(self):
         import torch._dynamo.testing
         from torch._dynamo.utils import counters
