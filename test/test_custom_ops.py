--- conflicted
+++ resolved
@@ -2360,7 +2360,6 @@
                 self.assertTrue(called)
 
     @skipIfTorchDynamo("Expected to fail due to no FakeTensor support; not a bug")
-<<<<<<< HEAD
     def test_library_register_kernel(self):
         modes = ["function", "qualname", "opoverload"]
         calls = ["decorator", "function"]
@@ -2465,8 +2464,6 @@
                 self.assertTrue(called)
 
     @skipIfTorchDynamo("Expected to fail due to no FakeTensor support; not a bug")
-=======
->>>>>>> 4a0900d0
     def test_library_register_autograd(self):
         for mode in ["function", "qualname", "opoverload"]:
 
