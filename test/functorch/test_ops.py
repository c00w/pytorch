# Owner(s): ["module: functorch"]

# Copyright (c) Facebook, Inc. and its affiliates.
# All rights reserved.
#
# This source code is licensed under the BSD-style license found in the
# LICENSE file in the root directory of this source tree.

import itertools
import unittest

from torch.testing._internal.common_utils import TestCase, run_tests, is_iterable_of_tensors, IS_MACOS, \
    IS_ARM64, IS_X86, parametrize, TEST_WITH_ASAN, noncontiguous_like, IS_WINDOWS
import torch
from torch import Tensor
import functools
from torch.testing._internal.common_cuda import with_tf32_off
from torch.testing._internal.common_device_type import instantiate_device_type_tests
from torch.testing._internal.common_device_type import ops
from torch.testing._internal.common_device_type import \
    toleranceOverride, tol
from functorch_additional_op_db import additional_op_db
from torch.testing._internal.common_methods_invocations import op_db
from common_utils import (
    get_fallback_and_vmap_exhaustive,
    generate_vmap_inputs,
    decorate,
    xfail,
    skip,
    skipOps,
    tol1,
    tol2,
    opsToleranceOverride,
    check_vmap_fallback,
    is_batch_norm_training,
    is_valid_inplace_sample_input,
    loop2,
)

from torch.testing._internal.opinfo.core import SampleInput
from torch.utils._pytree import tree_flatten, tree_unflatten, tree_map
from functorch import grad, vjp, vmap, jacrev, jacfwd
import torch.autograd.forward_ad as fwAD
from functorch._src.eager_transforms import _as_tuple, jvp

aten = torch.ops.aten


# Version of autograd.grad with some differences:
#   - pytree inputs is allowed (but leaves of the pytree have to all
#     be tensors)
#   - if an input is not used as part of derivatives, we will return a
#     zero-filled tensor for the result
def _autograd_grad(
    outputs, inputs, grad_outputs=None, retain_graph=False, create_graph=True
):
    inputs, inputs_spec = tree_flatten(inputs)
    diff_inputs = tuple(inp for inp in inputs if inp.requires_grad)
    if grad_outputs is None:
        diff_outputs = tuple(out for out in outputs if out.requires_grad)
    else:
        diff_grad_outputs = [
            (out, go) for out, go in zip(outputs, grad_outputs) if out.requires_grad
        ]
        if len(diff_grad_outputs) == 0:
            diff_outputs, grad_outputs = (), ()
        else:
            diff_outputs, grad_outputs = zip(*diff_grad_outputs)
    grad_inputs = torch.autograd.grad(
        diff_outputs,
        diff_inputs,
        grad_outputs,
        retain_graph=retain_graph,
        create_graph=create_graph,
        allow_unused=True,
    )
    result = []
    grad_inputs_iter = iter(grad_inputs)
    for inp in inputs:
        if inp.requires_grad:
            grad_input = next(grad_inputs_iter)
            if grad_input is None:
                result.append(torch.zeros_like(inp))
            else:
                result.append(grad_input)
        else:
            result.append(torch.zeros_like(inp))
    return tree_unflatten(result, inputs_spec)


def diff_arg(arg, requires_grad=True):
    def is_differentiable_arg(arg):
        if requires_grad:
            return arg.requires_grad
        else:
            return arg.is_floating_point() or arg.is_complex()
    if is_iterable_of_tensors(arg):
        if all([is_differentiable_arg(a) for a in arg]):
            return True
        if all([not is_differentiable_arg(a) for a in arg]):
            return False
        raise RuntimeError("NYI: The test runner can't handle this")
    return isinstance(arg, Tensor) and is_differentiable_arg(arg)


# Given f, returns an f' such that:
# - f' takes only positional arguments
# - All arguments to f' are floating-point Tensors
# - All outputs of f' are floating-point Tensors
def normalize_op_input_output2(f, args, kwargs, output_process_fn_grad=None, requires_grad=True):
    flat_args, args_spec = tree_flatten(args)
    diff_argnums = tuple(i for i, arg in enumerate(flat_args) if diff_arg(arg, requires_grad=requires_grad))
    assert len(diff_argnums) > 0
    primals = tuple(flat_args[i] for i in diff_argnums)

    @functools.wraps(f)
    def wrapped(*primals):
        _args = list(flat_args)
        for num, arg in zip(diff_argnums, primals):
            _args[num] = arg
        _args = tree_unflatten(_args, args_spec)
        result = f(*_args, **kwargs)
        if output_process_fn_grad is not None:
            result = output_process_fn_grad(result)
        if isinstance(result, tuple):
            result = tuple(r for r in result if torch.is_floating_point(r))
            assert len(result) > 0
        return result
    return wrapped, primals


# TODO: consolidate with normalize_op_input_output2
def normalize_op_input_output3(f, args, kwargs, sample_args, output_process_fn_grad=None):
    flat_args, args_spec = tree_flatten(args)
    flat_sample_args, _ = tree_flatten(sample_args)
    diff_argnums = tuple(i for i, (arg, sample) in enumerate(zip(flat_args, flat_sample_args))
                         if diff_arg(sample, requires_grad=True))
    assert len(diff_argnums) > 0
    primals = tuple(flat_args[i] for i in diff_argnums)

    @functools.wraps(f)
    def wrapped(*primals):
        _args = list(flat_args)
        for num, arg in zip(diff_argnums, primals):
            _args[num] = arg
        _args = tree_unflatten(_args, args_spec)
        result = f(*_args, **kwargs)
        if output_process_fn_grad is not None:
            result = output_process_fn_grad(result)
        if isinstance(result, tuple):
            result = tuple(r for r in result if torch.is_floating_point(r))
            assert len(result) > 0
        return result
    return wrapped, primals


def normalize_op_input_output(f, sample, requires_grad=True):
    args = tuple([sample.input] + list(sample.args))
    return normalize_op_input_output2(
        f, args, sample.kwargs, sample.output_process_fn_grad, requires_grad=requires_grad
    )


def ref_vjp(f, *primals):
    result = f(*primals)

    def wrapped(cotangents):
        return _autograd_grad(_as_tuple(result), primals, _as_tuple(cotangents))

    return result, wrapped


def simulate_jvp(f, primals, tangents):
    primals_out, tangents_out = torch.autograd.functional.jvp(f, primals, tangents)
    return primals_out, tangents_out


def ref_jvp(f, primals, tangents):
    with fwAD.dual_level():
        duals = tuple(fwAD.make_dual(p, t) for p, t in zip(primals, tangents))
        result_duals = f(*duals)
        result_duals, spec = tree_flatten(result_duals)
        primals_out, tangents_out = zip(*(fwAD.unpack_dual(d) for d in result_duals))
        return tree_unflatten(primals_out, spec), tree_unflatten(tangents_out, spec)


def get_sample_cotangents(f, sample):
    fn, primals = normalize_op_input_output(f, sample)
    output = fn(*primals)
    return tree_map(torch.randn_like, output)


# returns a new function g(*args, *cotangents)
# that computes vjps and (*args, cotangents)
def get_vjp_fn_and_args_with_cotangents(f, sample, cotangents):
    args = tuple([sample.input] + list(sample.args))
    kwargs = sample.kwargs
    flat_args, args_spec = tree_flatten(args)
    flat_cotangents, cotangents_spec = tree_flatten(cotangents)

    @functools.wraps(f)
    def wrapped(*args):
        assert len(args) == len(flat_args) + len(flat_cotangents)
        actual_args = args[:len(flat_args)]
        cotangents = args[len(flat_args):]
        actual_args = tree_unflatten(actual_args, args_spec)
        cotangents = tree_unflatten(cotangents, cotangents_spec)

        fn, primals = normalize_op_input_output3(f, actual_args, kwargs,
                                                 flat_args,
                                                 sample.output_process_fn_grad)
        _, vjp_fn = vjp(fn, *primals)
        return vjp_fn(cotangents)

    return wrapped, tuple(flat_args + flat_cotangents)


# Returns a new function g(*args, *cotangents) that computes vjps and
# sample (*args, *cotangents)
def get_vjpfull_variant(f, sample):
    fn, primals = normalize_op_input_output(f, sample)
    result = fn(*primals)
    cotangents = _as_tuple(
        tree_map(lambda x: torch.randn_like(x, requires_grad=True), result))
    num_primals = len(primals)
    args = (*primals, *cotangents)

    @functools.wraps(f)
    def wrapped(*args):
        primals = args[:num_primals]
        cotangents = args[num_primals:]
        result, vjp_fn = vjp(fn, *primals)
        if isinstance(result, torch.Tensor):
            assert len(cotangents) == 1
            cotangents = cotangents[0]
        return vjp_fn(cotangents)

    return wrapped, args


def get_jvp_variant(f, sample):
    # We want this higher-order variant of jvp, so that it can
    # be used to wrap vmap
    fn, primals = normalize_op_input_output(f, sample, requires_grad=False)
    tangents = _as_tuple(
        tree_map(lambda x: torch.randn_like(x), primals))

    @functools.wraps(f)
    def wrapped(*args):
        tangents = args
        primals_out, tangents_out = jvp(fn, primals, tangents)

        if isinstance(primals_out, torch.Tensor):
            return (primals_out, tangents_out)
        else:
            flat_primals_out, _ = tree_flatten(primals_out)
            flat_tangents_out, _ = tree_flatten(tangents_out)
            return tuple(flat_primals_out + flat_tangents_out)

    return wrapped, tangents


def get_jvp_variant_primals_tangents(f, sample):
    # We want this higher-order variant of jvp, so that it can
    # be used to wrap vmap
    fn, primals = normalize_op_input_output(f, sample, requires_grad=False)
    tangents = _as_tuple(
        tree_map(lambda x: torch.randn_like(x), primals))

    @functools.wraps(f)
    def wrapped(*args):
        primals_in = args[:len(primals)]
        tangents_in = args[len(primals):]
        primals_out, tangents_out = jvp(fn, primals_in, tangents_in)

        if isinstance(primals_out, torch.Tensor):
            return (primals_out, tangents_out)
        else:
            flat_primals_out, _ = tree_flatten(primals_out)
            flat_tangents_out, _ = tree_flatten(tangents_out)
            return tuple(flat_primals_out + flat_tangents_out)

    return wrapped, primals + tangents


def is_inplace(op, variant):
    if hasattr(variant, "__wrapped__"):
        return variant.__wrapped__ is op.get_inplace()
    return variant is op.get_inplace()


vjp_fail = {
    xfail('tensor_split'),  # data_ptr composite compliance
}

aliasing_ops = {
    'T',
    'broadcast_to',
    'conj',
    'contiguous',
    'diagonal',  # linalg.diagonal is an alias
    'expand',
    'flatten',
    'imag',
    'mH',  # adjoint is an alias
    'mT',
    'movedim',  # moveaxis is an alias
    'narrow',
    'permute',
    'positive',
    # 'ravel', is composite implict autograd and may call clone
    'real',
    'reshape',
    'resolve_conj',
    'resolve_neg',
    'select',
    'squeeze',
    'transpose',  # swapdims and swapaxes are aliases
    'unflatten',
    'unfold',
    'unsqueeze',
    'view',
    'view_as',
    'view_as_complex',
    'view_as_real',
}

aliasing_ops_list_return = {
    'chunks',
    'dsplit',
    'hsplit',
    'split',
    'unbind',
    'vsplit',
    # 'tensor_split' not composite compliant, see vjp_fail
}


@unittest.skipIf(TEST_WITH_ASAN, "tests time out with asan, are probably redundant")
class TestOperators(TestCase):
    @with_tf32_off  # https://github.com/pytorch/pytorch/issues/86798
    @ops(op_db + additional_op_db, allowed_dtypes=(torch.float,))
    @skipOps('TestOperators', 'test_grad', vjp_fail.union({
        xfail('linalg.eig'),  # diagonal_scatter does not support complex
        xfail('chalf', '', device_type='cpu'),  # RuntimeError: "sum_cpu" not implemented for 'ComplexHalf'
        xfail('sparse.sampled_addmm', ''),  # RuntimeError: Sparse CSR tensors do not have strides
    }))
    @opsToleranceOverride('TestOperators', 'test_grad', (
        tol1('nn.functional.binary_cross_entropy_with_logits',
             {torch.float32: tol(atol=1e-04, rtol=1e-04)}),
        tol1('masked.cumprod',
             {torch.float32: tol(atol=1e-05, rtol=1e-05)}),
    ))
    def test_grad(self, device, dtype, op):
        if op.name in vjp_fail:
            self.skipTest("Skipped; Expected failures")
            return

        if not op.supports_autograd:
            self.skipTest("Skipped! Autograd not supported.")
            return

        samples = op.sample_inputs(device, dtype, requires_grad=True)

        if is_inplace(op, op.get_op()):
            self.skipTest("Skipped for redundancy. test_vjp handles in-place testing.")
            return

        for sample in samples:
            args = [sample.input] + list(sample.args)
            kwargs = sample.kwargs

            diff_argnums = tuple(i for i, arg in enumerate(args) if diff_arg(arg))
            assert len(diff_argnums) > 0
            diff_args = tuple(args[i] for i in diff_argnums)

            def wrapped_fn(*args, **kwargs):
                result = op(*args, **kwargs)
                if sample.output_process_fn_grad is not None:
                    result = sample.output_process_fn_grad(result)

                # Reduce into single value for grad
                if isinstance(result, torch.Tensor):
                    return result.sum()
                result = sum([res.sum() for res in result])
                return result

            result = grad(wrapped_fn, diff_argnums)(*args, **kwargs)
            expected = _autograd_grad(_as_tuple(wrapped_fn(*args, **kwargs)), diff_args)

            self.assertEqual(result, expected)

    @ops(op_db + additional_op_db, allowed_dtypes=(torch.float,))
    @skipOps('TestOperators', 'test_jvp', set({
        # Composite ops that do bad things. Need to be fixed in PyTorch core.
        # RuntimeError: Cannot access data pointer of Tensor that doesn't have storage
        xfail('tensor_split'),

        # BUG: silent incorrectness: runs and produces numerical differences
        skip('nn.functional.max_unpool1d'),  # fails everywhere except on mac
        skip('nn.functional.max_unpool2d'),  # fails everywhere except on windows
        skip('nn.functional.max_unpool3d'),  # fails everywhere except on mac
        xfail("native_batch_norm"),          # TODO: fails comparing None to tensor of 0s for saved_mean/var tangents
        xfail("_native_batch_norm_legit"),    # TODO: fails comparing None to tensor of 0s for saved_mean/var tangents

        xfail('nn.functional._scaled_dot_product_attention', device_type='cuda'),

        xfail('nn.functional.rrelu'),  # in-place test errors out with no formula implemented

        # --- Non-Contiguous Failures! ---
        # This is expected to fail as the operator
        # expects last dim to have stride=1
        xfail('view_as_complex'),
        # BUG
        # AssertionError: Tensor-likes are not close!
        xfail('as_strided'),
        decorate('linalg.det', 'singular',
                 decorator=unittest.skipIf(IS_MACOS and IS_X86, "Fails on x86 MacOS CI")),
    }))
    @opsToleranceOverride('TestOperators', 'test_jvp', (
        tol1('nn.functional.conv_transpose3d',
             {torch.float32: tol(atol=1e-04, rtol=1.3e-06)}, device_type='cuda'),
        tol1('linalg.tensorsolve',
             {torch.float32: tol(atol=1e-04, rtol=1.3e-05)}, device_type='cuda'),
        tol1('nn.functional.binary_cross_entropy_with_logits',
             {torch.float32: tol(atol=4e-04, rtol=4e-04)}),
        tol1('nn.functional.batch_norm',
             {torch.float32: tol(atol=4e-05, rtol=5e-05)}),
        tol1('nn.functional.conv2d',
             {torch.float32: tol(atol=4e-05, rtol=5e-05)}),
        tol1('pca_lowrank',
             {torch.float32: tol(atol=5e-05, rtol=5e-05)}),
    ))
    def test_jvp(self, device, dtype, op):
        # TODO: get rid of vjp_decomp when we add decomposition support to
        # PyTorch's forward-mode ad. Currently the decomposition support only
        # works for functorch.jvp
        VJP_DECOMP = {
            'nn.functional.logsigmoid',
        }
        if op.name in VJP_DECOMP:
            fixme_ref_jvp_local = simulate_jvp
        else:
            fixme_ref_jvp_local = ref_jvp

        if not op.supports_forward_ad and op.name not in VJP_DECOMP:
            self.skipTest("Skipped! Forward AD not supported.")
            return

        samples = op.sample_inputs(device, dtype, requires_grad=True)

        outplace_variant = op if not is_inplace(op, op.get_op()) else None
        inplace_variant = op.inplace_variant if op.supports_inplace_autograd else None

        for sample in samples:
            if outplace_variant:
                self.jvp_opinfo_test(outplace_variant, sample,
                                     sample.output_process_fn_grad,
                                     clone_inputs=False,
                                     fixme_ref_jvp_local=fixme_ref_jvp_local)
            if is_valid_inplace_sample_input(sample, op, inplace_variant):
                self.jvp_opinfo_test(inplace_variant, sample,
                                     sample.output_process_fn_grad,
                                     clone_inputs=True,
                                     fixme_ref_jvp_local=fixme_ref_jvp_local)


    def jvp_opinfo_test(self, fn, sample, output_process_fn,
                        clone_inputs, fixme_ref_jvp_local):
        # NB: we used requires_grad=True to determine where the primals are,
        # but don't need that information otherwise
        args = (sample.input,) + sample.args
        kwargs = sample.kwargs
        contig_fn, primals = normalize_op_input_output2(
            fn, args, kwargs, output_process_fn, requires_grad=True)
        orig_primals = tree_map(lambda x: x.detach(), primals)
        orig_tangents = tree_map(lambda x: torch.randn_like(x), primals)

        noncontig_sample = sample.noncontiguous()
        noncontig_args = (noncontig_sample.input,) + noncontig_sample.args
        noncontig_kwargs = sample.kwargs
        noncontig_fn, primals = normalize_op_input_output2(
            fn, noncontig_args, noncontig_kwargs,
            output_process_fn, requires_grad=True)
        noncontig_primals = tree_map(lambda x: x.detach(), primals)
        noncontig_tangents = tree_map(lambda x: noncontiguous_like(x), orig_tangents)

        def maybe_clone_inputs():
            if clone_inputs:
                primals = tree_map(torch.clone, orig_primals)
                tangents = tree_map(torch.clone, orig_tangents)
                return primals, tangents
            return orig_primals, orig_tangents

        primals, tangents = maybe_clone_inputs()
        expected_primal_outs, expected_tangent_outs = \
            fixme_ref_jvp_local(contig_fn, primals, tangents)

        primals, tangents = maybe_clone_inputs()
        primal_outs, tangent_outs = jvp(contig_fn, primals, tangents)

        noncontig_primal_outs, noncontig_tangent_outs = jvp(noncontig_fn,
                                                            noncontig_primals,
                                                            noncontig_tangents)

        self.assertEqual(primal_outs, expected_primal_outs)
        self.assertEqual(tangent_outs, expected_tangent_outs)

        self.assertEqual(noncontig_primal_outs, expected_primal_outs)
        self.assertEqual(noncontig_tangent_outs, expected_tangent_outs)

    @ops(op_db + additional_op_db, allowed_dtypes=(torch.float,))
    @skipOps('TestOperators', 'test_vjp', vjp_fail.union({
        xfail('sparse.sampled_addmm', ''),

        # ---- Non-Contiguous Failures ----
        # This is expected to fail as the operator
        # expects last dim to have stride=1
        xfail('view_as_complex'),
        # RuntimeError: query: last dimension must be contiguous
        # NOTE: This passes on Windows!
        decorate('nn.functional._scaled_dot_product_attention',
                 decorator=unittest.skipIf(not IS_WINDOWS, "expects contiguous inputs")),
        # BUG
        # AssertionError: Tensor-likes are not close!
        xfail('as_strided'),
        xfail('as_strided_scatter'),
        xfail('_softmax_backward_data', device_type='cpu'),
    }))
    @opsToleranceOverride('TestOperators', 'test_vjp', (
        tol1('nn.functional.conv_transpose3d',
             {torch.float32: tol(atol=5e-05, rtol=9e-05)}, device_type='cuda'),
        tol1('nn.functional.binary_cross_entropy_with_logits',
             {torch.float32: tol(atol=1e-04, rtol=1e-04)}),
        tol1('__rmatmul__',
             {torch.float32: tol(atol=1e-05, rtol=1e-05)}),
        tol1('matmul',
             {torch.float32: tol(atol=1e-05, rtol=1e-05)}),
        tol2('linalg.pinv', 'hermitian',
             {torch.float32: tol(atol=1e-05, rtol=1e-05)}),
        tol1('linalg.tensorsolve',
             {torch.float32: tol(atol=1e-05, rtol=1e-05)}),
        tol1('svd_lowrank',
             {torch.float32: tol(atol=1e-04, rtol=1e-04)}),
    ))
    def test_vjp(self, device, dtype, op):
        if not op.supports_autograd:
            self.skipTest("Skipped! Autograd not supported.")
            return

        samples = op.sample_inputs(device, dtype, requires_grad=True)

        def _test(_op, inplace=False):
            for sample in samples:
                if inplace and not is_valid_inplace_sample_input(sample, op, op.inplace_variant):
                    continue
                fn, primals = normalize_op_input_output(_op, sample)
                result = fn(*primals)
                cotangents = tree_map(lambda x: torch.randn_like(x), result)

                noncontig_fn, noncontig_primals = normalize_op_input_output(_op, sample.noncontiguous())
                noncontig_cotangents = tree_map(lambda x: noncontiguous_like(x), cotangents)

                out, vjp_fn = vjp(fn, *primals)
                self.assertEqual(out, result)
                result_vjps = vjp_fn(cotangents)

                out_noncontig, vjp_fn = vjp(noncontig_fn, *noncontig_primals)
                self.assertEqual(out_noncontig, result)
                noncontig_result_vjps = vjp_fn(noncontig_cotangents)

                _, vjp_fn = ref_vjp(fn, *primals)
                expected_vjps = vjp_fn(cotangents)

                self.assertEqual(result_vjps, expected_vjps)
                self.assertEqual(noncontig_result_vjps, expected_vjps)

        _test(op)
        for a_op in op.aliases:
            _test(a_op)
        if op.inplace_variant:
            def f(inp, *args, **kwargs):
                return op.inplace_variant(inp.clone(), *args, **kwargs)
            _test(f, inplace=True)

    @ops(op_db + additional_op_db, allowed_dtypes=(torch.float,))
    @skipOps('TestOperators', 'test_vjpvjp', vjp_fail.union({
        skip('nn.functional.max_unpool1d'),  # silent incorrectness; Flaky
        skip('nn.functional.max_unpool2d'),  # silent incorrectness; Flaky
        xfail('nn.functional.ctc_loss'),  # Not Implemented
        xfail('native_layer_norm', ''),  # Expected a proper Tensor but got None for argument #1 'other'
        xfail('sparse.sampled_addmm', ''),  # sparse tensors have no strides
        skip('nn.functional._scaled_dot_product_attention', device_type='cuda'),
        # AssertionError: Tensor-likes are not close!
        # Mismatched elements: 1 / 15 (6.7%)
        # Greatest absolute difference: 24.0 at index (2, 4) (up to 1e-05 allowed)
        # Greatest relative difference: 1.7933241714393998e-06 at index (2, 4) (up to 1.3e-06 allowed)
        # The failure occurred for item [0]
        xfail('masked.prod')
    }))
    @opsToleranceOverride('TestOperators', 'test_vjpvjp', (
        tol1('nn.functional.conv_transpose3d',
             {torch.float32: tol(atol=5e-05, rtol=9e-05)}, device_type='cuda'),
        tol1('prod',
             {torch.float32: tol(atol=2e-05, rtol=1e-04)}),
        tol1('masked.cumprod',
             {torch.float32: tol(atol=5e-04, rtol=5e-04)}),
        tol1('cumprod',
             {torch.float32: tol(atol=5e-04, rtol=5e-04)}),
        tol1('linalg.vander',
             {torch.float32: tol(atol=5e-04, rtol=5e-04)}),
        tol2('linalg.det', 'singular',
             {torch.float32: tol(atol=2e-05, rtol=2e-05)}),
    ))
    def test_vjpvjp(self, device, dtype, op):
        if not op.supports_autograd:
            self.skipTest("Skipped! Autograd not supported.")
            return
        if not op.supports_gradgrad:
            self.skipTest("Skipped! Operation does not support gradgrad")
            return

        samples = op.sample_inputs(device, dtype, requires_grad=True)

        def test(_op, inplace=False):
            for sample in samples:
                if inplace and not is_valid_inplace_sample_input(sample, op, op.inplace_variant):
                    continue
                fn, args = get_vjpfull_variant(_op, sample)
                result = fn(*args)
                cotangents = tree_map(lambda x: torch.randn_like(x), result)

                # Compute vjp of vjp
                _, vjp_fn = vjp(fn, *args)
                result_vjps = vjp_fn(cotangents)

                # Compute ref_vjp of vjp. We could have done ref_vjp of ref_vjp,
                # but since we're confident that vjp works by itself, this is
                # an equivalent way to test that.
                _, vjp_fn = ref_vjp(fn, *args)
                expected_vjps = vjp_fn(cotangents)

                self.assertEqual(result_vjps, expected_vjps)

        test(op)
        if op.inplace_variant:
            def fn(inp, *args, **kwargs):
                return op.inplace_variant(inp.clone(), *args, **kwargs)
            test(fn, inplace=True)

    @with_tf32_off  # https://github.com/pytorch/pytorch/issues/86798
    @skipOps('TestOperators', 'test_vmapvjpvjp', vjp_fail.union({
        skip("atleast_1d"),  # Takes too long
        skip("atleast_2d"),  # Takes too long
        skip("atleast_3d"),  # Takes too long
        skip("ormqr"),  # Takes too long
        xfail("as_strided"),  # incorrect output
        xfail("as_strided_scatter"),  # incorrect output
        skip("bernoulli"),  # calls random op
        xfail("bfloat16"),  # rank 4 tensor for channels_last
        xfail("cdouble"),  # rank 4 tensor for channels_last
        xfail("cfloat"),  # rank 4 tensor for channels_last
        xfail("chalf"),  # rank 4 tensor for channels_last
        xfail("double"),  # rank 4 tensor for channels_last
        xfail("float"),  # rank 4 tensor for channels_last
        xfail("half"),  # rank 4 tensor for channels_last
        # It looks like you're either (1) calling .item() on a Tensor or
        # (2) attempting to use a Tensor in some data-dependent control flow or
        # (3) encountering this error in PyTorch internals.
        xfail("index_reduce"),
        xfail("linalg.eig"),  # vmap over torch.allclose
        xfail("linalg.eigvals"),  # vmap over torch.allclose
        xfail("linalg.householder_product"),  # vmap: inplace into a regular tensor
        xfail("nanquantile", device_type='cpu'),  # vmap not implemented for at::equal.
        xfail("native_layer_norm"),  # vmap: inplace into a regular tensor
        # got a batched tensor as input while the running_mean or running_var,
        # which will be updated in place, were not batched.
        xfail("nn.functional.batch_norm"),
        xfail("nn.functional.binary_cross_entropy"),  # vmap: inplace into a regular tensor
        xfail("nn.functional.ctc_loss"),  # derivate not implemented for _ctc_loss_backward
        skip("nn.functional.dropout"),  # calls random op
        skip("nn.functional.dropout2d"),  # calls random op
        skip("nn.functional.dropout3d"),  # calls random op
        skip("nn.functional.alpha_dropout"),  # calls random op
        skip("nn.functional.feature_alpha_dropout", "with_train"),  # calls random op
        skip("nn.functional.fractional_max_pool2d"),  # calls random op
        skip("nn.functional.fractional_max_pool3d"),  # calls random op
        xfail('nn.functional._scaled_dot_product_attention'),  # randomness
        # It looks like you're either (1) calling .item() on a Tensor or
        # (2) attempting to use a Tensor in some data-dependent control flow or
        # (3) encountering this error in PyTorch internals.
        xfail("nn.functional.gaussian_nll_loss"),
        # got a batched tensor as input while the running_mean or running_var,
        # which will be updated in place, were not batched.
        xfail("nn.functional.instance_norm"),
        xfail("nn.functional.layer_norm"),  # vmap: inplace into a regular tensor
        # RuntimeError: NYI: querying is_contiguous inside of vmap
        # for memory_format other than torch.contiguous_formats
        xfail("nn.functional.max_pool2d"),
        # RuntimeError: NYI: Tensor.clone(memory_format) inside vmap is only
        # supported with memory_format torch.preserve_format or
        # torch.contiguous_format (got ChannelsLast)
        xfail("nn.functional.max_unpool2d"),
        # RuntimeError: NYI: Tensor.clone(memory_format) inside vmap is only
        # supported with memory_format torch.preserve_format
        # or torch.contiguous_format (got ChannelsLast)s
        xfail("nn.functional.max_unpool2d", "grad"),
        xfail("nn.functional.rrelu"),  # RuntimeError: vmap: we do not yet support aten::rrelu_with_noise.
        xfail("normal"),  # calls random op
        xfail("normal", "number_mean"),  # calls random op
        xfail("pca_lowrank"),  # calls random op
        xfail("put"),  # vmap: inplace into a regular tensor
        xfail("quantile", device_type='cpu'),  # Batching rule not implemented for `at::equal`
        xfail("scatter_reduce", "prod"),  # vmap (looks like you are calling item/data-dependent)
        xfail("sparse.sampled_addmm"),  # RuntimeError: Sparse CSR tensors do not have strides
        xfail("svd_lowrank"),  # calls random op
        xfail("take"),  # vmap: inplace into a regular tensor
        xfail("to"),  # rank 4 tensor for channels_last
        xfail("view_as_complex"),  # RuntimeError: Tensor must have a last dimension with stride 1
        # got a batched tensor as input while the running_mean or running_var,
        # which will be updated in place, were not batched.
        xfail("nn.functional.batch_norm", 'without_cudnn'),
        # view doesn't work on sparse
        xfail("to_sparse"),
        xfail("native_batch_norm"),
<<<<<<< HEAD
        xfail('nn.functional.prelu'),
=======
        xfail("_native_batch_norm_legit"),
>>>>>>> c63de130
    }))
    @ops(op_db + additional_op_db, allowed_dtypes=(torch.float,))
    @toleranceOverride({torch.float32: tol(atol=1e-04, rtol=1e-04)})
    @opsToleranceOverride('TestOperators', 'test_vmapvjpvjp', (
        tol1('linalg.svd',
             {torch.float32: tol(atol=1e-03, rtol=5e-04)}),
        tol1('linalg.lu_factor',
             {torch.float32: tol(atol=2e-03, rtol=2e-02)}),
        tol1('svd',
             {torch.float32: tol(atol=1e-03, rtol=5e-04)}),
    ))
    def test_vmapvjpvjp(self, device, dtype, op):
        # Since, we test `vjpvjp` independently,
        # for this test, we just verify that vmap
        # of `vjpvjp` is correct.
        if not op.supports_autograd:
            self.skipTest("Skipped! Autograd not supported.")
            return
        if not op.supports_gradgrad:
            self.skipTest("Skipped! Operation does not support gradgrad")
            return

        samples = op.sample_inputs(device, dtype, requires_grad=True)

        # TODO: test in-place
        if is_inplace(op, op.get_op()):
            self.skipTest("Skipped! NYI: inplace-testing not supported.")
            return

        for sample in samples:
            fn, args = get_vjpfull_variant(op, sample)
            result = fn(*args)
            cotangents = tree_map(lambda x: torch.randn_like(x), result)
            cotangents, _ = tree_flatten(cotangents)
            num_args = len(args)

            args_and_cotangents = tuple(args) + tuple(cotangents)

            def vjp_of_vjp(*args_and_cotangents):
                args = args_and_cotangents[:num_args]
                cotangents = args_and_cotangents[num_args:]
                result, vjp_fn = vjp(fn, *args)
                result_vjps = vjp_fn(cotangents)
                result, _ = tree_flatten(result)
                result_vjps, _ = tree_flatten(result_vjps)
                return (*result, *result_vjps)

            is_batch_norm_and_training = is_batch_norm_training(op.name, sample.kwargs)
            generator = get_fallback_and_vmap_exhaustive(
                vjp_of_vjp, args_and_cotangents, {}, is_batch_norm_and_training=is_batch_norm_and_training)
            for loop_out, batched_out in generator:
                self.assertEqual(loop_out, batched_out)

    vmapvjp_fail = vjp_fail.union({
        # -------------------- ALLOWED FAILURES --------------------------------
        # The following are not bugs and are expected behavior
        xfail('masked_select'),  # Not possible due to dynamic shapes
        skip('bernoulli'),  # randomness
        skip('normal', ''),  # randomness
        skip('normal', 'number_mean'),  # randomness
        skip('nn.functional.rrelu'),  # randomness
        skip('nn.functional.feature_alpha_dropout', 'with_train'),  # randomness
        skip('nn.functional.feature_alpha_dropout', 'without_train'),  # randomness
        skip('nn.functional.dropout'),  # randomness
        skip('nn.functional.dropout2d'),  # randomness
        skip('nn.functional.dropout3d', ''),  # randomness
        skip('nn.functional.alpha_dropout'),  # randomness
        skip('nn.functional._scaled_dot_product_attention'),  # randomness
        xfail('as_strided'),  # as_strided is too wild for us to support, wontfix
        xfail('index_put', ''),  # not possible due to dynamic shapes; we support a subset
        xfail('masked_scatter'),  # dynamic
        xfail('nn.functional.fractional_max_pool2d'),  # random
        xfail('nn.functional.fractional_max_pool3d'),  # random
        xfail('take'),  # dynamic
        xfail('pca_lowrank', ''),  # randomness
        xfail('svd_lowrank', ''),  # randomness
        xfail('to_sparse', ''),  # non-dense output
        skip('to'),  # RuntimeError: required rank 4 tensor to use channels_last format
        # ----------------------------------------------------------------------

        # ---------------------------- BUGS ------------------------------------
        # All of the following are bugs and need to be fixed
        skip('linalg.svdvals'),  # # really annoying thing where it passes correctness check but not has_batch_rule
        skip("native_batch_norm"),
        skip("_native_batch_norm_legit"),
        xfail('__getitem__', ''),  # dynamic error
        xfail('linalg.eig'),  # Uses aten::allclose
        xfail('nanquantile', device_type='cpu'),  # checks q via a .item() call
        xfail('nn.functional.gaussian_nll_loss'),  # checks var for if any value < 0
        xfail('narrow'),  # .item() call
        xfail('quantile', device_type='cpu'),  # checks q via a .item() call
        xfail('view_as_complex'),  # Tensor must have a last dimension with stride 1

        # required rank 4 tensor to use channels_last format
        xfail('bfloat16'),
        xfail('double'),
        xfail('float'),
        xfail('half'),
        xfail('cdouble', ''),
        xfail('cfloat', ''),
        xfail('chalf', ''),

        xfail('scatter_reduce', 'prod'),  # item call

        # Batching rule not implemented for aten::_use_cudnn_ctc_loss.Tensor
        xfail('nn.functional.ctc_loss', device_type='cuda'),
        # NYI: querying is_contiguous inside of vmap for memory_format other than torch.contiguous_format
        xfail('nn.functional.max_unpool2d'),
        xfail('nn.functional.max_unpool2d', 'grad'),

        xfail('sparse.sampled_addmm', ''),
        xfail('as_strided_scatter', ''),  # calls as_strided
        xfail('index_reduce', ''),  # .item() call
        xfail('nn.functional.prelu'),
        # ---------------------------------------------------------------------
    })

    @with_tf32_off  # https://github.com/pytorch/pytorch/issues/86798
    @ops(op_db + additional_op_db, allowed_dtypes=(torch.float,))
    @toleranceOverride({torch.float32: tol(atol=1e-04, rtol=1e-04)})
    @opsToleranceOverride('TestOperators', 'test_vmapvjp', (
        tol1('linalg.svd',
             {torch.float32: tol(atol=5e-04, rtol=1e-04)}, device_type="cuda"),
        tol1('svd',
             {torch.float32: tol(atol=5e-04, rtol=1e-04)}, device_type="cuda"),
        tol1('linalg.householder_product',
             {torch.float32: tol(atol=1e-04, rtol=1e-04)}),
    ))
    @skipOps('TestOperators', 'test_vmapvjp', vmapvjp_fail)
    def test_vmapvjp(self, device, dtype, op):
        if not op.supports_autograd:
            self.skipTest("Skipped! Autograd not supported.")
            return

        samples = op.sample_inputs(device, dtype, requires_grad=True)

        # TODO: test in-place
        if is_inplace(op, op.get_op()):
            self.skipTest("Skipped! NYI: inplace-testing not supported.")
            return
        for sample in samples:
            cotangents = get_sample_cotangents(op, sample)
            fn, args = get_vjp_fn_and_args_with_cotangents(op, sample, cotangents)
            is_batch_norm_and_training = is_batch_norm_training(op.name, sample.kwargs)
            generator = get_fallback_and_vmap_exhaustive(
                fn, args, {}, is_batch_norm_and_training=is_batch_norm_and_training)
            for loop_out, batched_out in generator:
                self.assertEqual(loop_out, batched_out)

    vmapjvpall_fail = {
        # -------------------- ALLOWED FAILURES --------------------------------
        # The following are expected (not a bug)
        skip('bernoulli', ''),  # randomness
        skip('nn.functional.dropout'),  # randomness
        skip('nn.functional.rrelu'),  # randomness
        skip('nn.functional.dropout2d', ''),
        skip('nn.functional.dropout3d', ''),
        skip('nn.functional._scaled_dot_product_attention'),  # randomness
        skip('nn.functional.alpha_dropout'),  # randomness
        skip('nn.functional.feature_alpha_dropout', 'without_train'),
        skip('nn.functional.feature_alpha_dropout', 'with_train'),
        xfail('nn.functional.fractional_max_pool2d'),  # Cannot access data pointer of Tensor that doesn't have storage
        xfail('nn.functional.fractional_max_pool3d'),  # Cannot access data pointer of Tensor that doesn't have storage
        # Not actually a problem: embedding with max_norm mutates the weight
        # and causes different runs to produce different results.
        # skip because this is flaky depending on what the max_norm is!
        skip('nn.functional.embedding', ''),
        skip('to'),  # RuntimeError: required rank 4 tensor to use channels_last format
        # ----------------------------------------------------------------------

        # ---------------------------- BUGS ------------------------------------
        # The following are bugs that we should fix
        decorate('nn.functional.conv2d', decorator=unittest.skipIf(IS_ARM64, "Fails on M1")),
        decorate('linalg.det', 'singular', decorator=unittest.skipIf(IS_MACOS, "Fails on x86 MacOS CI")),
        skip('nn.functional.max_pool1d'),  # fails on cpu, runs on cuda
        xfail('masked.mean'),  # silent incorrectness (nan difference)

        xfail('nn.functional.soft_margin_loss', ''),  # soft_margin_loss_backward does not support forward-ad
        xfail('tensor_split'),  # data_ptr composite compliance
        xfail('quantile'),  # at::equal batching rule (cpu), also, in-place vmap (cuda)
        skip('as_strided'),  # Test runner cannot handle this
        xfail('nn.functional.gaussian_nll_loss'),  # .item or data-dependent control flow
        xfail('scatter'),  # forward-mode AD does not support at::scatter
        xfail('nanquantile'),  # at::equal batching rule (cpu), also, in-place vmap (cuda)
        xfail('view_as_complex'),  # Tensor must have a last dimension with stride 1

        skip('pca_lowrank', ''),  # randomness
        skip('svd_lowrank', ''),  # randomness

        xfail('double'),  # required rank 4 tensor to use channels_last format
        xfail('cdouble'),  # required rank 4 tensor to use channels_last format

        # potential silent incorrectness
        skip('nn.functional.max_unpool1d'),  # Flaky, seems to sometimes his max_unpool2d
        skip('nn.functional.max_unpool2d'),  # fails everywhere except on mac
        skip('nn.functional.max_unpool3d'),  # fails everywhere except on mac

        # erroring because running_mean and running_var aren't differentiable
        xfail('nn.functional.batch_norm'),
        xfail('nn.functional.batch_norm', 'without_cudnn'),
        xfail("native_batch_norm"),
<<<<<<< HEAD

        xfail('nn.functional.prelu'),
=======
        xfail("_native_batch_norm_legit"),
>>>>>>> c63de130
        # ----------------------------------------------------------------------
    }

    @with_tf32_off  # https://github.com/pytorch/pytorch/issues/86798
    @ops(op_db + additional_op_db, allowed_dtypes=(torch.float,))
    @toleranceOverride({torch.float32: tol(atol=1e-04, rtol=1e-04)})
    @opsToleranceOverride('TestOperators', 'test_vmapjvpall', (
        tol1('nn.functional.conv_transpose3d',
             {torch.float32: tol(atol=2e-04, rtol=9e-3)}, device_type='cuda'),
        tol1('linalg.householder_product',
             {torch.float32: tol(atol=2e-04, rtol=9e-3)}),
    ))
    @skipOps('TestOperators', 'test_vmapjvpall', vmapjvpall_fail)
    # This is technically a superset of test_vmapjvp. We should either delete test_vmapjvp
    # or figure out if we can split vmapjvpall. It's useful to keep test_vmapjvp intact
    # because that coresponds to "batched forward-mode AD" testing in PyTorch core
    def test_vmapjvpall(self, device, dtype, op):
        if is_inplace(op, op.get_op()):
            # TODO: test in-place
            self.skipTest("Skipped! NYI: inplace-testing not supported.")
            return

        samples = op.sample_inputs(device, dtype, requires_grad=False)

        if not op.supports_forward_ad:
            self.skipTest("Skipped! Forward AD not supported.")
            return

        for sample in samples:
            arg_values = [sample.input] + list(sample.args)
            kwarg_values = sample.kwargs
            args = tuple(arg_values) + tuple(kwarg_values)
            fn, args = get_jvp_variant_primals_tangents(op, sample)
            is_batch_norm_and_training = is_batch_norm_training(op.name, kwarg_values)
            generator = get_fallback_and_vmap_exhaustive(
                fn, args, {}, is_batch_norm_and_training=is_batch_norm_and_training)
            for loop_out, batched_out in generator:
                self.assertEqual(loop_out, batched_out)

    @ops(op_db + additional_op_db, allowed_dtypes=(torch.float,))
    @skipOps('TestOperators', 'test_vmapjvpall_has_batch_rule', vmapjvpall_fail.union({
        skip('to'),  # RuntimeError: required rank 4 tensor to use channels_last format
        xfail('cdouble'),  # RuntimeError: required rank 4 tensor to use channels_last format
        xfail('nn.functional.huber_loss'),
        xfail('lu'),
        xfail('cumprod'),
        xfail('masked_fill'),
        xfail('copysign'),
        xfail('complex'),
        skip('masked.mean'),  # ???
        xfail('masked_scatter'),
        xfail('index_fill'),
        xfail('put'),
        xfail('take'),
        xfail('nn.functional.max_pool3d'),
        xfail('vdot'),
        xfail('nanmean'),
        xfail('nansum'),
        xfail('nn.functional.feature_alpha_dropout', 'without_train'),
        xfail('linalg.lu_factor', ''),
        xfail('nn.functional.dropout2d', ''),
        xfail('pca_lowrank', ''),
        xfail('svd_lowrank', ''),
        xfail('linalg.lu_factor_ex', ''),
        xfail('nn.functional.feature_alpha_dropout', 'with_train'),
        xfail('special.log_ndtr', ''),
        xfail('fft.ihfft2'),  # conj_physical fallback
        xfail('fft.ihfftn'),  # conj_physical fallback
        xfail('polar'),  # complex fallback
        xfail('nn.functional.max_unpool3d', 'grad'),
        xfail('nn.functional.smooth_l1_loss', ''),
        xfail('nn.functional.max_unpool2d', 'grad'),
        xfail('nn.functional.soft_margin_loss', ''),
        xfail('nn.functional.max_unpool1d', 'grad'),
        xfail('nn.functional.embedding', ''),
        xfail('scatter_reduce', "sum"),   # aten::scatter_reduce.two hit the vmap fallback
        xfail('scatter_reduce', "mean"),  # aten::scatter_reduce.two hit the vmap fallback
        xfail('scatter_reduce', "amin"),  # aten::scatter_reduce.two hit the vmap fallback
        xfail('scatter_reduce', "amax"),  # aten::scatter_reduce.two hit the vmap fallback
        xfail('lu_unpack'),
        xfail('nn.functional.glu'),
        xfail('nn.functional.bilinear'),  # trilinear doesn't have batching rule
        xfail('linalg.lu', ''),
        xfail('linalg.lu_solve', ''),
        xfail('nn.functional.dropout3d', ''),
        xfail('as_strided_scatter', ''),
        xfail('masked.cumprod', ''),
        xfail('linalg.vecdot', ''),
    }))
    @toleranceOverride({torch.float32: tol(atol=1e-04, rtol=1e-04)})
    def test_vmapjvpall_has_batch_rule(self, device, dtype, op):
        if is_inplace(op, op.get_op()):
            # TODO: test in-place
            self.skipTest("Skipped! NYI: inplace-testing not supported.")
            return

        samples = op.sample_inputs(device, dtype, requires_grad=False)

        if not op.supports_forward_ad:
            self.skipTest("Skipped! Forward AD not supported.")
            return

        def test():
            for sample in samples:
                arg_values = [sample.input] + list(sample.args)
                kwarg_values = sample.kwargs
                args = tuple(arg_values) + tuple(kwarg_values)
                fn, args = get_jvp_variant_primals_tangents(op, sample)
                is_batch_norm_and_training = is_batch_norm_training(op.name, kwarg_values)
                for loop_out, batched_out in get_fallback_and_vmap_exhaustive(
                        fn, args, {}, is_batch_norm_and_training=is_batch_norm_and_training, compute_loop_out=False):
                    pass
        check_vmap_fallback(self, test, op, dry_run=False)

    @ops(op_db + additional_op_db, allowed_dtypes=(torch.float,))
    @toleranceOverride({torch.float32: tol(atol=1e-04, rtol=1e-04)})
    @skipOps('TestOperators', 'test_vmapvjp_has_batch_rule', vmapvjp_fail.union({
        skip('to'),  # RuntimeError: required rank 4 tensor to use channels_last format
        xfail('view_as_complex'),
        xfail('complex'),
        xfail('copysign'),
        xfail('cummax'),
        xfail('cummin'),
        xfail('cumprod'),
        xfail('nansum'),
        xfail('nanmean'),
        xfail('narrow'),  # Batching rule not implemented for `narrow.Tensor` (and view op)
        xfail('special.log_ndtr'),
        xfail('index_copy'),
        xfail('index_fill'),
        xfail('linalg.eig'),
        xfail('linalg.householder_product'),
        xfail('lu'),
        xfail('lu_solve'),
        xfail('lu_unpack'),
        xfail('masked_fill'),
        xfail('masked_scatter'),
        xfail('masked_select'),
        xfail('nanquantile'),
        xfail('ormqr'),
        xfail('put'),
        xfail('scatter_reduce', "sum"),   # aten::scatter_reduce.two hit the vmap fallback
        xfail('scatter_reduce', "mean"),  # aten::scatter_reduce.two hit the vmap fallback
        xfail('scatter_reduce', "amin"),  # aten::scatter_reduce.two hit the vmap fallback
        xfail('scatter_reduce', "amax"),  # aten::scatter_reduce.two hit the vmap fallback
        xfail('quantile'),
        xfail('renorm'),
        xfail('take'),
        xfail('tensor_split'),
        xfail('to_sparse'),
        xfail('unfold'),
        xfail('unfold_copy'),
        xfail('vdot'),
        xfail('nn.functional.dropout'),
        xfail('fft.ihfft2'),
        xfail('fft.ihfftn'),
        xfail('nn.functional.gaussian_nll_loss'),
        xfail('nn.functional.huber_loss'),
        xfail('nn.functional.bilinear'),
        xfail('nn.functional.fractional_max_pool3d'),
        xfail('nn.functional.ctc_loss'),
        xfail('as_strided'),
        xfail('stft'),
        xfail('nn.functional.rrelu'),
        xfail('nn.functional.embedding_bag'),
        xfail('nn.functional.max_pool3d'),
        xfail('nn.functional.fractional_max_pool2d'),
        xfail('linalg.lu_factor', ''),
        xfail('nn.functional.feature_alpha_dropout', 'with_train'),
        xfail('pca_lowrank', ''),
        xfail('nn.functional.dropout2d', ''),
        xfail('nn.functional.feature_alpha_dropout', 'without_train'),
        xfail('svd_lowrank', ''),
        xfail('linalg.lu_factor_ex', ''),

        xfail('nn.functional.max_unpool2d', ''),
        xfail('nn.functional.multi_margin_loss', ''),
        xfail('nn.functional.multilabel_margin_loss', ''),
        xfail('nn.functional.pdist', ''),
        xfail('nn.functional.smooth_l1_loss', ''),
        xfail('scatter_reduce', 'prod'),
        xfail('nn.functional.max_unpool1d', ''),
        xfail('nn.functional.max_unpool3d', ''),
        xfail('nn.functional.max_unpool3d', 'grad'),
        xfail('nn.functional.soft_margin_loss', ''),
        xfail('nn.functional.max_unpool1d', 'grad'),
        xfail('nn.functional.max_unpool2d', 'grad'),
        xfail('linalg.lu', ''),
        xfail('linalg.lu_solve', ''),
        xfail('cdouble', ''),
        xfail('cfloat', ''),
        xfail('chalf', ''),
        xfail('index_reduce', ''),
        xfail('linalg.vander', ''),
        xfail('nn.functional.dropout3d', ''),
        xfail('as_strided_scatter', ''),
        xfail('segment_reduce', 'offsets'),
        xfail('masked.cumprod', ''),
        xfail('linalg.vecdot', ''),
        xfail('segment_reduce', 'lengths'),
        xfail('sparse.sampled_addmm', ''),
        xfail("native_batch_norm"),
        xfail("_native_batch_norm_legit"),
        xfail("native_dropout_backward"),
    }))
    def test_vmapvjp_has_batch_rule(self, device, dtype, op):
        if not op.supports_autograd:
            self.skipTest("Skipped! Autograd not supported.")
            return

        samples = op.sample_inputs(device, dtype, requires_grad=True)

        # TODO: test in-place
        if is_inplace(op, op.get_op()):
            self.skipTest("Skipped! NYI: inplace-testing not supported.")
            return

        def test():
            for sample in samples:
                cotangents = get_sample_cotangents(op, sample)
                fn, args = get_vjp_fn_and_args_with_cotangents(op, sample, cotangents)
                is_batch_norm_and_training = is_batch_norm_training(op.name, sample.kwargs)
                for loop_out, batched_out in get_fallback_and_vmap_exhaustive(
                        fn, args, {}, is_batch_norm_and_training=is_batch_norm_and_training, compute_loop_out=False):
                    pass
                for a_op in op.aliases:
                    fn, args = get_vjp_fn_and_args_with_cotangents(a_op, sample, cotangents)
                    for loop_out, batched_out in get_fallback_and_vmap_exhaustive(
                            fn, args, {}, is_batch_norm_and_training=is_batch_norm_and_training, compute_loop_out=False):
                        pass

        check_vmap_fallback(self, test, op, dry_run=False)

    @ops(op_db + additional_op_db, allowed_dtypes=(torch.float,))
    @skipOps('TestOperators', 'test_vjpvmap', vjp_fail.union({
        skip('bernoulli', ''),  # vjpvmap testing can't handle randomness
        skip('normal', ''),  # vjpvmap testing can't handle randomness
        skip('normal', 'number_mean'),  # vjpvmap testing can't handle randomness
        skip('nn.functional.rrelu'),  # randomness
        skip('nn.functional.feature_alpha_dropout', 'with_train'),  # randomness
        skip('nn.functional.feature_alpha_dropout', 'without_train'),  # randomness
        skip('nn.functional._scaled_dot_product_attention', device_type='cuda'),
        skip('nn.functional.alpha_dropout'),  # randomness
        skip('to'),  # RuntimeError: required rank 4 tensor to use channels_last format
        skip('to_sparse', ''),  # non-dense output
        skip('ormqr', ''),  # takes too long

        # fallback path doesn't work
        # All of the following are bugs and need to be fixed
        xfail('__getitem__', ''),
        xfail('index_put', ''),
        xfail('view_as_complex'),
        xfail('nn.functional.gaussian_nll_loss'),
        xfail('masked_select'),
        xfail('narrow'),  # Batching rule not implemented for `narrow.Tensor` (and view op)
        skip('nn.functional.fractional_max_pool3d'),  # generator works on cpu, fails on cuda
        xfail('__rpow__'),  # https://github.com/pytorch/functorch/issues/617
        skip('nn.functional.fractional_max_pool2d'),  # generator works on cpu, fails on cuda
        xfail('column_stack', ''),
        xfail('nn.functional.dropout2d', ''),
        xfail('svd_lowrank', ''),
        xfail('pca_lowrank', ''),
        xfail('clamp'),
        xfail('cross'),  # The defaults of this op are *very* weird. No wonder it doesn't work
        # something weird happening with channels_last
        xfail('bfloat16'),
        xfail('double'),
        xfail('float'),
        xfail('half'),
        xfail('cdouble'),
        xfail('cfloat'),
        xfail('nn.functional.dropout3d', ''),
        xfail('as_strided_scatter', ''),
        xfail('sparse.sampled_addmm', ''),
        xfail("native_batch_norm"),
<<<<<<< HEAD
        xfail('nn.functional.prelu'),
=======
        xfail("_native_batch_norm_legit"),
>>>>>>> c63de130
    }))
    def test_vjpvmap(self, device, dtype, op):
        # NB: there is no vjpvmap_has_batch_rule test because that is almost
        # certainly redundant with the vmap_has_batch_rule test in test_vmap.py

        # one-off skip
        if op.name == 'nn.functional.dropout':
            self.skipTest("Skipped!")

        if not op.supports_autograd:
            # If the op doesn't support autograd, vmap(op) won't either
            self.skipTest("Skipped! Autograd not supported.")
            return

        # TODO: test in-place
        if is_inplace(op, op.get_op()):
            self.skipTest("Skipped! NYI: inplace-testing not supported.")
            return

        samples = op.sample_inputs(device, dtype, requires_grad=True)
        batch_norm_fns = ("nn.functional.batch_norm", "nn.functional.instance_norm")  # instance norm calls batch norm
        is_batch_norm = op.name in batch_norm_fns

        for sample in samples:
            args = [sample.input] + list(sample.args)
            kwargs = sample.kwargs

            is_batch_norm_and_training = is_batch_norm and is_batch_norm_training(op.name, kwargs)
            generator = generate_vmap_inputs(args, kwargs,
                                             is_batch_norm_and_training=is_batch_norm_and_training)

            for batched_args, in_dims, kwargs in generator:
                vmapped_op = vmap(op, in_dims)
                fn, primals = normalize_op_input_output2(vmapped_op, batched_args, kwargs,
                                                         sample.output_process_fn_grad)
                result = fn(*primals)
                cotangents = tree_map(lambda x: torch.randn_like(x), result)

                _, vjp_fn = vjp(fn, *primals)
                result_vjps = vjp_fn(cotangents)

                _, vjp_fn = ref_vjp(fn, *primals)
                expected_vjps = vjp_fn(cotangents)

                self.assertEqual(result_vjps, expected_vjps)

    def _compare_jacobians_of_vjp(self, fn, cotangents_and_primals, argnums=None, atol_rtol=None):
        if argnums is None:
            argnums = tuple(range(len(cotangents_and_primals)))

        def get_vjp(cotangents, *primals):
            _, vjp_fn = vjp(fn, *primals)
            return vjp_fn(cotangents)

        jacobian_jvp = jacfwd(get_vjp, argnums)(*cotangents_and_primals)
        jacobian_vjp = jacrev(get_vjp, argnums)(*cotangents_and_primals)

        # For dtype changing operations, the jacobians have different dtype.
        jacobian_jvp = tree_map(lambda x: x.to(torch.float), jacobian_jvp)
        jacobian_vjp = tree_map(lambda x: x.to(torch.float), jacobian_vjp)

        if atol_rtol is not None:
            (atol, rtol) = atol_rtol
            self.assertEqual(jacobian_jvp, jacobian_vjp, atol=atol, rtol=rtol)
        else:
            self.assertEqual(jacobian_jvp, jacobian_vjp)

    @ops(op_db + additional_op_db, allowed_dtypes=(torch.float,))
    @skipOps('TestOperators', 'test_jvpvjp', vjp_fail.union({
        xfail('to_sparse', ''),  # NYI
        # RuntimeError: Trying to set a forward gradient that has a different size than that of the original Tensor,
        # this is not supported. Tensor is of size [5, 2, 3] while the given forward gradient is of size [1, 2, 3].
        xfail('normal', ''),
        xfail('cdist', ''),  # NYI: forward-AD for _cdist_forward
        xfail('cholesky', ''),  # NYI: forward-AD for cholesky
        xfail('logcumsumexp', ''),  # NYI: forward-AD for logcumsumexp
        xfail('nn.functional.embedding_bag', ''),  # NYI: forward-AD for _embedding_bag
        xfail('nn.functional.grid_sample', ''),  # NYI: forward AD for grid_sampler_2d
        xfail('grid_sampler_2d', ''),  # NYI: forward AD for grid_sampler_2d
        xfail('nn.functional.hardsigmoid', ''),  # NYI: forward AD for hardsigmoid_backward
        xfail('nn.functional.huber_loss', ''),  # NYI: forward AD for huber_loss_backward
        xfail('nn.functional.logsigmoid', ''),  # not differentiable w.r.t. buffer
        xfail('renorm', ''),  # NYI: forward AD for renorm
        xfail('ormqr', ''),  # NYI: forward AD for ormqr
        xfail('symeig', ''),  # NYI: forward AD for symeig
        xfail('nn.functional.multilabel_margin_loss', ''),  # NYI: multilabel_margin_loss_forward
        xfail('nn.functional.multilabel_soft_margin_loss', ''),  # NYI: log_sigmoid_backward
        xfail('nn.functional.soft_margin_loss', ''),  # NYI: forward-AD for log_sigmoid_backward
        xfail('nn.functional.ctc_loss', ''),  # NYI: forward-AD for _ctc_loss
        xfail('nn.functional.pdist', ''),  # NYI: forward-AD with _pdist_forward
        skip('nn.functional._scaled_dot_product_attention', device_type='cuda'),
        xfail('nn.functional.multi_margin_loss', ''),  # NYI: forward AD with multi_margin_loss
        skip('linalg.householder_product', '', device_type='cuda'),  # flaky, I'm not sure why
        xfail('sparse.sampled_addmm', ''),  # Sparse tensors have no strides
        xfail('segment_reduce', 'offsets'),  # NYI: forward-AD for segment_reduce
        xfail('index_reduce', ''),  # NYI: forward-AD for index_reduce
        xfail('segment_reduce', 'lengths'),  # NYI: forward-AD for segment_reduce
        xfail('native_dropout_backward'),  # NYI

    }))
    @opsToleranceOverride('TestOperators', 'test_jvpvjp', (
        tol1('masked.prod',
             {torch.float32: tol(atol=1e-04, rtol=1.3e-05)}),
        tol1('masked.cumprod',
             {torch.float32: tol(atol=1e-04, rtol=5e-04)}),
        tol1('cumprod',
             {torch.float32: tol(atol=1e-04, rtol=1.3e-05)}, device_type='cuda'),
        tol1('linalg.vander',
             {torch.float32: tol(atol=1e-04, rtol=1.3e-05)}, device_type='cuda'),
        tol1('nn.functional.group_norm',
             {torch.float32: tol(atol=1e-03, rtol=1e-03)}),
        tol2('linalg.pinv', 'hermitian',
             {torch.float32: tol(atol=5e-03, rtol=5e-03)}),
    ))
    def test_jvpvjp(self, device, dtype, op):
        if not op.supports_autograd:
            self.skipTest("Skipped! Autograd not supported.")
            return

        samples = op.sample_inputs(device, dtype, requires_grad=True)

        # TODO: test in-place
        if is_inplace(op, op.get_op()):
            self.skipTest("Skipped! NYI: inplace-testing not supported.")
            return

        for sample in samples:
            fn, primals = normalize_op_input_output(op, sample)
            result = fn(*primals)
            cotangents = tree_map(lambda x: torch.randn_like(x), result)

            primals_tangents = tree_map(lambda x: torch.randn_like(x), primals)
            cotangents_tangents = tree_map(lambda x: torch.randn_like(x), cotangents)

            def push_vjp(primals, cotangents):
                _, vjp_fn = vjp(fn, *primals)
                return vjp_fn(cotangents)

            result = jvp(push_vjp, (primals, cotangents), (primals_tangents, cotangents_tangents))
            self.assertEqual(len(result), 2)

            def tree_map2(fn, first, second):
                flat_first, spec_first = tree_flatten(first)
                flat_second, spec_second = tree_flatten(second)
                assert spec_first == spec_second
                flat_result = [fn(f, s) for f, s in zip(flat_first, flat_second)]
                return tree_unflatten(flat_result, spec_first)

            def reference(primals, cotangents, primals_tangents, cotangents_tangents):
                with fwAD.dual_level():
                    primal_duals = tree_map2(fwAD.make_dual, primals, primals_tangents)
                    _, vjp_fn = ref_vjp(fn, *primal_duals)

                    cotangent_duals = tree_map2(fwAD.make_dual, cotangents, cotangents_tangents)
                    result = vjp_fn(cotangent_duals)

                    flat_result, spec = tree_flatten(result)
                    primals_out, tangents_out = zip(*[fwAD.unpack_dual(r) for r in flat_result])
                    tangents_out = [t if t is not None else torch.zeros_like(p)
                                    for p, t in zip(primals_out, tangents_out)]
                    expected = (tree_unflatten(primals_out, spec), tree_unflatten(tangents_out, spec))
                return expected

            expected = reference(primals, cotangents, primals_tangents, cotangents_tangents)
            self.assertEqual(result, expected)

    @with_tf32_off  # https://github.com/pytorch/pytorch/issues/86798
    @skipOps('TestOperators', 'test_vmapjvpvjp', vjp_fail.union({
        # Following operatos take too long, hence skipped
        skip('atleast_1d'),
        skip('atleast_2d'),
        skip('atleast_3d'),
        skip('meshgrid', 'list_of_tensors'),
        skip('meshgrid', 'variadic_tensors'),
        skip('broadcast_tensors'),
        skip('linalg.lstsq'),
        skip('nn.functional.bilinear'),
        skip('native_layer_norm'),
        skip('ormqr'),

        # Potential bugs/errors
        xfail('as_strided'),  # AssertionError: Tensor-likes are not close!
        xfail('as_strided_scatter'),  # AssertionError: Tensor-likes are not close!
        xfail('bernoulli'),  # calls random op
        xfail('bfloat16'),  # required rank 4 tensor to use channels_last format
        xfail('cdist'),  # Forward AD not implemented and no decomposition
        xfail('cdouble'),  # required rank 4 tensor to use channels_last format
        xfail('cfloat'),  # required rank 4 tensor to use channels_last format
        xfail('chalf'),  # required rank 4 tensor to use channels_last format
        xfail('cholesky'),  # Forward AD not implemented and no decomposition
        xfail('ormqr'),  # Forward AD not implemented and no decomposition
        xfail('double'),  # required rank 4 tensor to use channels_last format
        xfail('float'),  # required rank 4 tensor to use channels_last format
        xfail('half'),  # required rank 4 tensor to use channels_last format
        xfail('index_reduce'),  # Forward AD not implemented and no decomposition
        xfail('linalg.eig'),  # vmap over torch.allclose isn't supported yet.
        xfail('logcumsumexp'),  # Forward AD not implemented and no decomposition
        xfail('mvlgamma', 'mvlgamma_p_1'),  # vmap: inplace into a regular tensor
        xfail('mvlgamma', 'mvlgamma_p_3'),  # vmap: inplace into a regular tensor
        xfail('mvlgamma', 'mvlgamma_p_5'),  # vmap: inplace into a regular tensor
        xfail('nanquantile'),  # Batching rule not implemented for aten::equal
        # RuntimeError: Batch norm got a batched tensor as input while the
        # running_mean or running_var, which will be updated in place,
        # were not batched.
        xfail('nn.functional.batch_norm'),
        xfail('nn.functional.batch_norm', 'without_cudnn'),
        xfail('nn.functional.binary_cross_entropy'),  # vmap: inplace into a regular tensor
        xfail("nn.functional.ctc_loss"),  # ForwardAD not implemented and no decomposition
        xfail('nn.functional.dropout2d'),  # calls random op
        xfail('nn.functional.dropout3d'),  # calls random op
        xfail('nn.functional.dropout'),  # calls random op
        xfail('nn.functional._scaled_dot_product_attention'),  # randomness
        xfail('nn.functional.embedding_bag'),  # Forward AD not implemented and no decomposition
        xfail('nn.functional.alpha_dropout'),  # calls randomn op
        xfail('nn.functional.feature_alpha_dropout', 'with_train'),  # calls random op
        xfail('nn.functional.fractional_max_pool2d'),  # calls random op
        xfail('nn.functional.fractional_max_pool3d'),  # calls random op
        xfail('nn.functional.gaussian_nll_loss'),  # data depenedant flow
        xfail('nn.functional.grid_sample'),  # Forward AD not implemented and no decomposition
        xfail('grid_sampler_2d'),  # Forward AD not implemented and no decomposition
        xfail('nn.functional.hardsigmoid'),  # Forward AD not implemented and no decomposition
        xfail('nn.functional.hinge_embedding_loss'),  # vmap: inplace into a regular tensor
        xfail('nn.functional.huber_loss'),  # Forward AD not implemented and no decomposition
        # RuntimeError: Batch norm got a batched tensor as input while the
        # running_mean or running_var, which will be updated in place,
        # were not batched.
        xfail('nn.functional.instance_norm'),
        xfail('nn.functional.logsigmoid'),  # Forward AD not implemented and no decomposition
        # NYI: Tensor.clone(memory_format) inside vmap is only supported with
        # memory_format torch.preserve_format or torch.contiguous_format (got ChannelsLast)
        xfail('nn.functional.max_unpool2d'),
        xfail('nn.functional.max_unpool2d', 'grad'),
        xfail('nn.functional.multi_margin_loss'),  # Forward AD not implemented and no decomposition
        xfail('nn.functional.multilabel_margin_loss'),  # Forward AD not implemented and no decomposition
        xfail('nn.functional.multilabel_soft_margin_loss'),  # Forward AD not implemented and no decomposition
        xfail('nn.functional.pdist'),  # Forward AD not implemented and no decomposition
        xfail('nn.functional.rrelu'),  # vmap: we do not yet support aten::rrelu_with_noise.
        xfail('nn.functional.soft_margin_loss'),  # Forward AD not implemented and no decomposition
        xfail('normal'),  # calls random op
        xfail('normal', 'number_mean'),  # calls random op
        xfail('pca_lowrank'),  # calls random op
        xfail('quantile'),  # Batching rule not implemented for aten::equal
        xfail('renorm'),  # Forward AD not implemented and no decomposition
        xfail('scatter_reduce', 'prod'),  # Forward AD not implemented and no decomposition
        xfail('segment_reduce', 'lengths'),  # Forward AD not implemented and no decomposition
        xfail('segment_reduce', 'offsets'),  # Forward AD not implemented and no decomposition
        xfail('sparse.sampled_addmm'),  # RuntimeError: Sparse CSR tensors do not have strides
        xfail('svd_lowrank'),  # calls random op
        xfail('symeig'),  # Forward AD not implemented and no decomposition
        xfail('take'),  # vmap: inplace into regular tensor
        xfail('to'),  # RuntimeError: required rank 4 tensor to use channels_last format
        xfail('to_sparse'),  # Forward AD not implemented and no decomposition
        xfail('view_as_complex'),  # RuntimeError: Tensor must have a last dimension with stride 1
        # RuntimeError: Batch norm got a batched tensor as
        # input while the running_mean or running_var, which will be updated in
        # place, were not batched.
        xfail("native_batch_norm"),
<<<<<<< HEAD
        xfail('nn.functional.prelu'),
=======
        xfail("_native_batch_norm_legit"),
        xfail('native_dropout_backward',)
>>>>>>> c63de130
    }))
    @ops(op_db + additional_op_db, allowed_dtypes=(torch.float,))
    @toleranceOverride({torch.float32: tol(atol=1e-04, rtol=1e-04)})
    @opsToleranceOverride('TestOperators', 'test_vmapjvpvjp', (
        tol1('linalg.svd',
             {torch.float32: tol(atol=5e-04, rtol=5e-04)}),
        tol1('linalg.householder_product',
             {torch.float32: tol(atol=5e-03, rtol=5e-03)}),
        tol1('linalg.multi_dot',
             {torch.float32: tol(atol=5e-04, rtol=5e-04)}),
        tol2('linalg.pinv', 'hermitian',
             {torch.float32: tol(atol=5e-04, rtol=5e-04)}),
        tol1('svd',
             {torch.float32: tol(atol=5e-04, rtol=5e-04)}),
    ))
    def test_vmapjvpvjp(self, device, dtype, op):
        # Since we test `jvpvjp` seperately,
        # in this we just check that vmap of `jvpvjp`
        # is correct.
        if not op.supports_autograd:
            self.skipTest("Skipped! Autograd not supported.")
            return

        samples = op.sample_inputs(device, dtype, requires_grad=True)

        # TODO: test in-place
        if is_inplace(op, op.get_op()):
            self.skipTest("Skipped! NYI: inplace-testing not supported.")
            return

        for sample in samples:
            fn, primals = normalize_op_input_output(op, sample)
            result = fn(*primals)
            cotangents = tree_map(lambda x: torch.randn_like(x), result)

            primals_tangents = tree_map(lambda x: torch.randn_like(x), primals)
            cotangents_tangents = tree_map(lambda x: torch.randn_like(x), cotangents)

            def push_vjp(primals, cotangents):
                _, vjp_fn = vjp(fn, *primals)
                return vjp_fn(cotangents)

            args, spec = tree_flatten(((primals, cotangents), (primals_tangents, cotangents_tangents)))

            def jvp_of_vjp(*args):
                (primals, tangents) = tree_unflatten(args, spec)
                primals_out, tangents_out = jvp(push_vjp, primals, tangents)

                flat_primals_out, _ = tree_flatten(primals_out)
                flat_tangents_out, _ = tree_flatten(tangents_out)
                return tuple(flat_primals_out + flat_tangents_out)

            is_batch_norm_and_training = is_batch_norm_training(op, sample.kwargs)
            generator = get_fallback_and_vmap_exhaustive(
                jvp_of_vjp, args, {}, is_batch_norm_and_training=is_batch_norm_and_training)
            for loop_out, batched_out in generator:
                self.assertEqual(loop_out, batched_out)


    def _make_extremal_inputs(self, shape, device):
        if shape is None:
            return (None,)
        return (
            torch.full(shape, -1000., device=device),
            torch.zeros(shape, device=device),
            torch.full(shape, 1000., device=device),
        )

    def _arg_and_kwarg_options(self, args_options, kwargs_options):
        return itertools.product(*args_options, kwargs_options)

    def test_extremal_numerics_nll_loss(self, device):
        N, C = 3, 4
        d1, d2, d3 = 5, 6, 7
        shapes = (
            ((N, C), (N,), (C,)),
            ((N, C), (N,), None),
            ((N, C, d1, d2, d3), (N, d1, d2, d3), (C,)),
            ((N, C, d1, d2, d3), (N, d1, d2, d3), None),
        )
        kwargs_options = ({'ignore_index': 0, 'reduction': 'mean'}, {'reduction': 'sum'}, {'reduction': 'none'}, {})
        for input_shape, target_shape, weight_shape in shapes:
            input_options = self._make_extremal_inputs(input_shape, device)
            for input, kwargs in self._arg_and_kwarg_options((input_options,), kwargs_options):
                if weight_shape is None:
                    weight = None
                else:
                    weight = torch.randn(weight_shape, device=device)
                target = torch.randint(0, C, target_shape, device=device)
                target[0] = 1  # since we're ignoring index 0, at least one element must be non-zero

                fn = functools.partial(torch.nn.functional.nll_loss, target=target, weight=weight, **kwargs)
                result = fn(input)
                cotangents = torch.randn_like(result, device=device)
                self._compare_jacobians_of_vjp(fn, (cotangents, input))

    def test_extremal_numerics_l1_loss(self, device):
        N, C, H, W = 3, 4, 5, 6
        shapes = ((N, C), (N, C, H), (N, C, H, W))
        kwargs_options = ({'reduction': 'sum'}, {'reduction': 'none'}, {})
        for shape in shapes:
            input_options = self._make_extremal_inputs(shape, device)
            target_options = self._make_extremal_inputs(shape, device)
            for input, target, kwargs in self._arg_and_kwarg_options((input_options, target_options), kwargs_options):
                result = torch.nn.functional.l1_loss(input, target)
                cotangents = torch.randn_like(result, device=device)
                self._compare_jacobians_of_vjp(torch.nn.functional.l1_loss, (cotangents, input, target))

    def test_extremal_numerics_mse_loss(self, device):
        N, C, H, W = 3, 4, 5, 6
        shapes = ((N, C), (N, C, H), (N, C, H, W))
        kwargs_options = ({'reduction': 'sum'}, {'reduction': 'none'}, {})
        for shape in shapes:
            input_options = self._make_extremal_inputs(shape, device)
            target_options = self._make_extremal_inputs(shape, device)
            for input, target, kwargs in self._arg_and_kwarg_options((input_options, target_options), kwargs_options):
                result = torch.nn.functional.mse_loss(input, target)
                cotangents = torch.randn_like(result, device=device)
                self._compare_jacobians_of_vjp(torch.nn.functional.mse_loss, (cotangents, input, target))

    def test_extremal_numerics_softmax(self, device):
        N, C, H, W = 3, 4, 5, 6
        shapes = ((N, C), (N, C, H), (N, C, H, W))
        kwargs_options = ({'dim': 1}, {})
        for shape in shapes:
            input_options = self._make_extremal_inputs(shape, device)
            for input, kwargs in self._arg_and_kwarg_options((input_options,), kwargs_options):
                result = torch.nn.functional.softmax(input)
                cotangents = torch.randn_like(result, device=device)
                self._compare_jacobians_of_vjp(torch.nn.functional.softmax, (cotangents, input))


    def test_extremal_numerics_log_softmax(self, device):
        N, C, H, W = 3, 4, 5, 6
        shapes = ((N, C), (N, C, H), (N, C, H, W))
        kwargs_options = ({'dim': 1}, {})
        for shape in shapes:
            input_options = self._make_extremal_inputs(shape, device)
            for input, kwargs in self._arg_and_kwarg_options((input_options,), kwargs_options):
                result = torch.nn.functional.log_softmax(input)
                cotangents = torch.randn_like(result, device=device)
                self._compare_jacobians_of_vjp(torch.nn.functional.log_softmax, (cotangents, input))

    def test_extremal_numerics_cross_entropy(self, device):
        N, C = 3, 4
        d1, d2, d3 = 5, 6, 7
        shapes = (
            ((N, C), (N,), (C,)),
            ((N, C), (N,), None),
            ((N, C), (N, C), (C,)),
            ((N, C), (N, C), None),
            ((C,), (), (C,)),
            ((C,), (), None),
            ((C,), (C,), (C,)),
            ((C,), (C,), None),
            ((N, C, d1, d2, d3), (N, d1, d2, d3), (C,)),
            ((N, C, d1, d2, d3), (N, d1, d2, d3), None),
            ((N, C, d1, d2, d3), (N, C, d1, d2, d3), (C,)),
            ((N, C, d1, d2, d3), (N, C, d1, d2, d3), None),
        )
        for input_shape, target_shape, weight_shape in shapes:
            input_options = self._make_extremal_inputs(input_shape, device)
            kwargs_options = [{'reduction': 'sum'}, {'reduction': 'none'}, {}]
            if input_shape != target_shape:
                kwargs_options.append({'ignore_index': 0, 'reduction': 'mean'})

            for input, kwargs in self._arg_and_kwarg_options((input_options,), kwargs_options):
                if weight_shape is None:
                    weight = None
                else:
                    weight = torch.randn(weight_shape, device=device)

                if input_shape == target_shape:
                    target = torch.rand(target_shape, device=device)
                elif len(target_shape) == 0:
                    target = torch.tensor(1, device=device)  # must be non-zero since ignore_index may be 0
                else:
                    target = torch.randint(0, C, target_shape, device=device)

                fn = functools.partial(torch.nn.functional.cross_entropy, target=target, weight=weight, **kwargs)
                result = fn(input)
                cotangents = torch.randn_like(result, device=device)
                self._compare_jacobians_of_vjp(fn, (cotangents, input), atol_rtol=(1e-4, 1e-5))

    def test_extremal_numerics_binary_cross_entropy(self, device):
        N, C, H, W = 3, 4, 5, 6
        shapes = ((N, C), (N, C, H), (N, C, H, W))
        for shape in shapes:
            weight_options = self._make_extremal_inputs(shape, device)
            kwargs_options = [{'reduction': 'sum'}, {'reduction': 'none'}, {}]

            for weight, kwargs in self._arg_and_kwarg_options((weight_options,), kwargs_options):
                input = torch.rand(shape, device=device)
                target = torch.rand(shape, device=device)
                fn = functools.partial(torch.nn.functional.binary_cross_entropy, target=target, weight=weight, **kwargs)
                result = fn(input)
                cotangents = torch.randn_like(result, device=device)
                self._compare_jacobians_of_vjp(fn, (cotangents, input), atol_rtol=(1e-4, 2e-5))

    def test_extremal_numerics_layer_norm(self, device):
        N, C, H, W = 3, 4, 5, 6
        shapes = ((N, C), (N, C, H), (N, C, H, W))
        for shape in shapes:
            input_options = self._make_extremal_inputs(shape, device)
            normalized_shape = shape[1:]
            weight_options = self._make_extremal_inputs(normalized_shape, device)
            bias_options = self._make_extremal_inputs(normalized_shape, device)

            for input, bias, weight in self._arg_and_kwarg_options((input_options, bias_options, weight_options), ()):
                def fn(input, weight, bias):
                    return torch.nn.functional.layer_norm(input, normalized_shape, weight=weight, bias=bias)
                result = fn(input, weight, bias)
                cotangents = torch.randn_like(result, device=device)
                self._compare_jacobians_of_vjp(fn, (cotangents, input, weight, bias))

    @with_tf32_off  # https://github.com/pytorch/pytorch/issues/86798
    @ops(op_db + additional_op_db, allowed_dtypes=(torch.float32, torch.double))
    @skipOps('TestOperators', 'test_vmap_autograd_grad', {
        xfail('linalg.eig'),  # all close?
        # The size of tensor a (4) must match the size of tensor b (10) at non-singleton dimension 0
        xfail('masked_select'),
        xfail('nn.functional.max_unpool2d', 'grad'),  # contiguous call
        xfail('nn.functional.max_unpool2d'),  # contiguous call
        xfail('to_sparse'),  # dispatch key issue

        # numerical inconsistencies, look like bugs
        skip('matrix_exp', dtypes=(torch.float32,), device_type='cuda'),  # fails on linux, passes on windows
        skip('ldexp', dtypes=(torch.float32,), device_type='cpu'),  # fails on all but mac
        skip('__rmatmul__'),  # flaky needs investigation
        skip('matmul'),  # flaky needs investigation
        skip('nn.functional.conv_transpose3d'),  # flaky needs investigation
        skip('nn.functional.conv_transpose2d'),  # flaky needs investigation
        skip('nn.functional.conv_transpose1d'),  # flaky needs investigation
        skip('nn.functional.layer_norm', dtypes=(torch.float32,), device_type='cpu'),  # fails on windows
        skip('linalg.lu_factor', dtypes=(torch.float32,), device_type='cuda'),  # fails on all but windows
        skip('linalg.lu_factor_ex', dtypes=(torch.float32,), device_type='cuda'),  # fails on all but windows
        skip('linalg.multi_dot', '', device_type='cpu'),
        skip('sparse.sampled_addmm', ''),
        skip('native_layer_norm', '', device_type='cpu'),
        xfail('nn.functional.prelu'),
    })
    @opsToleranceOverride('TestOperators', 'test_vmap_autograd_grad', (
        tol1('linalg.householder_product',
             {torch.float32: tol(atol=5e-04, rtol=9e-03)}, device_type='cuda'),
        tol1('linalg.householder_product',
             {torch.float32: tol(atol=1e-04, rtol=1e-04)}, device_type='cpu'),
        tol1('linalg.multi_dot',
             {torch.float32: tol(atol=2e-04, rtol=1e-04)}, device_type='cuda'),
        tol2('linalg.pinv', 'hermitian',
             {torch.float32: tol(atol=5e-06, rtol=5e-06)}),
    ))
    def test_vmap_autograd_grad(self, device, dtype, op):
        def is_differentiable(inp):
            return isinstance(inp, Tensor) and (inp.grad_fn is not None or inp.requires_grad)

        def get_flat_differentiable(pytree):
            flattened = tree_flatten(pytree)[0]
            return tuple(i for i in flattened if is_differentiable(i))

        def get_differentiable_linked(list1, list2):
            paired_list = zip(list1, list2)
            paired_list = tuple((first, second) for (first, second) in paired_list if is_differentiable(first))
            return zip(*paired_list)

        def filter_none(out):
            flattened = tree_flatten(out)[0]
            return tuple(o for o in flattened if o is not None)

        if not op.supports_autograd:
            self.skipTest("Skipped! Autograd not supported.")
            return

        sample_inputs = op.sample_inputs(device, dtype, requires_grad=True)

        for sample_input in sample_inputs:
            fn, primals = normalize_op_input_output(op, sample_input)
            out = fn(*primals)
            cotangents = tree_map(torch.randn_like, out)

            def compute_grad(cotangents):
                out_flattened = out
                cotangents_flattened = cotangents
                if not isinstance(out_flattened, torch.Tensor):
                    out_flattened = tree_flatten(out)[0]
                    cotangents_flattened = tree_flatten(cotangents)[0]
                    out_flattened, cotangents_flattened = get_differentiable_linked(out_flattened, cotangents_flattened)

                return filter_none(
                    torch.autograd.grad(out_flattened, get_flat_differentiable(primals), cotangents_flattened,
                                        retain_graph=True, allow_unused=True))

            is_batch_norm_and_training = is_batch_norm_training(op, sample_input.kwargs)
            generator = get_fallback_and_vmap_exhaustive(
                compute_grad, (cotangents,), {}, is_batch_norm_and_training=is_batch_norm_and_training)
            for loop_out, batched_out in generator:
                self.assertEqual(loop_out, batched_out)

    def test_vmapvmapjvp_linalg_solve(self):
        ops = [op for op in op_db if op.name == "linalg.solve"]
        assert len(ops) > 0

        # this specializes a lot of code from the get_fallback_and_vmap_exhaustive test. If we need this more
        # generally, this could go for a refactor

        B0 = 2
        B1 = 3

        # we want to check the case where A will be seen as contiguous by jvp but during the vmap calls will become
        # non-contiguous because vmap will expand. This will happen during both levels of vmap
        A = torch.randn(4, 4)
        k = torch.randn(4, 5, B1, B0)
        fn, args = get_jvp_variant_primals_tangents(torch.linalg.solve, SampleInput(A, args=(k,)))

        in_dims_all = (None, -1, None, -1)
        batched_out = vmap(vmap(fn, in_dims=in_dims_all), in_dims=in_dims_all)(*args)
        loop_out = loop2(fn, in_dims_all, in_dims_all, 0, 0, B0, B1, *args)
        self.assertEqual(loop_out, batched_out)

    @ops(filter(lambda op: op.name in aliasing_ops, op_db + additional_op_db), allowed_dtypes=(torch.float,))
    @parametrize("grad_op", ["jvp", "vjp"])
    def test_view_then_inplace(self, device, dtype, op, grad_op):
        for sample_input in op.sample_inputs(device, dtype):
            def f(x):
                op(sample_input.input, *sample_input.args, **sample_input.kwargs).copy_(x)
                return x

            without_grad = op(sample_input.input, *sample_input.args, **sample_input.kwargs)
            if grad_op == "jvp":
                with self.assertRaisesRegex(RuntimeError, "During a grad .* attempted to call in-place operation"):
                    jvp(f, (torch.randn_like(without_grad),), (torch.randn_like(without_grad),))
            else:
                assert grad_op == "vjp"
                with self.assertRaisesRegex(RuntimeError, "During a grad .* attempted to call in-place operation"):
                    vjp(f, torch.randn_like(without_grad))

    @ops(filter(lambda op: op.name in aliasing_ops_list_return, op_db + additional_op_db), allowed_dtypes=(torch.float,))
    @parametrize("grad_op", ["jvp", "vjp"])
    def test_view_then_inplace_list_return(self, device, dtype, op, grad_op):
        for sample_input in op.sample_inputs(device, dtype):
            def f(x):
                op(sample_input.input, *sample_input.args, **sample_input.kwargs)[0].copy_(x)
                return x

            without_grad = op(sample_input.input, *sample_input.args, **sample_input.kwargs)[0]
            with self.assertRaisesRegex(RuntimeError, "During a grad .* attempted to call in-place operation"):
                if grad_op == "jvp":
                    jvp(f, (torch.randn_like(without_grad),), (torch.randn_like(without_grad),))
                else:
                    assert grad_op == "vjp"
                    vjp(f, torch.randn_like(without_grad))

    @parametrize("grad_op", ["jvp", "vjp"])
    def test_view_then_inplace_special(self, grad_op):
        # some things in __getitem__ use at::index, which doesn't alias, so this tests a subset of them that do alias
        ops = [
            lambda x: x[0],
            lambda x: x[0, 0, 0],
            lambda x: x[:1],
            lambda x: x[:, :1],
            lambda x: x[:, :1, :],
        ]

        for op in ops:
            def f(x):
                op(captured).copy_(x)
                return x

            captured = torch.randn(4, 3, 3)
            without_grad = op(captured)
            if grad_op == "jvp":
                with self.assertRaisesRegex(RuntimeError, "During a grad .* attempted to call in-place operation"):
                    jvp(f, (torch.randn_like(without_grad),), (torch.randn_like(without_grad),))
            else:
                assert grad_op == "vjp"
                with self.assertRaisesRegex(RuntimeError, "During a grad .* attempted to call in-place operation"):
                    vjp(f, torch.randn_like(without_grad))

only_for = ("cpu", "cuda")
instantiate_device_type_tests(TestOperators, globals(), only_for=only_for)

if __name__ == '__main__':
    run_tests()<|MERGE_RESOLUTION|>--- conflicted
+++ resolved
@@ -723,11 +723,8 @@
         # view doesn't work on sparse
         xfail("to_sparse"),
         xfail("native_batch_norm"),
-<<<<<<< HEAD
+        xfail("_native_batch_norm_legit"),
         xfail('nn.functional.prelu'),
-=======
-        xfail("_native_batch_norm_legit"),
->>>>>>> c63de130
     }))
     @ops(op_db + additional_op_db, allowed_dtypes=(torch.float,))
     @toleranceOverride({torch.float32: tol(atol=1e-04, rtol=1e-04)})
@@ -929,12 +926,9 @@
         xfail('nn.functional.batch_norm'),
         xfail('nn.functional.batch_norm', 'without_cudnn'),
         xfail("native_batch_norm"),
-<<<<<<< HEAD
+        xfail("_native_batch_norm_legit"),
 
         xfail('nn.functional.prelu'),
-=======
-        xfail("_native_batch_norm_legit"),
->>>>>>> c63de130
         # ----------------------------------------------------------------------
     }
 
@@ -1210,11 +1204,8 @@
         xfail('as_strided_scatter', ''),
         xfail('sparse.sampled_addmm', ''),
         xfail("native_batch_norm"),
-<<<<<<< HEAD
+        xfail("_native_batch_norm_legit"),
         xfail('nn.functional.prelu'),
-=======
-        xfail("_native_batch_norm_legit"),
->>>>>>> c63de130
     }))
     def test_vjpvmap(self, device, dtype, op):
         # NB: there is no vjpvmap_has_batch_rule test because that is almost
@@ -1472,12 +1463,9 @@
         # input while the running_mean or running_var, which will be updated in
         # place, were not batched.
         xfail("native_batch_norm"),
-<<<<<<< HEAD
-        xfail('nn.functional.prelu'),
-=======
         xfail("_native_batch_norm_legit"),
         xfail('native_dropout_backward',)
->>>>>>> c63de130
+        xfail('nn.functional.prelu'),
     }))
     @ops(op_db + additional_op_db, allowed_dtypes=(torch.float,))
     @toleranceOverride({torch.float32: tol(atol=1e-04, rtol=1e-04)})
