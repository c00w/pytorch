# Owner(s): ["module: dynamo"]
import unittest

import torch

import torch._dynamo.test_case
import torch._dynamo.testing
import torch.onnx.operators
from torch._dynamo.testing import EagerAndRecordGraphs, normalize_gm, same

from torch.nn import functional as F
from torch.testing._internal.common_cuda import PLATFORM_SUPPORTS_FLASH_ATTENTION
from torch.testing._internal.common_utils import TEST_WITH_ROCM


class CutomizedCtxManager:
    def __init__(self, mode):
        self.prev = torch.is_grad_enabled()
        self.mode = mode

    def __enter__(self):
        torch._C._set_grad_enabled(self.mode)

    def __exit__(self, exc_type, exc_value, traceback):
        torch._C._set_grad_enabled(self.prev)


class CtxManagerTests(torch._dynamo.test_case.TestCase):
    def test_no_grad(self):
        def fn1(a, b):
            x = a + 1
            # redundant no_grad should get ignored
            with torch.no_grad():
                x = x + b
            x = x + 2
            return x

        def fn2(a, b):
            x = a + 1
            with torch.set_grad_enabled(False):
                x = x + b
            x = x + 2
            return x

        def fn3(a, b):
            x = a + 1
            with torch.enable_grad():
                x = x + b
            x = x + 2
            return x

        def fn4(a, b):
            x = a + 1
            with torch.set_grad_enabled(True):
                if torch.is_grad_enabled():
                    x = x + b
            x = x + 2
            return x

        with torch.no_grad():
            torch._dynamo.testing.standard_test(
                self, fn=fn1, nargs=2, expected_ops=3
            )  # coalesced noop
            torch._dynamo.testing.standard_test(
                self, fn=fn2, nargs=2, expected_ops=3
            )  # coalesced noop
            torch._dynamo.testing.standard_test(self, fn=fn3, nargs=2, expected_ops=5)
            torch._dynamo.testing.standard_test(self, fn=fn4, nargs=2, expected_ops=5)
        with torch.enable_grad():
            torch._dynamo.testing.standard_test(self, fn=fn1, nargs=2, expected_ops=5)
            torch._dynamo.testing.standard_test(self, fn=fn2, nargs=2, expected_ops=5)
            torch._dynamo.testing.standard_test(
                self, fn=fn3, nargs=2, expected_ops=3
            )  # coalesced noop
            torch._dynamo.testing.standard_test(
                self, fn=fn4, nargs=2, expected_ops=3
            )  # coalesced noop

    def test_grad_mode_guard(self):
        def fn(a, b):
            prev_grad = torch.is_grad_enabled()
            torch.set_grad_enabled(False)
            a = a + 1
            a.tolist()  # graph break
            ret = a + b
            torch.set_grad_enabled(prev_grad)
            return ret

        a = torch.randn([3, 4])
        b = torch.randn([3, 4])
        cnts = torch._dynamo.testing.CompileCounter()
        opt_fn = torch._dynamo.optimize(cnts)(fn)
        for _ in range(10):
            opt_fn(a, b)
        self.assertEqual(cnts.frame_count, 2)

    def test_nested_grad_mode_graph_break(self):
        def fn(x):
            before = torch.is_grad_enabled()
            with torch.set_grad_enabled(False):
                torch._dynamo.graph_break()
                with torch.set_grad_enabled(True):
                    x = torch.mul(x, 5)
                    torch._dynamo.graph_break()
                    x = torch.sqrt(x)
                    assert torch.is_grad_enabled()
                assert not torch.is_grad_enabled()
            assert torch.is_grad_enabled() == before
            return x

        a = torch.randn([3, 4])
        cnts = torch._dynamo.testing.CompileCounter()
        opt_fn = torch._dynamo.optimize(cnts)(fn)

        for _ in range(10):
            opt_fn(a)
        self.assertEqual(cnts.frame_count, 2)

    def test_torch_profiler(self):
        # wrap torch.profiler.* as NullContextVariable and do nothing
        def fn(x):
            y = x**2
            with torch.profiler.profile():
                y = y + 2
                with torch.profiler.record_function("my_function"):
                    z = y**3
                    z.tolist()  # graph break
                    z = z + 1
            return z

        x = torch.randn((2, 2), requires_grad=True)
        ref = fn(x)
        cnts = torch._dynamo.testing.CompileCounter()
        opt_fn = torch._dynamo.optimize(cnts)(fn)
        res = opt_fn(x)
        self.assertTrue(same(ref, res))
        self.assertEqual(cnts.frame_count, 2)

    def test_autograd_profiler(self):
        # wrap torch.autograd.profiler.* as NullContextVariable and do nothing
        def fn(x):
            y = x**2
            with torch.autograd.profiler.profile():
                y = y + 2
                with torch.autograd.profiler.record_function("my_function"):
                    z = y**3
                    z.tolist()  # graph break
                    z = z + 1
            return z

        x = torch.randn((2, 2), requires_grad=True)
        ref = fn(x)
        cnts = torch._dynamo.testing.CompileCounter()
        opt_fn = torch._dynamo.optimize(cnts)(fn)
        res = opt_fn(x)
        self.assertTrue(same(ref, res))
        self.assertEqual(cnts.frame_count, 2)

    @unittest.skipIf(not torch.cuda.is_available(), "requires cuda")
    def test_cuda_stream_context_manager1(self):
        def fn(x):
            s = torch.cuda.Stream()
            x = torch.mul(x, 5)
            x = torch.add(x, 2)
            with torch.cuda.stream(s):
                x = torch.relu(x)
            x = torch.add(x, 1)
            x = torch.cos(x)
            return x

        x = torch.randn((2, 2), device="cuda")
        ref = fn(x)
        cnts = torch._dynamo.testing.CompileCounter()
        opt_fn = torch._dynamo.optimize(cnts, nopython=True)(fn)
        res = opt_fn(x)
        self.assertEqual(ref, res)
        self.assertEqual(cnts.frame_count, 1)
        self.assertEqual(cnts.op_count, 9)

    @unittest.skipIf(not torch.cuda.is_available(), "requires cuda")
<<<<<<< HEAD
    def test_cuda_stream_context_manager_graph_break(self):
=======
    def test_cuda_stream_across_graph_break(self):
>>>>>>> d6847c59
        def fn(x):
            s = torch.cuda.Stream()
            x = torch.mul(x, 5)
            x = torch.add(x, 2)
<<<<<<< HEAD
            print(x)
            with torch.cuda.stream(s):
                x = torch.relu(x)
            x = torch.add(x, 1)
            x = torch.cos(x)
            return x

        x = torch.randn((2, 2), device="cuda")
        ref = fn(x)
        cnts = torch._dynamo.testing.CompileCounter()
        opt_fn = torch._dynamo.optimize(cnts)(fn)
        res = opt_fn(x)
        self.assertEqual(ref, res)
        self.assertEqual(cnts.frame_count, 2)
        self.assertEqual(cnts.op_count, 9)

    @unittest.skipIf(not torch.cuda.is_available(), "requires cuda")
    def test_cuda_stream_context_manager_graph_break_named(self):
        def fn(x):
            s = torch.cuda.Stream()
            x = torch.mul(x, 5)
            x = torch.add(x, 2)

            tcs = torch.cuda.stream(s)
            print("foo")
=======

            print("foo")
            tcs = torch.cuda.stream(s)
>>>>>>> d6847c59
            with tcs:
                x = torch.relu(x)
            x = torch.add(x, 1)
            x = torch.cos(x)
            return x

        x = torch.randn((2, 2), device="cuda")
        ref = fn(x)
        cnts = torch._dynamo.testing.CompileCounter()
        opt_fn = torch._dynamo.optimize(cnts)(fn)
        res = opt_fn(x)
        self.assertEqual(ref, res)
        self.assertEqual(cnts.frame_count, 2)
<<<<<<< HEAD
        self.assertEqual(cnts.op_count, 10)
=======
        self.assertEqual(cnts.op_count, 9)
>>>>>>> d6847c59

    @unittest.skipIf(not torch.cuda.is_available(), "requires cuda")
    def test_cuda_stream_context_manager2(self):
        def fn(x, s):
            x = torch.mul(x, 5)
            x = torch.add(x, 2)
            with torch.cuda.stream(s):
                x = torch.relu(x)

            s1 = torch.cuda.current_stream()
            with torch.cuda.stream(s1):
                x = torch.relu(x)

            s2 = torch.cuda.Stream()
            with torch.cuda.stream(s2):
                x = torch.relu(x)

            x = torch.add(x, 1)
            x = torch.cos(x)
            return x

        x = torch.randn((2, 2), device="cuda")
        s = torch.cuda.Stream()
        ref = fn(x, s)
        cnts = torch._dynamo.testing.CompileCounter()
        opt_fn = torch._dynamo.optimize(cnts, nopython=True)(fn)
        res = opt_fn(x, s)
        self.assertEqual(ref, res)
        self.assertEqual(cnts.frame_count, 1)
        self.assertEqual(cnts.op_count, 18)

    @unittest.skipIf(not torch.cuda.is_available(), "requires cuda")
    def test_cuda_stream_method(self):
        def fn(x):
            x = torch.mul(x, 1)
            x = torch.add(x, 2)

            new_stream = torch.cuda.Stream()
            with torch.cuda.stream(new_stream):
                x = torch.sin(x)
                x = torch.add(x, 3)

            cur_stream = torch.cuda.current_stream()
            cur_stream.wait_stream(new_stream)

            x = torch.add(x, 4)
            is_idle = cur_stream.query()
            cur_stream.synchronize()

            with torch.cuda.stream(new_stream):
                x = torch.add(x, 5)
            new_stream.synchronize()

            is_equal = cur_stream == new_stream

            x = torch.relu(x)
            x = torch.cos(x)
            return x

        x = torch.randn((2, 2), device="cuda")
        ref = fn(x)
        cnts = torch._dynamo.testing.CompileCounter()
        opt_fn = torch._dynamo.optimize(cnts, nopython=True)(fn)
        res = opt_fn(x)
        self.assertTrue(same(ref, res))
        self.assertEqual(cnts.frame_count, 1)
        self.assertEqual(cnts.op_count, 20)

    @unittest.skipIf(not torch.cuda.is_available(), "requires cuda")
    def test_cuda_event_method(self):
        def fn(x):
            x = torch.mul(x, 1)
            x = torch.add(x, 2)

            cur_stream = torch.cuda.current_stream()
            new_stream = torch.cuda.Stream()

            x = torch.add(x, 3)

            event = cur_stream.record_event()
            is_idle = event.query()

            new_stream.wait_event(event)
            with torch.cuda.stream(new_stream):
                x = torch.add(x, 4)

            new_event = torch.cuda.Event()
            new_event.record(new_stream)

            x = torch.add(x, 5)
            new_event.wait(cur_stream)

            # use new event to sync
            new_event.synchronize()

            x = torch.relu(x)
            x = torch.cos(x)
            return x

        x = torch.randn((2, 2), device="cuda")
        ref = fn(x)
        cnts = torch._dynamo.testing.CompileCounter()
        opt_fn = torch._dynamo.optimize(cnts, nopython=True)(fn)
        res = opt_fn(x)
        self.assertTrue(same(ref, res))
        self.assertEqual(cnts.frame_count, 1)
        self.assertEqual(cnts.op_count, 19)

    def test_autograd_profiler_enabled(self):
        def fn(x):
            if torch.autograd._profiler_enabled():
                return x + 1
            else:
                return x - 1

        x = torch.randn((2, 2), requires_grad=True)
        cnts = torch._dynamo.testing.CompileCounter()
        opt_fn = torch._dynamo.optimize(cnts)(fn)

        if torch.autograd._profiler_enabled():
            torch.autograd._disable_profiler()
        assert not torch.autograd._profiler_enabled()
        ref = fn(x)
        res = opt_fn(x)
        self.assertTrue(same(ref, res))

        with torch.autograd.profiler.profile():
            assert torch.autograd._profiler_enabled()
            ref = fn(x)
            res = opt_fn(x)
            self.assertTrue(same(ref, res))

    @unittest.skipIf(not torch.cuda.is_available(), "requires cuda")
    def test_autocast(self):
        if not torch.cuda.is_bf16_supported():
            raise unittest.SkipTest("requires bf16")

        class MyModule(torch.nn.Module):
            def forward(self, x):
                a_float32 = torch.rand((8, 8), device="cuda")
                b_float32 = torch.rand((8, 8), device="cuda")
                d_float32 = torch.rand((8, 8), device="cuda")

                with torch.autocast(device_type="cuda", dtype=torch.bfloat16):
                    e_float16 = torch.mm(a_float32, b_float32)
                    f_float16 = torch.mm(d_float32, e_float16)
                return f_float16

        module = MyModule()
        real = module(torch.tensor([0.5]))
        real_device = real.device
        real_dtype = real.dtype

        graph, guards = torch._dynamo.export(module)(torch.tensor([[0.0, 0], [0, 0]]))
        exported = graph(torch.tensor([0.5]))
        self.assertEqual(exported.device, real_device)
        self.assertEqual(exported.dtype, real_dtype)

        self.assertEqual(exported.device.type, "cuda")
        self.assertEqual(exported.device.index, 0)
        self.assertEqual(exported.dtype, torch.bfloat16)

    @unittest.skipIf(not torch.cuda.is_available(), "requires cuda")
    def test_cuda_amp_autocast(self):
        class MyModule(torch.nn.Module):
            def forward(self, x):
                a_float32 = torch.rand((8, 8), device="cuda")
                b_float32 = torch.rand((8, 8), device="cuda")

                with torch.cuda.amp.autocast(dtype=torch.torch.float64):
                    c_float64 = torch.mm(a_float32, b_float32)
                return c_float64

        module = MyModule()
        real = module(torch.tensor([0.5]))
        real_device = real.device
        real_dtype = real.dtype

        graph, _ = torch._dynamo.export(module)(torch.tensor([[0.0, 0], [0, 0]]))
        exported = graph(torch.tensor([0.5]))
        self.assertEqual(exported.device, real_device)
        self.assertEqual(exported.dtype, real_dtype)

        self.assertEqual(exported.device.type, "cuda")
        self.assertEqual(exported.device.index, 0)
        self.assertEqual(exported.dtype, torch.float64)

    def test_is_autocast_cpu_enabled(self):
        def fn(a_float32, b_float32):
            with torch.cpu.amp.autocast(dtype=torch.bfloat16):
                c_float16 = torch.mm(a_float32, b_float32)
                if torch.is_autocast_cpu_enabled():
                    c_float16 = c_float16 + 1
            return c_float16

        a = torch.rand((8, 8))
        b = torch.rand((8, 8))
        ref = fn(a, b)
        opt_fn = torch._dynamo.optimize("eager", nopython=True)(fn)
        res = opt_fn(a, b)
        self.assertTrue(same(ref, res))

    @unittest.skipIf(
        not PLATFORM_SUPPORTS_FLASH_ATTENTION or TEST_WITH_ROCM,
        "Can't run fused SDPA on this platform",
    )
    def test_autocast_sdpa(self):
        class MyModule(torch.nn.Module):
            def forward(self, query, key, value):
                with torch.autocast("cpu"):
                    with torch.autocast("cuda", dtype=torch.float32):
                        out = F.scaled_dot_product_attention(
                            query, key, value, None, 0.0, True
                        )
                return out

        dtype = torch.float32
        seq_len_q = 1
        seq_len_k = 1
        head_dim = 8
        query = torch.ones(
            1, 8, seq_len_q, head_dim, device="cuda", dtype=dtype, requires_grad=True
        )
        key = torch.ones(
            1, 8, seq_len_k, head_dim, device="cuda", dtype=dtype, requires_grad=True
        )
        value = torch.ones(
            1, 8, seq_len_k, head_dim, device="cuda", dtype=dtype, requires_grad=True
        )

        module = MyModule()
        real = module(query, key, value)
        real_device = real.device
        real_dtype = real.dtype

        opt_mod = torch._dynamo.optimize("inductor")(module)
        compiled = opt_mod(query, key, value)

        self.assertEqual(compiled.device, real_device)
        self.assertEqual(compiled.dtype, real_dtype)

        self.assertEqual(compiled.device.type, "cuda")
        self.assertEqual(compiled.device.index, 0)
        self.assertEqual(compiled.dtype, torch.float32)

    def test_autocast_cpu(self):
        class MyModule(torch.nn.Module):
            def forward(self, x):
                a_float32 = torch.rand((8, 8), device="cpu")
                b_float32 = torch.rand((8, 8), device="cpu")
                d_float32 = torch.rand((8, 8), device="cpu")

                with torch.autocast(device_type="cpu", dtype=torch.bfloat16):
                    e_float16 = torch.mm(a_float32, b_float32)
                    f_float16 = torch.mm(d_float32, e_float16)
                return f_float16

        module = MyModule()
        real = module(torch.tensor([0.5]))
        real_device = real.device
        real_dtype = real.dtype

        graph, guards = torch._dynamo.export(module)(torch.tensor([[0.0, 0], [0, 0]]))
        exported = graph(torch.tensor([0.5]))
        self.assertEqual(exported.device, real_device)
        self.assertEqual(exported.dtype, real_dtype)

        self.assertEqual(exported.device.type, "cpu")
        self.assertEqual(exported.dtype, torch.bfloat16)

    def test_autocast_cpu_graph_break(self):
        class MyModule(torch.nn.Module):
            def forward(self, x):
                a_float32 = torch.rand((8, 8), device="cpu")
                b_float32 = torch.rand((8, 8), device="cpu")
                torch._dynamo.graph_break()
                d_float32 = torch.rand((8, 8), device="cpu")

                with torch.autocast(device_type="cpu", dtype=torch.bfloat16):
                    e_float16 = torch.mm(a_float32, b_float32)
                    torch._dynamo.graph_break()
                    f_float16 = torch.mm(d_float32, e_float16)
                return f_float16

        module = MyModule()
        real = module(torch.tensor([0.5]))
        real_device = real.device
        real_dtype = real.dtype

        opt = torch._dynamo.optimize("eager")(module)
        res = opt(torch.tensor([0.5]))
        self.assertEqual(res.device, real_device)
        self.assertEqual(res.dtype, real_dtype)

        self.assertEqual(res.device.type, "cpu")
        self.assertEqual(res.dtype, torch.bfloat16)

    def test_autocast_cpu_graph_break_2(self):
        # Regression for: https://github.com/pytorch/pytorch/issues/93890
        def fn(x):
            with torch.autocast(device_type="cpu", dtype=torch.bfloat16):
                x = torch.mm(x, x)
                torch._dynamo.graph_break()
                x = torch.relu(x)
            return x

        x = torch.rand([4, 4])
        self.assertEqual(x.dtype, torch.float32)
        res = fn(x)
        opt_fn = torch._dynamo.optimize("eager")(fn)
        opt_res = opt_fn(x)
        self.assertTrue(torch.allclose(res, opt_res))
        self.assertEqual(res.dtype, torch.bfloat16)
        self.assertEqual(opt_res.dtype, torch.bfloat16)

    def test_autocast_cpu_graph_break_inner_fn(self):
        class MyModule(torch.nn.Module):
            @staticmethod
            def mm_breaks(x, y):
                torch._dynamo.graph_break()
                return torch.mm(x, y)

            def forward(self, x):
                a_float32 = torch.rand((8, 8), device="cpu")
                b_float32 = torch.rand((8, 8), device="cpu")

                with torch.autocast(device_type="cpu", dtype=torch.bfloat16):
                    torch._dynamo.graph_break()
                    with torch.autocast(
                        device_type="cpu", dtype=torch.bfloat16, enabled=False
                    ):
                        torch._dynamo.graph_break()
                        g_float32 = torch.mm(a_float32, b_float32)
                        with torch.autocast(device_type="cpu", dtype=torch.bfloat16):
                            # Check that nested with non-inlineable function with graph break
                            torch._dynamo.graph_break()
                            f_float16_1 = self.mm_breaks(a_float32, b_float32)
                    # We remember to exit the inner autocast correctly to outer
                    # even after graph breaks
                    f_float16 = self.mm_breaks(a_float32, b_float32)
                    assert f_float16.dtype == f_float16_1.dtype
                return f_float16, g_float32

        module = MyModule()
        real_16, real_32 = module(torch.tensor([0.5]))
        real_device_16 = real_16.device
        real_dtype_16 = real_16.dtype
        real_device_32 = real_32.device
        real_dtype_32 = real_32.dtype

        graph = torch._dynamo.optimize("eager")(module)
        out_16, out_32 = graph(torch.tensor([0.5]))
        self.assertEqual(out_16.device, real_device_16)
        self.assertEqual(out_16.dtype, real_dtype_16)
        self.assertEqual(out_32.device, real_device_32)
        self.assertEqual(out_32.dtype, real_dtype_32)

        self.assertEqual(out_16.device.type, "cpu")
        self.assertEqual(out_16.dtype, torch.bfloat16)
        self.assertEqual(out_32.device.type, "cpu")
        self.assertEqual(out_32.dtype, torch.float32)

    def test_autocast_graph_break_method(self):
        class MyModule(torch.nn.Module):
            def __init__(self, bias):
                super().__init__()
                self.bias = bias

            def mm_not_break(self, x, y):
                return torch.mm(x, y) + self.bias

            def mm_breaks(self, x, y):
                torch._dynamo.graph_break()
                return torch.mm(x, y) + self.bias

            def forward(self, x):
                a_float32 = torch.rand((8, 8), device="cpu")
                b_float32 = torch.rand((8, 8), device="cpu")

                with torch.autocast(device_type="cpu", dtype=torch.bfloat16):
                    with torch.autocast(
                        device_type="cpu", dtype=torch.bfloat16, enabled=False
                    ):
                        g_float32 = torch.mm(a_float32, b_float32)
                    f_float16 = self.mm_breaks(a_float32, b_float32)

                    assert (
                        f_float16[0][0] == self.mm_not_break(a_float32, b_float32)[0][0]
                    )
                return f_float16, g_float32

        module = MyModule(bias=torch.rand((8, 8), device="cpu", dtype=torch.bfloat16))

        with torch.autocast(device_type="cpu", dtype=torch.bfloat16):
            # Autocast doesn't work on addition, so we need the bias to be `bfloat16`
            res = torch.rand((8, 8), device="cpu", dtype=torch.float32) + torch.rand(
                (8, 8), device="cpu", dtype=torch.bfloat16
            )
            self.assertEqual(res.dtype, torch.float32)

        real_16, real_32 = module(torch.tensor([0.5]))
        real_device_16 = real_16.device
        real_dtype_16 = real_16.dtype
        real_device_32 = real_32.device
        real_dtype_32 = real_32.dtype

        graph = torch._dynamo.optimize("eager")(module)
        out_16, out_32 = graph(torch.tensor([0.5]))
        self.assertEqual(out_16.device, real_device_16)
        self.assertEqual(out_16.dtype, real_dtype_16)
        self.assertEqual(out_32.device, real_device_32)
        self.assertEqual(out_32.dtype, real_dtype_32)

        self.assertEqual(out_16.device.type, "cpu")
        self.assertEqual(out_16.dtype, torch.bfloat16)
        self.assertEqual(out_32.device.type, "cpu")
        self.assertEqual(out_32.dtype, torch.float32)

    @unittest.skipIf(not torch.cuda.is_available(), "requires cuda")
    def test_autocast_float64(self):
        class MyModule(torch.nn.Module):
            def forward(self, x):
                a_float32 = torch.rand((8, 8), device="cuda")
                b_float32 = torch.rand((8, 8), device="cuda")
                d_float32 = torch.rand((8, 8), device="cuda")

                with torch.autocast(device_type="cuda", dtype=torch.float64):
                    e_float64 = torch.mm(a_float32, b_float32)
                    f_float64 = torch.mm(d_float32, e_float64)
                return f_float64

        module = MyModule()
        real = module(torch.tensor([0.5]))
        real_device = real.device
        real_dtype = real.dtype

        graph, guards = torch._dynamo.export(module)(torch.tensor([[0.0, 0], [0, 0]]))
        exported = graph(torch.tensor([0.5]))
        self.assertEqual(exported.device, real_device)
        self.assertEqual(exported.dtype, real_dtype)

        self.assertEqual(exported.device.index, 0)
        self.assertEqual(exported.dtype, torch.float64)

    @unittest.skipIf(not torch.cuda.is_available(), "requires cuda")
    def test_autocast_device(self):
        class MyModule(torch.nn.Module):
            def forward(self, x):
                a_float32 = torch.rand((8, 8), device="cuda")
                b_float32 = torch.rand((8, 8), device="cuda")
                d_float32 = torch.rand((8, 8), device="cuda")

                with torch.autocast("cuda"):
                    e_float64 = torch.mm(a_float32, b_float32)
                    f_float64 = torch.mm(d_float32, e_float64)
                return f_float64

        module = MyModule()
        real = module(torch.tensor([0.5]))
        real_device = real.device
        real_dtype = real.dtype

        graph, guards = torch._dynamo.export(module)(torch.tensor([[0.0, 0], [0, 0]]))
        exported = graph(torch.tensor([0.5]))
        self.assertEqual(exported.device, real_device)
        self.assertEqual(exported.dtype, real_dtype)

        self.assertEqual(exported.device.index, 0)
        self.assertEqual(exported.dtype, torch.torch.float16)

    @unittest.skipIf(not torch.cuda.is_available(), "requires cuda")
    def test_autocast_arguments_binding(self):
        def f1(x):
            with torch.cuda.amp.autocast(False):
                x = torch.sin(x + 1)
            return x

        def f2(x):
            with torch.cpu.amp.autocast(False):
                x = torch.cos(x + 1)
            return x

        x = torch.rand([2, 3])
        ref1 = f1(x)
        ref2 = f2(x)
        opt_f1 = torch.compile(backend="eager")(f1)
        opt_f2 = torch.compile(backend="eager")(f2)
        res1 = opt_f1(x)
        res2 = opt_f2(x)
        self.assertTrue(same(ref1, res1))
        self.assertTrue(same(ref2, res2))

    @unittest.skipIf(not torch.cuda.is_available(), "requires cuda")
    def test_autocast_decorator(self):
        def autocast_func(orig_func):
            @torch.amp.autocast(device_type="cuda", dtype=torch.float16)
            def new_fwd(*args, **kwargs):
                return orig_func(*args, **kwargs)

            return new_fwd

        def autocast_func_cuda(orig_func):
            @torch.cuda.amp.autocast(dtype=torch.float16)
            def new_fwd(*args, **kwargs):
                return orig_func(*args, **kwargs)

            return new_fwd

        def autocast_func_cpu(orig_func):
            @torch.cpu.amp.autocast(dtype=torch.float16)
            def new_fwd(*args, **kwargs):
                return orig_func(*args, **kwargs)

            return new_fwd

        def mm(a, b):
            return torch.mm(a, b)

        mm_float16 = autocast_func(mm)
        mm_float16_cuda = autocast_func_cuda(mm)
        mm_float16_cpu = autocast_func_cpu(mm)

        def fn(a, b):
            return mm_float16(a, b), mm_float16_cuda(a, b), mm_float16_cpu(a, b)

        a_float32 = torch.rand((8, 8), device="cuda")
        b_float32 = torch.rand((8, 8), device="cuda")

        ref = fn(a_float32, b_float32)
        opt_fn = torch.compile(backend="eager", fullgraph=True)(fn)
        res = opt_fn(a_float32, b_float32)
        self.assertTrue(same(ref, res))
        self.assertTrue(res[0].dtype == torch.float16)
        self.assertTrue(res[1].dtype == torch.float16)

    def test_generic_context_manager(self):
        def fn(x):
            with CutomizedCtxManager(True):
                x = x + 1
                if torch.is_grad_enabled():
                    x = x * 2
                x = torch.relu(x)
            return x - 1

        with torch.no_grad():
            torch._dynamo.testing.standard_test(self, fn=fn, nargs=1, expected_ops=6)

        with torch.enable_grad():
            torch._dynamo.testing.standard_test(self, fn=fn, nargs=1, expected_ops=6)

    def test_nested_generic_context_manager(self):
        def fn(x):
            with CutomizedCtxManager(True):
                x = x + 1
                if torch.is_grad_enabled():
                    x = x * 2
                with CutomizedCtxManager(False):
                    if torch.is_grad_enabled():
                        x = x - 3
                    x = x * 1.5
                x = torch.relu(x)
            return x - 1

        with torch.no_grad():
            torch._dynamo.testing.standard_test(self, fn=fn, nargs=1, expected_ops=9)

        with torch.enable_grad():
            torch._dynamo.testing.standard_test(self, fn=fn, nargs=1, expected_ops=9)

    def test_generic_context_manager_with_graph_break(self):
        def fn(x):
            with CutomizedCtxManager(True):
                x = x + 1
                if torch.is_grad_enabled():
                    x = x * 2
                torch._dynamo.graph_break()
                x = torch.relu(x)
            return x - 1

        x = torch.rand(2, 3)
        cnts = torch._dynamo.testing.CompileCounter()
        opt_fn = torch.compile(backend=cnts, fullgraph=False)(fn)

        with torch.no_grad():
            ref = fn(x)
            res = opt_fn(x)
            self.assertTrue(same(ref, res))
            self.assertEqual(cnts.frame_count, 2)
            self.assertEqual(cnts.op_count, 2)

        with torch.enable_grad():
            ref = fn(x)
            res = opt_fn(x)
            self.assertTrue(same(ref, res))
            self.assertEqual(cnts.frame_count, 4)
            self.assertEqual(cnts.op_count, 4)

    def test_nested_generic_context_manager_with_graph_break(self):
        def fn(x):
            with CutomizedCtxManager(True):
                x = x + 1
                if torch.is_grad_enabled():
                    x = x * 2
                with CutomizedCtxManager(False):
                    if torch.is_grad_enabled():
                        x = x - 3
                    torch._dynamo.graph_break()
                    x = x * 1.5
                x = torch.relu(x)
            return x - 1

        x = torch.rand(2, 3)
        cnts = torch._dynamo.testing.CompileCounter()
        opt_fn = torch.compile(backend=cnts, fullgraph=False)(fn)

        with torch.no_grad():
            ref = fn(x)
            res = opt_fn(x)
            self.assertTrue(same(ref, res))
            self.assertEqual(cnts.frame_count, 4)
            self.assertEqual(cnts.op_count, 4)

        torch._dynamo.reset()
        cnts = torch._dynamo.testing.CompileCounter()
        opt_fn = torch._dynamo.optimize(cnts, nopython=False)(fn)

        with torch.enable_grad():
            ref = fn(x)
            res = opt_fn(x)
            self.assertTrue(same(ref, res))
            self.assertEqual(cnts.frame_count, 4)
            self.assertEqual(cnts.op_count, 4)

    def test_graph_break_inlining_grad(self):
        def gn(z):
            with torch.no_grad():
                torch._dynamo.graph_break()
                return torch.sin(z)

        def fn(x, y, z):
            a = torch.mm(x, y)
            z = gn(z)
            return a

        torch._dynamo.reset()
        cnts = torch._dynamo.testing.CompileCounter()
        opt_fn = torch._dynamo.optimize(cnts, nopython=False)(fn)
        x = torch.randn(4, 4, requires_grad=True)
        y = torch.randn(4, 4, requires_grad=True)
        z = torch.randn(4)
        opt_fn(x, y, z).sum().backward()

        self.assertEqual(cnts.frame_count, 2)

    def _graph_break_inlining_autocast_test_helper(self, device):
        def gn(x, y):
            with torch.autocast(device_type=device, dtype=torch.bfloat16):
                z = torch.mm(x, y)
                torch._dynamo.graph_break()
                return torch.sin(z)

        def fn(x, y):
            z = torch.mm(x, y)
            z = z + gn(x, y)
            return z

        x = torch.rand(3, 3).to(device)
        y = torch.rand(3, 3).to(device)
        opt_fn = torch.compile(backend="eager")(fn)
        ref = fn(x, y)
        res = opt_fn(x, y)
        self.assertEqual(ref, res)

    def test_graph_break_inlining_autocast(self):
        for device in ["cuda", "cpu"]:
            if device == "cuda" and not (
                torch.cuda.is_available() and torch.cuda.is_bf16_supported()
            ):
                continue
            self._graph_break_inlining_autocast_test_helper(device)

    def test_disable_saved_tensors_hooks(self):
        def fn(z):
            @torch.autograd.graph.disable_saved_tensors_hooks("This is not supported")
            def f(x, y):
                return x + y

            x, y = torch.ones(
                1,
            ), torch.zeros(
                1,
            )
            return f(x, y)

        eager = EagerAndRecordGraphs()
        torch.compile(fn, backend=eager, fullgraph=True)(torch.randn(()))

        graph = eager.graphs[0]
        actual = normalize_gm(graph.print_readable(False))

        expected = """\
class GraphModule(torch.nn.Module):
    def forward(self):
        _saved_tensors_hooks_disable = torch._C._autograd._saved_tensors_hooks_disable('This is not supported')

        x = torch.ones(1)

        y = torch.zeros(1)

        add = x + y;  x = y = None

        _saved_tensors_hooks_enable = torch._C._autograd._saved_tensors_hooks_enable()
        return (add,)
"""
        self.assertExpectedInline(actual, expected)

    def test_disable_saved_tensors_hooks_prev_disabled(self):
        def fn(z):
            @torch.autograd.graph.disable_saved_tensors_hooks("This is not supported")
            def f(x, y):
                return x + y

            x, y = torch.ones(
                1,
            ), torch.zeros(
                1,
            )
            return f(x, y)

        eager = EagerAndRecordGraphs()
        with torch.autograd.graph.disable_saved_tensors_hooks(
            "Previously disabled message"
        ):
            torch.compile(fn, backend=eager, fullgraph=True)(torch.randn(()))

        graph = eager.graphs[0]
        actual = normalize_gm(graph.print_readable(False))

        expected = """\
class GraphModule(torch.nn.Module):
    def forward(self):
        _saved_tensors_hooks_disable = torch._C._autograd._saved_tensors_hooks_disable('This is not supported')

        x = torch.ones(1)

        y = torch.zeros(1)

        add = x + y;  x = y = None

        _saved_tensors_hooks_disable_1 = torch._C._autograd._saved_tensors_hooks_disable('Previously disabled message')
        return (add,)
"""
        self.assertExpectedInline(actual, expected)

    def test_disable_saved_tensors_hooks_prev_disabled_nested(self):
        def fn(z):
            @torch.autograd.graph.disable_saved_tensors_hooks("This is not supported")
            def f(x, y):
                @torch.autograd.graph.disable_saved_tensors_hooks(
                    "This is not supported inner"
                )
                def inner_fn(x, y):
                    return x + y

                return inner_fn(x, y) + x

            x, y = torch.ones(
                1,
            ), torch.zeros(
                1,
            )
            return f(x, y)

        eager = EagerAndRecordGraphs()
        with torch.autograd.graph.disable_saved_tensors_hooks(
            "Previously disabled message"
        ):
            torch.compile(fn, backend=eager, fullgraph=True)(torch.randn(()))

        graph = eager.graphs[0]
        actual = normalize_gm(graph.print_readable(False))

        expected = """\
class GraphModule(torch.nn.Module):
    def forward(self):
        _saved_tensors_hooks_disable = torch._C._autograd._saved_tensors_hooks_disable('This is not supported')

        x = torch.ones(1)

        y = torch.zeros(1)

        _saved_tensors_hooks_disable_1 = torch._C._autograd._saved_tensors_hooks_disable('This is not supported inner')

        add = x + y;  y = None

        _saved_tensors_hooks_disable_2 = torch._C._autograd._saved_tensors_hooks_disable('This is not supported')

        add_1 = add + x;  add = x = None

        _saved_tensors_hooks_disable_3 = torch._C._autograd._saved_tensors_hooks_disable('Previously disabled message')
        return (add_1,)
"""
        self.assertExpectedInline(actual, expected)

    def test_disable_saved_tensors_hooks_graph_break(self):
        def fn(x):
            with torch.autograd.graph.disable_saved_tensors_hooks(
                "This is not supported"
            ):
                y = x + 1
                torch._dynamo.graph_break()
                return y * 2

        eager = EagerAndRecordGraphs()
        torch.compile(fn, backend=eager, fullgraph=False)(torch.randn(()))

        def check_graph(actual, expected):
            self.assertExpectedInline(actual, expected)

        expected = """\
class GraphModule(torch.nn.Module):
    def forward(self, L_x_ : torch.Tensor):
        l_x_ = L_x_

        _saved_tensors_hooks_disable = torch._C._autograd._saved_tensors_hooks_disable('This is not supported')

        y = l_x_ + 1;  l_x_ = None

        _saved_tensors_hooks_enable = torch._C._autograd._saved_tensors_hooks_enable()
        return (y,)
"""
        graph = eager.graphs[0]
        actual = normalize_gm(graph.print_readable(False))
        check_graph(actual, expected)

        expected = """\
class GraphModule(torch.nn.Module):
    def forward(self, L_y_ : torch.Tensor):
        l_y_ = L_y_

        _saved_tensors_hooks_disable = torch._C._autograd._saved_tensors_hooks_disable('This is not supported')

        mul = l_y_ * 2;  l_y_ = None

        _saved_tensors_hooks_enable = torch._C._autograd._saved_tensors_hooks_enable()
        return (mul,)
"""
        graph = eager.graphs[1]
        actual = normalize_gm(graph.print_readable(False))
        check_graph(actual, expected)

    def test_context_wrapping_grad_mode_decorator(self):
        ctx_wrappers = [(torch.enable_grad, True), (torch.no_grad, False)]
        for call in [True, False]:
            for i in range(2):
                torch._dynamo.reset()

                ctx_wrapper, mode = ctx_wrappers[i]
                ctx_wrapper_inverse, mode_inverse = ctx_wrappers[(i + 1) % 2]

                def fn(x):
                    def inner_func(x):
                        return x.sin()

                    with ctx_wrapper_inverse():
                        if call:
                            inner_func = ctx_wrapper()(inner_func)
                        else:
                            inner_func = ctx_wrapper(inner_func)

                        # Calling no_grad or enabled_grad should not mutate global state
                        assert torch.is_grad_enabled() == mode_inverse

                    with ctx_wrapper_inverse():
                        return inner_func(x)

                x = torch.zeros(10, requires_grad=True)
                opt_fn = torch.compile(fn, backend="eager", fullgraph=True)
                self.assertEqual(fn(x), opt_fn(x))
                self.assertEqual(fn(x).requires_grad, opt_fn(x).requires_grad)

    def test_context_wrapping_grad_mode_nested_function_decorator(self):
        ctx_wrappers = [(torch.enable_grad, True), (torch.no_grad, False)]

        for call in [True, False]:
            for i in range(2):
                torch._dynamo.reset()

                ctx_wrapper, mode = ctx_wrappers[i]
                ctx_wrapper_inverse, mode_inverse = ctx_wrappers[(i + 1) % 2]

                def fn(x):
                    with ctx_wrapper_inverse():
                        if call:

                            @ctx_wrapper()
                            def inner_func(x):
                                return x.sin()

                        else:

                            @ctx_wrapper
                            def inner_func(x):
                                return x.sin()

                        # Calling no_grad or enabled_grad should not mutate global state
                        assert torch.is_grad_enabled() == mode_inverse

                    with ctx_wrapper_inverse():
                        return inner_func(x)

                x = torch.zeros(10, requires_grad=True)
                opt_fn = torch.compile(fn, backend="eager", fullgraph=True)
                self.assertEqual(fn(x), opt_fn(x))
                self.assertEqual(fn(x).requires_grad, opt_fn(x).requires_grad)

    def test_context_wrapping_set_grad_enabled_nested_function(self):
        modes = [True, False]
        for decorator in [True, False]:
            for i in range(2):
                torch._dynamo.reset()

                mode = modes[i]
                mode_inverse = modes[(i + 1) % 2]

                def fn(x):
                    with torch.set_grad_enabled(mode_inverse):
                        if decorator:

                            @torch.set_grad_enabled(mode)
                            def inner_func(x):
                                return x.sin()

                        else:

                            def inner_func(x):
                                return x.sin()

                            inner_func = torch.set_grad_enabled(mode)(inner_func)

                        # Consuming set_grad_enabled by calling it on a function
                        # should not mutate global state
                        assert torch.is_grad_enabled() == mode_inverse

                    with torch.set_grad_enabled(mode_inverse):
                        return inner_func(x)

            x = torch.zeros(10, requires_grad=True)
            opt_fn = torch.compile(fn, backend="eager", fullgraph=True)
            self.assertEqual(fn(x), opt_fn(x))
            self.assertEqual(fn(x).requires_grad, opt_fn(x).requires_grad)


if __name__ == "__main__":
    from torch._dynamo.test_case import run_tests

    run_tests()<|MERGE_RESOLUTION|>--- conflicted
+++ resolved
@@ -178,18 +178,15 @@
         self.assertEqual(cnts.op_count, 9)
 
     @unittest.skipIf(not torch.cuda.is_available(), "requires cuda")
-<<<<<<< HEAD
-    def test_cuda_stream_context_manager_graph_break(self):
-=======
     def test_cuda_stream_across_graph_break(self):
->>>>>>> d6847c59
         def fn(x):
             s = torch.cuda.Stream()
             x = torch.mul(x, 5)
             x = torch.add(x, 2)
-<<<<<<< HEAD
-            print(x)
-            with torch.cuda.stream(s):
+
+            print("foo")
+            tcs = torch.cuda.stream(s)
+            with tcs:
                 x = torch.relu(x)
             x = torch.add(x, 1)
             x = torch.cos(x)
@@ -203,39 +200,6 @@
         self.assertEqual(ref, res)
         self.assertEqual(cnts.frame_count, 2)
         self.assertEqual(cnts.op_count, 9)
-
-    @unittest.skipIf(not torch.cuda.is_available(), "requires cuda")
-    def test_cuda_stream_context_manager_graph_break_named(self):
-        def fn(x):
-            s = torch.cuda.Stream()
-            x = torch.mul(x, 5)
-            x = torch.add(x, 2)
-
-            tcs = torch.cuda.stream(s)
-            print("foo")
-=======
-
-            print("foo")
-            tcs = torch.cuda.stream(s)
->>>>>>> d6847c59
-            with tcs:
-                x = torch.relu(x)
-            x = torch.add(x, 1)
-            x = torch.cos(x)
-            return x
-
-        x = torch.randn((2, 2), device="cuda")
-        ref = fn(x)
-        cnts = torch._dynamo.testing.CompileCounter()
-        opt_fn = torch._dynamo.optimize(cnts)(fn)
-        res = opt_fn(x)
-        self.assertEqual(ref, res)
-        self.assertEqual(cnts.frame_count, 2)
-<<<<<<< HEAD
-        self.assertEqual(cnts.op_count, 10)
-=======
-        self.assertEqual(cnts.op_count, 9)
->>>>>>> d6847c59
 
     @unittest.skipIf(not torch.cuda.is_available(), "requires cuda")
     def test_cuda_stream_context_manager2(self):
