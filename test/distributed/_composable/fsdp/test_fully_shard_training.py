"""
TORCH_COMPILE_DEBUG=1 CUDA_VISIBLE_DEVICES=4,5 pytest -rx test/distributed/_composable/fsdp/test_fully_shard_training.py::TestFullyShard1DTrainingCore::test_train_parity_single_group >test_output1.txt 2>&1

TORCH_COMPILE_DEBUG=1 CUDA_VISIBLE_DEVICES=4,5 pytest -rx test/distributed/_composable/fsdp/test_fully_shard_training.py::TestFullyShard1DTrainingCore::test_train_parity_multi_group_full_graph_compile >test_output1.txt 2>&1

TORCH_COMPILE_DEBUG=1 CUDA_VISIBLE_DEVICES=4,5 pytest -rx test/distributed/_composable/fsdp/test_fully_shard_training.py::TestFullyShard1DTrainingCore::test_multi_forward_module >test_output1.txt 2>&1

TORCH_COMPILE_DEBUG=1 CUDA_VISIBLE_DEVICES=4,5 pytest -rx test/distributed/_composable/fsdp/test_fully_shard_training.py::TestFullyShard2DTraining::test_train_parity_2d_mlp >test_output1.txt 2>&1
"""

# Owner(s): ["oncall: distributed"]

import contextlib
import copy
import functools
import unittest
import logging
from typing import Dict, Iterable, List, Tuple, Union, Type

import torch
import torch.distributed as dist
import torch.distributed.checkpoint as dcp
import torch.nn as nn
from torch.distributed._composable import checkpoint, replicate
from torch.distributed._composable.fsdp import (
    CPUOffloadPolicy,
    FSDPModule,
    fully_shard,
    OffloadPolicy,
    register_fsdp_forward_method,
)
from torch.distributed._tensor import DTensor, init_device_mesh
from torch.distributed._tensor.debug.comm_mode import CommDebugMode
from torch.distributed.algorithms._checkpoint.checkpoint_wrapper import (
    _CHECKPOINT_PREFIX,
    apply_activation_checkpointing,
    CheckpointWrapper,
)
from torch.distributed.checkpoint.state_dict import (
    get_model_state_dict,
    get_optimizer_state_dict,
)
from torch.distributed.device_mesh import DeviceMesh
from torch.testing._internal.common_cuda import TEST_CUDA
from torch.testing._internal.common_distributed import skip_if_lt_x_gpu
from torch.testing._internal.common_fsdp import (
    check_sharded_parity,
    FSDPTest,
    FSDPTestMultiThread,
    MLP,
    MLPStack,
    patch_all_gather,
    patch_reduce_scatter,
    test_graph_break_fsdp,
)
from torch.testing._internal.common_utils import (
    get_cycles_per_ms,
    run_tests,
    skipIfRocm,
    wrapSwapTensorsTest,
)
from torch.testing._internal.distributed._tensor.common_dtensor import (
    ModelArgs,
    Transformer,
    TransformerBlock,
)
from torch._dynamo import compiled_autograd
from torch.testing._internal.common_distributed import _dynamo_dist_per_rank_init
from torch.testing._internal.distributed.checkpoint_utils import with_temp_dir
<<<<<<< HEAD
from torch.testing._internal.logging_utils import logs_to_string
from torch._functorch._aot_autograd.fsdp_fx_passes import must_not_appear_ops_after_fsdp_fx_passes


torch_log = logging.getLogger("torch")

def prepare_capture_post_grad_graph_from_log():
    log_stream, ctx = logs_to_string(
        "torch._inductor.compile_fx", "post_grad_graphs"
    )
    return log_stream, ctx

def extract_graph_str(log_stream):
    lines = log_stream.getvalue().strip().split("\n")[3:]
    return "\n".join(lines).strip()

def remove_comments_from_graph_str(graph_str):
    lines = graph_str.split("\n")
    return "\n".join([line for line in lines if not line.strip().startswith("#")]).strip()

# TODO(yf225): reenable this once we settle on how the graph should look like
def check_expected_ops_in_graphs(unittest, log_stream_for_fwd_graph, log_stream_for_bwd_graph, compile_expected_ops, compile_expected_ops_count):
    # post_grad_fwd_graph_str = extract_graph_str(log_stream_for_fwd_graph)
    # post_grad_bwd_graph_str = extract_graph_str(log_stream_for_bwd_graph)
    # post_grad_fwd_graph_str_no_comment = remove_comments_from_graph_str(post_grad_fwd_graph_str)
    # post_grad_bwd_graph_str_no_comment = remove_comments_from_graph_str(post_grad_bwd_graph_str)
    # for op_str in must_not_appear_ops_after_fsdp_fx_passes:
    #     unittest.assertEqual(post_grad_fwd_graph_str_no_comment.count(op_str), 0, msg=f"'{op_str}' should not appear in graph. Graph: {post_grad_fwd_graph_str}")
    #     unittest.assertEqual(post_grad_bwd_graph_str_no_comment.count(op_str), 0, msg=f"'{op_str}' should not appear in graph. Graph: {post_grad_bwd_graph_str}")
    # for op_str, expected_count_fwd, expected_count_bwd in zip(compile_expected_ops, compile_expected_ops_count[0], compile_expected_ops_count[1]):
    #     count_fwd = post_grad_fwd_graph_str_no_comment.count(op_str)
    #     count_bwd = post_grad_bwd_graph_str_no_comment.count(op_str)
    #     unittest.assertEqual(count_fwd, expected_count_fwd, msg=f"'{op_str}' should appear {expected_count_fwd} times in graph, but it appears {count_fwd} times. Graph: {post_grad_fwd_graph_str}")
    #     unittest.assertEqual(count_bwd, expected_count_bwd, msg=f"'{op_str}' should appear {expected_count_bwd} times in graph, but it appears {count_bwd} times. Graph: {post_grad_bwd_graph_str}")
    pass
=======

c10d_ops = torch.ops.c10d

>>>>>>> a0429c01

class TestFullyShardForwardInputs(FSDPTestMultiThread):
    @property
    def world_size(self) -> int:
        return 2

    @unittest.skipIf(not TEST_CUDA, "no cuda")
    @test_graph_break_fsdp()
    def test_root_move_forward_input_to_device(self):
        device = torch.device("cuda", 0)

        class ParamlessModule(nn.Module):
            def forward(self, x: torch.Tensor, ys: Tuple[torch.Tensor, ...]):
                # Check that FSDP moved the inputs to GPU, including recursing
                # into the tuple data structure
                assert x.device == device, f"Expects {device} but got {x.device}"
                assert (
                    ys[0].device == device
                ), f"Expects {device} but got {ys[0].device}"
                assert (
                    ys[1].device == device
                ), f"Expects {device} but got {ys[1].device}"
                y = ys[0] + ys[1]
                return x + y + 1

        model = ParamlessModule()
        fully_shard(model)
        x = torch.randn((3,))
        ys = (torch.randn((3,)), torch.randn((3,)))
        self.assertEqual(x.device, torch.device("cpu"))
        self.assertEqual(ys[0].device, torch.device("cpu"))
        self.assertEqual(ys[1].device, torch.device("cpu"))
        model(x, ys)


class TestFullyShardRegisteredParams(FSDPTestMultiThread):
    @property
    def world_size(self) -> int:
        return 4

    @unittest.skipIf(not TEST_CUDA, "no cuda")
    def test_param_registration_after_forward(self):
        """Tests the parameter registration after forward."""
        device = torch.device("cuda", 0)
        # Single FSDP group
        for reshard_after_forward in (True, False, 2):
            torch.manual_seed(42)
            model = MLP(3, device)
            # Since seed is per process, not per thread, we broadcast to ensure
            # the same parameters across ranks
            for param in model.parameters():
                dist.broadcast(param, src=0)
            ref_model = copy.deepcopy(model)
            fully_shard(model, reshard_after_forward=reshard_after_forward)  # root only
            inp = torch.randn((2, 3), device="cuda")
            self._assert_dtensor_params(model.parameters())
            self._assert_same_params(model.parameters(), ref_model.parameters())
            model(inp)  # root does not reshard after forward
            self._assert_tensor_params(model.parameters())
            self._assert_same_params(model.parameters(), ref_model.parameters())
            model.reshard()  # however, we can manually reshard
            self._assert_dtensor_params(model.parameters())
            self._assert_same_params(model.parameters(), ref_model.parameters())

        # Multiple FSDP groups
        for reshard_after_forward in (True, False, 2):
            torch.manual_seed(42)
            model = nn.Sequential(MLP(3, device), MLP(3, device))
            for param in model.parameters():
                dist.broadcast(param, src=0)
            ref_model = copy.deepcopy(model)
            fully_shard(model[0].in_proj, reshard_after_forward=reshard_after_forward)
            fully_shard(model[0].out_proj, reshard_after_forward=reshard_after_forward)
            fully_shard(model, reshard_after_forward=reshard_after_forward)

            self._assert_dtensor_params(model.parameters())
            self._assert_same_params(model.parameters(), ref_model.parameters())
            model(inp)
            non_root_params = list(model[0].in_proj.parameters()) + list(
                model[0].out_proj.parameters()
            )
            root_params = list(set(model.parameters()) - set(non_root_params))
            if reshard_after_forward is False:
                self._assert_tensor_params(non_root_params)
            else:
                self._assert_dtensor_params(non_root_params)
            self._assert_tensor_params(root_params)
            self._assert_same_params(model.parameters(), ref_model.parameters())
            for module in model.modules():
                if isinstance(module, FSDPModule):
                    module.reshard()  # however, we can manually reshard
            self._assert_dtensor_params(model.parameters())
            self._assert_same_params(model.parameters(), ref_model.parameters())

    @unittest.skipIf(not TEST_CUDA, "no cuda")
    def test_param_registration_after_backward(self):
        """Tests the parameter registration after backward."""
        device = torch.device("cuda", 0)
        # Single FSDP group
        for reshard_after_forward in (True, False, 2):
            model = MLP(8, device)
            fully_shard(model, reshard_after_forward=reshard_after_forward)  # root only
            inp = torch.randn((2, 8), device="cuda")
            self._assert_dtensor_params(model.parameters())
            model(inp).sum().backward()
            self._assert_dtensor_params(model.parameters())

        # Multiple FSDP groups
        for reshard_after_forward in (True, False, 2):
            model = MLP(8, device)
            fully_shard(model.in_proj, reshard_after_forward=reshard_after_forward)
            fully_shard(model.out_proj, reshard_after_forward=reshard_after_forward)
            fully_shard(model, reshard_after_forward=reshard_after_forward)
            self._assert_dtensor_params(model.parameters())
            model(inp).sum().backward()
            self._assert_dtensor_params(model.parameters())

    def _assert_tensor_params(self, params: Iterable[nn.Parameter]):
        self.assertGreater(len(list(params)), 0)
        for param in params:
            self.assertNotIsInstance(param, DTensor)
            self.assertIsInstance(param, torch.Tensor)

    def _assert_dtensor_params(self, params: Iterable[nn.Parameter]):
        self.assertGreater(len(list(params)), 0)
        for param in params:
            self.assertIsInstance(param, DTensor)

    def _assert_same_params(
        self, params: Iterable[nn.Parameter], ref_params: Iterable[nn.Parameter]
    ):
        params, ref_params = list(params), list(ref_params)
        self.assertEqual(len(params), len(ref_params))
        for param, ref_param in zip(params, ref_params):
            if isinstance(param, DTensor):
                param = param.full_tensor()
            self.assertEqual(param.shape, ref_param.shape)
            self.assertEqual(param, ref_param)


class TestFullyShardCastAfterInit(FSDPTestMultiThread):
    @property
    def world_size(self) -> int:
        return 2

    @unittest.skipIf(not TEST_CUDA, "no cuda")
    @wrapSwapTensorsTest(True)
    def test_to_float64_after_init(self):
        """Tests that the user can cast the module to float64 after init."""
        # NOTE: Test fp64 instead of a lower precision dtype like bf16 for
        # better numerics. The important part is changing the dtype.
        torch.manual_seed(42)
        mlp_dim, device, dtype = 4, torch.device("cuda"), torch.float64
        model = MLP(mlp_dim, device=device)
        for param in model.parameters():
            dist.broadcast(param, src=0)
        ref_model = copy.deepcopy(model).to(dtype)
        replicate(ref_model)
        ref_optim = torch.optim.Adam(ref_model.parameters(), lr=1e-2)
        for module in (model.in_proj, model.out_proj, model):
            fully_shard(module)
        model.to(dtype)
        for param in model.parameters():
            self.assertEqual(param.dtype, dtype)
        optim = torch.optim.Adam(model.parameters(), lr=1e-2, foreach=True)
        check_sharded_parity(self, ref_model, model)
        torch.manual_seed(42 + self.rank + 1)
        inp = torch.randn((2, mlp_dim), device="cuda", dtype=dtype)
        for iter_idx in range(10):
            losses: List[torch.Tensor] = []
            for _model in (ref_model, model):
                losses.append(_model(inp).sum())
                losses[-1].backward()
            self.assertEqual(losses[0], losses[1])
            check_sharded_parity(self, ref_model, model)
            for _optim in (ref_optim, optim):
                _optim.step()
                _optim.zero_grad(set_to_none=(iter_idx % 2 == 0))


class TestFullyShard1DTrainingCore(FSDPTest):
    @property
    def world_size(self) -> int:
        return min(8, torch.cuda.device_count())

    @skip_if_lt_x_gpu(2)
    @test_graph_break_fsdp()
    def test_train_parity_single_group(self):
        """Tests train parity with DDP for a single FSDP group."""
        self.run_subtests(
            {
                "lin_shapes_dict": [{0: [(16, 15), (15, 8)]}, {1: [(7, 15), (15, 3)]}],
                "compile_expected_ops": [[
                    "torch.ops.aten.empty.",
                    "torch.ops.aten.copy_.",
                    "torch.ops._c10d_functional.all_gather_into_tensor.",
                    "torch.ops._c10d_functional.reduce_scatter_tensor.",
                ]],
                "compile_expected_ops_count_dict": [{
                    0: ([1, 4, 1, 0], [3, 6, 1, 1]),
                    1: ([1, 4, 1, 0], [5, 8, 1, 1]),
                }],
            },
            self._test_train_parity_single_group,
        )

    def _test_train_parity_single_group(self, lin_shapes_dict: Dict[int, List[Tuple[int, int]]], compile_expected_ops: List[str]=None, compile_expected_ops_count_dict: Dict[int, Tuple[List[int], List[int]]]=None):
        full_graph_compile = True
        test_case_id = list(lin_shapes_dict.keys())[0]
        lin_shapes = list(lin_shapes_dict.values())[0]
        compile_expected_ops_count = compile_expected_ops_count_dict[test_case_id]
        with _dynamo_dist_per_rank_init(self.rank, self.world_size, init_pg=False, enabled=full_graph_compile):
            torch.manual_seed(42)
            model = nn.Sequential(
                nn.Linear(*lin_shapes[0]), nn.ReLU(), nn.Linear(*lin_shapes[1])
            )
            ref_model = copy.deepcopy(model).cuda()
            replicate(ref_model, device_ids=[self.rank])
            ref_optim = torch.optim.Adam(ref_model.parameters(), lr=1e-2)

            model_for_eager = copy.deepcopy(model).cuda()
            fully_shard(model_for_eager)
            optim_for_eager = torch.optim.Adam(model_for_eager.parameters(), lr=1e-2)

            torch.manual_seed(42 + self.rank + 1)
            inp = (torch.randn((4, lin_shapes[0][0]), device="cuda"),)

            if full_graph_compile:
                # NOTE(yf225): we can't use the `post_grad_custom_post_pass` hook for checking graph, because the hook runs before the FSDP FX passes.
                log_stream_for_fwd_graph, ctx_for_fwd_graph = prepare_capture_post_grad_graph_from_log()
                log_stream_for_bwd_graph, ctx_for_bwd_graph = prepare_capture_post_grad_graph_from_log()
                def compiler_fn(gm):
                    return torch.compile(gm, backend="inductor", fullgraph=True)
                torch._dynamo.config.trace_distributed = True
                torch._functorch.config.move_view_chain_to_bwd_graph = True
                torch._inductor.config.triton.unique_kernel_names = True
                model_to_be_compiled = copy.deepcopy(model).cuda()
                fully_shard(model_to_be_compiled, reshard_after_forward=True, _reshard_after_forward_root=True)
                optim_for_compile = torch.optim.Adam(model_to_be_compiled.parameters(), lr=1e-2)

            compiled_model = None

            def get_compiled_model_and_optim(iter_idx):
                nonlocal compiled_model
                if not full_graph_compile:
                    return None, None, False
                if iter_idx > 0:
                    if compiled_model is None:
                        compiled_model = torch.compile(model_to_be_compiled, backend="inductor", fullgraph=True)
                    return compiled_model, optim_for_compile, True
                else:
                    return model_to_be_compiled, optim_for_compile, False

            for iter_idx in range(10):
                losses: List[float] = []
                for _model, _optim, _is_compile in ((ref_model, ref_optim, False), (model_for_eager, optim_for_eager, False), get_compiled_model_and_optim(iter_idx)):
                    if _model is None:
                        continue
                    # TODO(yf225): under compile, if we set `set_to_none=False`, compile numerical result is not correct in some cases. We need to fix it.
                    _optim.zero_grad(set_to_none=(iter_idx % 2 == 0) if not _is_compile else True)
                    if _is_compile:
                        ctx = compiled_autograd.enable(compiler_fn)
                    else:
                        ctx = contextlib.nullcontext()
                    with ctx:
                        # Assume compilation process to happen only on iter_idx=1
                        with (ctx_for_fwd_graph() if _is_compile and iter_idx == 1 else contextlib.nullcontext()):
                            loss = _model(*inp).sum()
                        losses.append(loss.item())
                        with (ctx_for_bwd_graph() if _is_compile and iter_idx == 1 else contextlib.nullcontext()):
                            loss.backward()
                    _optim.step()
                losses_tensors = [torch.tensor(x) for x in losses]
                self.assertTrue(all(torch.allclose(x, losses_tensors[0]) for x in losses_tensors), msg=f"iter_idx: {iter_idx}, losses_tensors: {losses_tensors}, losses: {losses}")

            if full_graph_compile:
                check_expected_ops_in_graphs(self, log_stream_for_fwd_graph, log_stream_for_bwd_graph, compile_expected_ops, compile_expected_ops_count)

    @skip_if_lt_x_gpu(2)
    def test_train_parity_multi_group_eager(self):
        """
        Tests train parity against DDP when using multiple parameter groups for
        communication (for communication and computation overlap plus memory
        reduction).
        """
        self.run_subtests(
            {
                "reshard_after_forward": [True, False, 2],
                "device_type": ["cuda"],
                "offload_policy": [OffloadPolicy()],
                "delay_after_forward": [False, True],
                "delay_before_all_gather": [False, True],
                "delay_before_reduce_scatter": [False, True],
                "delay_before_optim": [False, True],
            },
            self._test_train_parity_multi_group,
        )

    @skip_if_lt_x_gpu(2)
    @test_graph_break_fsdp()
    def test_train_parity_multi_group_graph_break_compile(self):
        self.run_subtests(
            {
                "reshard_after_forward": [True, False],
                "device_type": ["cuda"],
                "offload_policy": [OffloadPolicy()],
                "delay_after_forward": [False, True],
                "delay_before_all_gather": [False],
                "delay_before_reduce_scatter": [False],
                "delay_before_optim": [False, True],
            },
            self._test_train_parity_multi_group,
        )

    @skip_if_lt_x_gpu(2)
    def test_train_parity_multi_group_cpu_offload_eager(self):
        """
        Tests train parity against DDP when using multiple parameter groups for
        communication and CPU offloading.
        """
        self.run_subtests(
            {
                "reshard_after_forward": [True],  # save CI time
                "offload_policy": [
                    CPUOffloadPolicy(pin_memory=True),
                    CPUOffloadPolicy(pin_memory=False),
                ],
                "device_type": ["cuda"],
                "delay_after_forward": [False, True],
                "delay_before_all_gather": [False, True],
                "delay_before_reduce_scatter": [False, True],
                "delay_before_optim": [False, True],
            },
            self._test_train_parity_multi_group,
        )

    def _test_train_parity_multi_group(
        self,
        reshard_after_forward: Union[bool, int],
        offload_policy: OffloadPolicy,
        device_type: str,
        delay_after_forward: bool,
        delay_before_all_gather: bool,
        delay_before_reduce_scatter: bool,
        delay_before_optim: bool,
        full_graph_compile: bool=False,
        compile_expected_ops: List[str]=None,
        compile_expected_ops_count: Tuple[List[int], List[int]]=None,
    ):
        # Only test individual delays or all four delays to save test time
        if (
            delay_after_forward
            + delay_before_all_gather
            + delay_before_reduce_scatter
            + delay_before_optim
            in (2, 3)
        ):
            return
        assert device_type in ("cuda", "cpu"), f"{device_type}"
        torch.manual_seed(42)
        lin_dim = 32
        model = nn.Sequential(*[MLP(lin_dim, torch.device("cpu")) for _ in range(3)])
        ref_model = copy.deepcopy(model)
        if device_type == "cuda":
            replicate(ref_model.cuda(), device_ids=[self.rank])
        else:
            gloo_pg = dist.new_group(backend="gloo")
            replicate(ref_model, process_group=gloo_pg)
        ref_optim = torch.optim.Adam(ref_model.parameters(), lr=1e-2)
        mesh = init_device_mesh(device_type, (self.world_size,))
        fully_shard_fn = functools.partial(
            fully_shard,
            mesh=mesh,
            reshard_after_forward=reshard_after_forward,
            offload_policy=offload_policy,
        )
        for mlp in model:
            fully_shard_fn(mlp)
        fully_shard_fn(model)
        optim = torch.optim.Adam(model.parameters(), lr=1e-2)

            if full_graph_compile:
                # NOTE(yf225): we can't use the `post_grad_custom_post_pass` hook for checking graph, because the hook runs before the FSDP FX passes.
                log_stream_for_fwd_graph, ctx_for_fwd_graph = prepare_capture_post_grad_graph_from_log()
                log_stream_for_bwd_graph, ctx_for_bwd_graph = prepare_capture_post_grad_graph_from_log()
                def compiler_fn(gm):
                    return torch.compile(gm, backend="inductor", fullgraph=True)
                torch._dynamo.config.trace_distributed = True
                torch._functorch.config.move_view_chain_to_bwd_graph = True
                torch._inductor.config.triton.unique_kernel_names = True
                model_to_be_compiled = copy.deepcopy(model).cuda()
                for mlp in model_to_be_compiled:
                    fully_shard(mlp, mesh=mesh, reshard_after_forward=True, _reshard_after_forward_root=True)
                fully_shard(model_to_be_compiled, mesh=mesh, reshard_after_forward=True, _reshard_after_forward_root=True)
                optim_for_compile = torch.optim.Adam(model_to_be_compiled.parameters(), lr=1e-2)

            compiled_model = None

            def get_compiled_model_and_optim(iter_idx):
                nonlocal compiled_model
                if not full_graph_compile:
                    return None, None, False
                if iter_idx > 0:
                    if compiled_model is None:
                        compiled_model = torch.compile(model_to_be_compiled, backend="inductor", fullgraph=True)
                    return compiled_model, optim_for_compile, True
                else:
                    return model_to_be_compiled, optim_for_compile, False

            delay_in_ms = 100
            orig_all_gather = dist.all_gather_into_tensor
            orig_reduce_scatter = dist.reduce_scatter_tensor

            def delayed_all_gather(*args, **kwargs):
                torch.cuda._sleep(int(delay_in_ms * get_cycles_per_ms()))
                return orig_all_gather(*args, **kwargs)

            def delayed_reduce_scatter(*args, **kwargs):
                torch.cuda._sleep(int(delay_in_ms * get_cycles_per_ms()))
                return orig_reduce_scatter(*args, **kwargs)

            torch.manual_seed(42 + self.rank + 1)
            patch_all_gather_ctx = (
                patch_all_gather(delayed_all_gather)
                if delay_before_all_gather
                else contextlib.nullcontext()
            )
            patch_reduce_scatter_ctx = (
                patch_reduce_scatter(delayed_reduce_scatter)
                if delay_before_reduce_scatter
                else contextlib.nullcontext()
            )
            with patch_all_gather_ctx, patch_reduce_scatter_ctx:
                for iter_idx in range(10):
                    inp = torch.randn((8, lin_dim), device=torch.device(device_type))
                    losses: List[float] = []
                    for _model, _optim, _is_compile in ((ref_model, ref_optim, False), (model_for_eager, optim_for_eager, False), get_compiled_model_and_optim(iter_idx)):
                        if _model is None:
                            continue
                        # TODO(yf225): under compile, if we set `set_to_none=False`, compile numerical result is not correct in some cases. We need to fix it.
                        _optim.zero_grad(set_to_none=(iter_idx % 2 == 0) if not _is_compile else True)
                        if _is_compile:
                            ctx = compiled_autograd.enable(compiler_fn)
                        else:
                            ctx = contextlib.nullcontext()
                        with ctx:
                            # Assume compilation process to happen only on iter_idx=1
                            with (ctx_for_fwd_graph() if _is_compile and iter_idx == 1 else contextlib.nullcontext()):
                                loss = _model(inp).sum()
                            losses.append(loss.item())
                            if _model is model_for_eager and delay_after_forward:
                                torch.cuda._sleep(int(delay_in_ms * get_cycles_per_ms()))
                            with (ctx_for_bwd_graph() if _is_compile and iter_idx == 1 else contextlib.nullcontext()):
                                loss.backward()
                        if _model is model_for_eager and delay_before_optim:
                            torch.cuda._sleep(int(delay_in_ms * get_cycles_per_ms()))
                        _optim.step()
                    losses_tensors = [torch.tensor(x) for x in losses]
                    self.assertTrue(all(torch.allclose(x, losses_tensors[0]) for x in losses_tensors), msg=f"iter_idx: {iter_idx}, losses_tensors: {losses_tensors}, losses: {losses}")

                check_expected_ops_in_graphs(self, log_stream_for_fwd_graph, log_stream_for_bwd_graph, compile_expected_ops, compile_expected_ops_count)

    @skip_if_lt_x_gpu(2)
    @test_graph_break_fsdp()
    def test_non_root_forward_backward(self):
        """
        Tests running forward/backward through the root and then through a
        non-root. The non-root needs to synchronize streams/queue the callback.
        """
        torch.manual_seed(42)
        lin_dim = 32
        model = nn.Sequential(*[MLP(lin_dim, torch.device("cpu")) for _ in range(3)])
        ref_model = copy.deepcopy(model).cuda()
        ref_optim = torch.optim.Adam(ref_model.parameters(), lr=1e-2)
        for mlp in model:
            fully_shard(mlp)
        fully_shard(model)
        optim = torch.optim.Adam(model.parameters(), lr=1e-2, foreach=True)
        torch.manual_seed(42 + self.rank)
        inp = torch.randn((8, lin_dim), device=torch.device("cuda"))

        ref_root_loss = ref_model(inp).sum()
        ref_root_loss.backward()
        for param in ref_model.parameters():
            dist.all_reduce(param.grad)
            param.grad.detach().div_(self.world_size)
        ref_optim.step()
        ref_optim.zero_grad()
        ref_nonroot_loss = ref_model[0](inp).sum()
        ref_nonroot_loss.backward()
        for param in ref_model.parameters():
            if param.grad is not None:
                dist.all_reduce(param.grad)
                param.grad.detach().div_(self.world_size)
        ref_optim.step()

        root_loss = model(inp).sum()
        root_loss.backward()
        torch.cuda._sleep(int(100 * get_cycles_per_ms()))
        optim.step()
        optim.zero_grad()
        nonroot_loss = model[0](inp).sum()
        nonroot_loss.backward()
        optim.step()

        self.assertEqual(ref_root_loss, root_loss)
        self.assertEqual(ref_nonroot_loss, nonroot_loss)
        self.assertEqual(ref_model(inp).sum(), model(inp).sum())

    @skip_if_lt_x_gpu(2)
    @test_graph_break_fsdp()
    def test_multi_forward_module(self):
        """
        Tests parity with DDP when running a module that participates multiple
        times in forward.
        """
        self.run_subtests(
            {
                "reshard_after_forward": [True, False, 2],
                "compile_expected_ops": [[
                    "torch.ops.aten.empty.",
                    "torch.ops.aten.copy_.",
                    "torch.ops._c10d_functional.all_gather_into_tensor.",
                    "torch.ops._c10d_functional.reduce_scatter_tensor.",
                ]],
                "compile_expected_ops_count": [
                    ([2, 4, 2, 0], [3, 4, 1, 2]),
                ],
            },
            self._test_multi_forward_module,
        )

    def _test_multi_forward_module(self, reshard_after_forward: Union[bool, int], compile_expected_ops: List[str]=None, compile_expected_ops_count: Tuple[List[int], List[int]]=None):
        full_graph_compile = False
        if reshard_after_forward is True:
            full_graph_compile = True
        class MultiForwardModule(nn.Module):
            def __init__(self, device: torch.device):
                super().__init__()
                self.inner = nn.Linear(4, 4, device=device)
                self.outer = nn.Linear(4, 5, device=device)

            def forward(self, x):
                i = self.inner(x)
                j = self.inner(x)
                return self.outer(i + j)

        with _dynamo_dist_per_rank_init(self.rank, self.world_size, init_pg=False, enabled=full_graph_compile):
            torch.manual_seed(42)
            model = MultiForwardModule(device="cuda")
            ref_model = copy.deepcopy(model)
            replicate(ref_model, device_ids=[self.rank])
            ref_optim = torch.optim.Adam(ref_model.parameters(), lr=1e-2)
            model_for_eager = copy.deepcopy(model)
            fully_shard(model_for_eager.inner)
            fully_shard(model_for_eager)
            optim_for_eager = torch.optim.Adam(model_for_eager.parameters(), lr=1e-2)

            if full_graph_compile:
                # NOTE(yf225): we can't use the `post_grad_custom_post_pass` hook for checking graph, because the hook runs before the FSDP FX passes.
                log_stream_for_fwd_graph, ctx_for_fwd_graph = prepare_capture_post_grad_graph_from_log()
                log_stream_for_bwd_graph, ctx_for_bwd_graph = prepare_capture_post_grad_graph_from_log()
                def compiler_fn(gm):
                    return torch.compile(gm, backend="inductor", fullgraph=True)
                torch._dynamo.config.trace_distributed = True
                torch._functorch.config.move_view_chain_to_bwd_graph = True
                torch._inductor.config.triton.unique_kernel_names = True
                model_to_be_compiled = copy.deepcopy(model).cuda()
                fully_shard(model_to_be_compiled.inner, reshard_after_forward=True, _reshard_after_forward_root=True)
                fully_shard(model_to_be_compiled, reshard_after_forward=True, _reshard_after_forward_root=True)
                optim_for_compile = torch.optim.Adam(model_to_be_compiled.parameters(), lr=1e-2)

            compiled_model = None

            def get_compiled_model_and_optim(iter_idx):
                nonlocal compiled_model
                if not full_graph_compile:
                    return None, None, False
                if iter_idx > 0:
                    if compiled_model is None:
                        compiled_model = torch.compile(model_to_be_compiled, backend="inductor", fullgraph=True)
                    return compiled_model, optim_for_compile, True
                else:
                    return model_to_be_compiled, optim_for_compile, False

            torch.manual_seed(42 + self.rank)
            inp = torch.randn((32, 4), device="cuda")
            for iter_idx in range(10):
                losses: List[torch.Tensor] = []
                for _model, _optim, _is_compile in ((ref_model, ref_optim, False), (model_for_eager, optim_for_eager, False), get_compiled_model_and_optim(iter_idx)):
                    if _model is None:
                        continue
                    # TODO(yf225): under compile, if we set `set_to_none=False`, compile numerical result is not correct in some cases. We need to fix it.
                    _optim.zero_grad(set_to_none=(iter_idx % 2 == 0) if not _is_compile else True)
                    if _is_compile:
                        ctx = compiled_autograd.enable(compiler_fn)
                    else:
                        ctx = contextlib.nullcontext()
                    with ctx:
                        # Assume compilation process to happen only on iter_idx=1
                        with (ctx_for_fwd_graph() if _is_compile and iter_idx == 1 else contextlib.nullcontext()):
                            loss = _model(inp).sum()
                        losses.append(loss.item())
                        with (ctx_for_bwd_graph() if _is_compile and iter_idx == 1 else contextlib.nullcontext()):
                            loss.backward()
                    _optim.step()
                losses_tensors = [torch.tensor(x) for x in losses]
                self.assertTrue(all(torch.allclose(x, losses_tensors[0]) for x in losses_tensors), msg=f"iter_idx: {iter_idx}, losses_tensors: {losses_tensors}, losses: {losses}")

            if full_graph_compile:
                check_expected_ops_in_graphs(self, log_stream_for_fwd_graph, log_stream_for_bwd_graph, compile_expected_ops, compile_expected_ops_count)


class TestFullyShard1DTrainingCompose(FSDPTest):
    @property
    def world_size(self) -> int:
        # Since these tests run with a larger transformer model, they may see
        # some numeric drift with >2 GPUs
        return min(torch.cuda.device_count(), 2)

    @skip_if_lt_x_gpu(2)
    def test_train_parity_with_activation_checkpointing(self):
        """
        Tests train parity against DDP when composing with activation
        checkpointing.
        """
        self.run_subtests(
            {
                "reshard_after_forward": [True, False, 2],
                "checkpoint_impl": ["composable", "utils", "wrapper"],
            },
            self._test_train_parity_with_activation_checkpointing,
        )

    def _test_train_parity_with_activation_checkpointing(
        self, reshard_after_forward: Union[bool, int], checkpoint_impl: str
    ):
        assert checkpoint_impl in ("composable", "utils", "wrapper")
        torch.manual_seed(42)
        vocab_size = 1024
        with torch.device(torch.device("cuda")):
            model_args = ModelArgs(
                n_layers=3,
                n_heads=4,
                vocab_size=vocab_size,
                max_seq_len=64,
                dropout_p=0.1,
                checkpoint_activations=(checkpoint_impl == "utils"),
            )
            model = Transformer(model_args)
        ref_model = replicate(copy.deepcopy(model), device_ids=[self.rank])
        foreach = True
        ref_optim = torch.optim.Adam(ref_model.parameters(), lr=1e-2, foreach=foreach)
        fully_shard_fn = functools.partial(
            fully_shard,
            reshard_after_forward=reshard_after_forward,
        )
        if checkpoint_impl == "wrapper":
            prefixes_to_ignore = (_CHECKPOINT_PREFIX,)
            apply_activation_checkpointing(
                model, check_fn=lambda m: isinstance(m, TransformerBlock)
            )
            for module in model.modules():
                # Apply to `CheckpointWrapper`, which wraps `TransformerBlock`
                if isinstance(module, CheckpointWrapper):
                    fully_shard_fn(module)
        else:
            prefixes_to_ignore = ()
            for module in model.modules():
                if isinstance(module, TransformerBlock):
                    if checkpoint_impl == "composable":
                        checkpoint(module)
                    fully_shard_fn(module)
        fully_shard_fn(model)
        optim = torch.optim.Adam(model.parameters(), lr=1e-2, foreach=foreach)

        torch.manual_seed(42 + self.rank)
        # Reuse the same input across iterations to avoid loss explosion from
        # trying to learn from random inputs
        inp = torch.randint(0, vocab_size, (3, 64), device="cuda")
        check_sharded_parity(
            self, ref_model, model, prefixes_to_ignore=prefixes_to_ignore
        )
        for iter_idx in range(10):
            losses: List[torch.Tensor] = []
            for _model in (ref_model, model):
                torch.manual_seed(iter_idx + 1)  # for dropout determinism
                losses.append(_model(inp).sum())
                losses[-1].backward()
            check_sharded_parity(
                self, ref_model, model, prefixes_to_ignore=prefixes_to_ignore
            )
            self.assertEqual(losses[0], losses[1])
            for _optim in (ref_optim, optim):
                _optim.step()
                _optim.zero_grad(set_to_none=(iter_idx % 2 == 0))
            check_sharded_parity(
                self, ref_model, model, prefixes_to_ignore=prefixes_to_ignore
            )


class TestFullyShardSharedParams(FSDPTest):
    @property
    def world_size(self) -> int:
        return min(4, torch.cuda.device_count())

    @skip_if_lt_x_gpu(2)
    @test_graph_break_fsdp(compile_compute_on_module=TransformerBlock)
    def test_train_parity_with_shared_params_no_ac(self):
        self.run_subtests(
            {
                "reshard_after_forward": [False, True],
                "use_activation_checkpointing": [False],
            },
            self._test_train_shared_params,
        )

    @skip_if_lt_x_gpu(2)
    def test_train_parity_with_shared_params_ac(self):
        self.run_subtests(
            {
                "reshard_after_forward": [False, True],
                "use_activation_checkpointing": [True],
            },
            self._test_train_shared_params,
        )

    def _test_train_shared_params(
        self,
        reshard_after_forward: bool,
        use_activation_checkpointing: bool,
    ):
        torch.manual_seed(42)
        model_args = ModelArgs(n_layers=3, dropout_p=0.0, weight_tying=True)
        model = Transformer(model_args)
        ref_model = copy.deepcopy(model).cuda()
        replicate(ref_model, device_ids=[self.rank])
        ref_optim = torch.optim.Adam(ref_model.parameters(), lr=1e-2)
        for module in model.modules():
            if isinstance(module, TransformerBlock):
                if use_activation_checkpointing:
                    checkpoint(module)
                fully_shard(module, reshard_after_forward=reshard_after_forward)
        fully_shard(model, reshard_after_forward=reshard_after_forward)
        optim = torch.optim.Adam(model.parameters(), lr=1e-2)

        torch.manual_seed(42 + self.rank + 1)
        for iter_idx in range(10):
            inp = torch.randint(0, model_args.vocab_size, (2, 16), device="cuda")
            losses: List[torch.Tensor] = []
            for _model, _optim in ((ref_model, ref_optim), (model, optim)):
                _optim.zero_grad(set_to_none=(iter_idx % 2 == 0))
                losses.append(_model(inp).sum())
                losses[-1].backward()
                _optim.step()
            self.assertEqual(losses[0], losses[1])


class TestFullyShardGradientAccumulation(FSDPTest):
    @property
    def world_size(self) -> int:
        return min(4, torch.cuda.device_count())

    @skip_if_lt_x_gpu(2)
    def test_gradient_accumulation(self):
        """
        Tests gradient accumulation with/without gradient reduction and
        with/without resharding after backward.
        """
        meshes = [init_device_mesh("cuda", (self.world_size,))]  # always test FSDP
        if self.world_size == 4:  # test HSDP too if enough GPUs
            shard_size, replicate_size = 2, 2
            meshes.append(init_device_mesh("cuda", (replicate_size, shard_size)))
        self.run_subtests(
            {
                "mesh": meshes,
                "reshard_after_forward": [True, False, 2],
                # "all": disable reduce-scatter for all modules
                # "root_only": disable reduce-scatter for root's linear only
                # "some_mlps": disable reduce-scatter for some MLPs
                "mode": ["all", "root_only", "some_mlps"],
                "reshard_after_backward": [False, True],
                "offload_policy": [OffloadPolicy(), CPUOffloadPolicy()],
                # For HSDP only:
                # `True`: reduce-scatter only (no all-reduce) each microbatch
                # until the last microbatch
                # `False`: neither reduce-scatter nor all-reduce each
                # microbatch until the last microbatch
                "reduce_scatter_only": [False, True],
            },
            self._test_gradient_accumulation,
        )

    def _test_gradient_accumulation(
        self,
        mesh: DeviceMesh,
        reshard_after_forward: Union[bool, int],
        mode: str,
        reshard_after_backward: bool,
        offload_policy: OffloadPolicy,
        reduce_scatter_only: bool,  # for HSDP
    ):
        if (
            (
                not reshard_after_backward
                and (reshard_after_forward is not False or mode == "some_mlps")
            )
            or (
                isinstance(offload_policy, CPUOffloadPolicy)
                and reshard_after_forward is not True
            )
            or (mesh.ndim != 2 and reduce_scatter_only)
        ):
            return  # skip since not common or applicable

        torch.manual_seed(42)
        batch_size, lin_dim, num_mlps, num_microbatches = (2, 32, 3, 3)
        if mode == "some_mlps":
            num_mlps_to_disable_reduce_scatter = 2
        modules = [nn.Linear(lin_dim, lin_dim)]
        modules.extend(MLP(lin_dim) for _ in range(num_mlps))
        model = nn.Sequential(*modules)
        ref_model = copy.deepcopy(model).cuda()
        fully_shard_fn = functools.partial(
            fully_shard,
            mesh=mesh,
            reshard_after_forward=reshard_after_forward,
            offload_policy=offload_policy,
        )
        for mlp in model[1:]:
            fully_shard_fn(mlp)
        fully_shard_fn(model)  # root gets the 1st linear
        ref_optim = torch.optim.Adam(ref_model.parameters(), lr=1e-2)
        optim = torch.optim.Adam(model.parameters(), lr=1e-2)

        def set_grad_sync_flag(
            module: nn.Module, is_last_microbatch: bool, recurse: bool = True
        ):
            if reduce_scatter_only:
                module.set_requires_all_reduce(is_last_microbatch, recurse=recurse)
            else:
                module.set_requires_gradient_sync(is_last_microbatch, recurse=recurse)

        def set_backward_flags(_model: nn.Module, is_last_microbatch: bool):
            if mode == "all":
                set_grad_sync_flag(_model, is_last_microbatch)
                if not reshard_after_backward:
                    _model.set_reshard_after_backward(is_last_microbatch)
            elif mode == "some_mlps":
                for mlp in model[1 : 1 + num_mlps_to_disable_reduce_scatter]:
                    set_grad_sync_flag(mlp, is_last_microbatch)
                    if not reshard_after_backward:
                        mlp.set_reshard_after_backward(is_last_microbatch)
            elif mode == "root_only":
                set_grad_sync_flag(model, is_last_microbatch, recurse=False)
                if not reshard_after_backward:
                    model.set_reshard_after_backward(is_last_microbatch, recurse=False)

        torch.manual_seed(42 + self.rank + 1)
        for iter_idx in range(5):
            with CommDebugMode() as comm_mode:
                for microbatch_idx in range(num_microbatches):
                    is_last_microbatch = microbatch_idx == num_microbatches - 1
                    set_backward_flags(model, is_last_microbatch)
                    inp = torch.randn(batch_size, lin_dim, device="cuda")
                    losses: List[torch.Tensor] = []
                    for _model in (ref_model, model):
                        losses.append(_model(inp).sum())
                        losses[-1].backward()
                    self.assertEqual(losses[0], losses[1])

            comm_counts = comm_mode.get_comm_counts()
            all_gather_count = comm_counts[c10d_ops._allgather_base_]
            reduce_scatter_count = comm_counts[c10d_ops._reduce_scatter_base_]
            all_reduce_count = comm_counts[c10d_ops.allreduce_]

            # Expect one reduce-scatter per MLP plus one for the root's linear
            # on the last microbatch
            expected_reduce_scatter_count = num_mlps + 1
            if mode == "some_mlps":
                # Expect additional reduce-scatters for non-disabled MLPs and
                # the root's linear
                expected_reduce_scatter_count += (
                    num_mlps - num_mlps_to_disable_reduce_scatter + 1
                ) * (num_microbatches - 1)
            elif mode == "root_only":
                # Expect additional reduce-scatters for all MLPs
                expected_reduce_scatter_count += (num_mlps) * (num_microbatches - 1)
            expected_all_reduce_count = (
                expected_reduce_scatter_count if mesh.ndim == 2 else 0
            )
            if reduce_scatter_only:
                # Specially for HSDP if only reduce-scattering but not
                # all-reducing until the last microbatch, expect one
                # reduce-scatter per MLP plus for the root per microbatch
                expected_reduce_scatter_count = (num_mlps + 1) * num_microbatches
            self.assertEqual(reduce_scatter_count, expected_reduce_scatter_count)
            self.assertEqual(all_reduce_count, expected_all_reduce_count)

            # Expect one all-gather per MLP plus one for the root's linear in
            # the first microbatch's forward
            expected_all_gather_count = num_mlps + 1
            if reshard_after_forward is not False:  # `True` or `2`
                # Add the number of MLPs without the +1 for the backward
                # all-gathers since the root does not reshard after forward
                expected_all_gather_count += num_mlps
                # Multiply by the number of microbatches since these
                # all-gathers run every microbatch
                expected_all_gather_count *= num_microbatches
            elif reshard_after_backward:  # `reshard_after_forward=False`
                expected_all_gather_count *= num_microbatches
            elif mode == "all":  # `reshard_after_forward/backward=False`
                # Only reshard parameters after the last microbatch's backward,
                # so there should not be any more all-gathers
                pass
            elif mode == "root_only":  # `reshard_after_forward/backward=False`
                # The MLPs should still contribute all-gathers in each
                # microbatch forward
                expected_all_gather_count += num_mlps * (num_microbatches - 1)
            self.assertEqual(all_gather_count, expected_all_gather_count)

            for param in ref_model.parameters():
                if param.grad is not None:
                    dist.all_reduce(param.grad, op=dist.ReduceOp.AVG)
            check_sharded_parity(self, ref_model, model)
            for _optim in (optim, ref_optim):
                _optim.step()
                # When `set_to_none=False`, we are exercising mixing
                # gradient accumulation with and without communication
                _optim.zero_grad(set_to_none=(iter_idx % 2))

    @skip_if_lt_x_gpu(2)
    def test_1f1b_microbatching(self):
        self.run_subtests(
            {
                "use_explicit_unshard": [False, True],
                "reshard_after_backward": [False, True],
            },
            self._test_1f1b_microbatching,
        )

    def _test_1f1b_microbatching(
        self, use_explicit_unshard: bool, reshard_after_backward: bool
    ):
        torch.manual_seed(42)
        model_args = ModelArgs(dropout_p=0.0)
        model = Transformer(model_args)
        ref_model = copy.deepcopy(model).cuda()
        ref_optim = torch.optim.AdamW(ref_model.parameters(), lr=1e-2)
        for module in model.modules():
            if isinstance(module, TransformerBlock):
                fully_shard(module, reshard_after_forward=False)
        fully_shard(model, reshard_after_forward=False)
        optim = torch.optim.AdamW(model.parameters(), lr=1e-2)

        num_microbatches = 3
        local_batch_size = 2
        torch.manual_seed(42 + self.rank + 1)
        inps = [
            torch.randint(
                0, model_args.vocab_size, (local_batch_size, 16), device="cuda"
            )
            for _ in range(num_microbatches)
        ]

        # Before pipelining, we may prefer to issue all all-gathers ahead of
        # time to increase overlap opportunity at no difference in parameter
        # memory usage since we do not reshard after forward
        if use_explicit_unshard:
            for module in model.modules():
                if isinstance(module, FSDPModule):
                    module.unshard(async_op=True)

        # Emulate the 1f1b pipeline schedule and only reduce gradients on the
        # last microbatch
        losses: List[torch.Tensor] = []
        ref_losses: List[torch.Tensor] = []
        for inp_idx, inp in enumerate(inps):
            is_last_microbatch = inp_idx == num_microbatches - 1
            model.set_requires_gradient_sync(is_last_microbatch)
            model.set_is_last_backward(is_last_microbatch)
            if not reshard_after_backward:
                model.set_reshard_after_backward(is_last_microbatch)
            losses.append(model(inp).sum())
            losses[-1].backward()
            ref_losses.append(ref_model(inp).sum())
            ref_losses[-1].backward()
        for param in ref_model.parameters():
            dist.all_reduce(param.grad, op=dist.ReduceOp.AVG)

        for loss, ref_loss in zip(losses, ref_losses):
            self.assertEqual(loss, ref_loss)
        optim.step()
        ref_optim.step()
        check_sharded_parity(self, ref_model, model)


class TestFullyShard2DTraining(FSDPTest):
    @property
    def world_size(self) -> int:
        return min(4, torch.cuda.device_count())

    def init_global_mesh(self) -> DeviceMesh:
        # Prefer to test with >=4 GPUs, but for 2 GPUs, use 2-way TP
        dp_size = 2 if self.world_size > 2 else 1
        return init_device_mesh(
            "cuda", (dp_size, self.world_size // dp_size), mesh_dim_names=("dp", "tp")
        )

    @skip_if_lt_x_gpu(2)
    @skipIfRocm
    def test_train_parity_2d_mlp(self):
        global_mesh = self.init_global_mesh()
        self.run_subtests(
            {
                # "reshard_after_forward": [False, True],
                # "use_activation_checkpointing": [False, True],
                # "mlp_dim": [3, 16, 17],
                "reshard_after_forward": [True],
                "use_activation_checkpointing": [False],
                "mlp_dim": [3, 16, 17],
                "full_graph_compile": [True],
            },
            functools.partial(self._test_train_parity_2d_mlp, global_mesh),
        )

    def _test_train_parity_2d_mlp(
        self,
        global_mesh: DeviceMesh,
        reshard_after_forward: bool,
        use_activation_checkpointing: bool,
        mlp_dim: int,
        full_graph_compile: bool,
    ):
        dp_mesh, tp_mesh = global_mesh["dp"], global_mesh["tp"]
        dp_pg = dp_mesh.get_group()  # used for `replicate()`

        torch.manual_seed(42)
        model = MLPStack(mlp_dim)
        ref_model = copy.deepcopy(model).cuda()
        replicate(ref_model, device_ids=[self.rank], process_group=dp_pg)
<<<<<<< HEAD
        ref_optim = torch.optim.Adam(ref_model.parameters(), lr=1e-2)

        model_for_eager = copy.deepcopy(model).cuda()
        model_for_eager = parallelize_module(
            model_for_eager,
            device_mesh=tp_mesh,
            # Leave the layer norm as implicitly replicated
            parallelize_plan={
                # Pass `use_local_output=False` to keep as DTensor to preserve
                # uneven activation dims
                "1.in_proj": ColwiseParallel(use_local_output=False),
                "1.out_proj": RowwiseParallel(use_local_output=False),
                "2.in_proj": ColwiseParallel(use_local_output=False),
                "2.out_proj": RowwiseParallel(use_local_output=False),
                "3.in_proj": ColwiseParallel(use_local_output=False),
                "3.out_proj": RowwiseParallel(),
            },
        )
        for mlp in model_for_eager:
            if use_activation_checkpointing:
                checkpoint(mlp)
            fully_shard(mlp, mesh=dp_mesh, reshard_after_forward=reshard_after_forward)
        fully_shard(model_for_eager, mesh=dp_mesh, reshard_after_forward=reshard_after_forward)
        optim_for_eager = torch.optim.Adam(model_for_eager.parameters(), lr=1e-2)

        if full_graph_compile:
            def compiler_fn(gm):
                return torch.compile(gm, backend="inductor", fullgraph=True)
            model_to_be_compiled = copy.deepcopy(model).cuda()
            model_to_be_compiled = parallelize_module(
                model_to_be_compiled,
                device_mesh=tp_mesh,
                # Leave the layer norm as implicitly replicated
                parallelize_plan={
                    # Pass `use_local_output=False` to keep as DTensor to preserve
                    # uneven activation dims
                    "1.in_proj": ColwiseParallel(use_local_output=False),
                    "1.out_proj": RowwiseParallel(use_local_output=False),
                    "2.in_proj": ColwiseParallel(use_local_output=False),
                    "2.out_proj": RowwiseParallel(use_local_output=False),
                    "3.in_proj": ColwiseParallel(use_local_output=False),
                    "3.out_proj": RowwiseParallel(),
                },
            )
            for mlp in model_to_be_compiled:
                if use_activation_checkpointing:
                    checkpoint(mlp)
                fully_shard(mlp, mesh=dp_mesh, reshard_after_forward=True, _reshard_after_forward_root=True)
            fully_shard(model_to_be_compiled, mesh=dp_mesh, reshard_after_forward=True, _reshard_after_forward_root=True)
            optim_for_compile = torch.optim.Adam(model_to_be_compiled.parameters(), lr=1e-2)

        compiled_model = None

        def get_compiled_model_and_optim(iter_idx):
            nonlocal compiled_model
            if not full_graph_compile:
                return None, None, False
            if iter_idx > 0:
                if compiled_model is None:
                    compiled_model = torch.compile(model_to_be_compiled, backend="inductor", fullgraph=True)
                return compiled_model, optim_for_compile, True
            else:
                return model_to_be_compiled, optim_for_compile, False
=======
        ref_optim = torch.optim.Adam(ref_model.parameters(), lr=1e-2, foreach=False)
        model.parallelize(
            tp_mesh, dp_mesh, use_activation_checkpointing, reshard_after_forward
        )
        optim = torch.optim.Adam(model.parameters(), lr=1e-2, foreach=False)
>>>>>>> a0429c01

        torch.manual_seed(42 + dp_pg.rank() + 1)
        device = torch.device("cuda")
        for iter_idx in range(10):
            inp = torch.randn((8, mlp_dim), device=device)
            losses: List[torch.Tensor] = []
            for _model, _optim, _is_compile in ((ref_model, ref_optim, False), (model_for_eager, optim_for_eager, False), get_compiled_model_and_optim(iter_idx)):
                if _model is None:
                    continue
                _optim.zero_grad(set_to_none=(iter_idx % 2 == 0))
                if _is_compile:
                    ctx = compiled_autograd.enable(compiler_fn)
                else:
                    ctx = contextlib.nullcontext()
                with ctx:
                    loss = _model(inp).sum()
                    losses.append(loss.item())
                    loss.backward()
                _optim.step()
            losses_tensors = [torch.tensor(x) for x in losses]
            self.assertTrue(all(torch.allclose(x, losses_tensors[0]) for x in losses_tensors), msg=f"iter_idx: {iter_idx}, losses_tensors: {losses_tensors}, losses: {losses}")

    @skip_if_lt_x_gpu(2)
    @with_temp_dir
    def test_train_parity_2d_transformer_checkpoint_resume(self):
        """
        Tests train parity of a 2D transformer without checkpointing against a
        2D transformer with a checkpoint save/load.
        """
        self.run_subtests(
            {
                "use_seq_parallel": [False, True],
                # If reusing, then load into the same model/optimizer instance
                # else construct new ones (requiring eager optim state init)
                "reuse_model_optim": [False, True],
                "optimizer_class": [torch.optim.Adam, torch.optim.AdamW],
                # TODO: need to update `parallelize` before including foreach=True for testing
                "foreach": [False],
            },
            self._test_train_parity_2d_transformer_checkpoint_resume,
        )

    def _test_train_parity_2d_transformer_checkpoint_resume(
        self,
        use_seq_parallel: bool,
        reuse_model_optim: bool,
        optimizer_class: Type[torch.optim.Optimizer],
        foreach: bool,
    ):
        def train_step(
            _model: nn.Module, _optim: torch.optim.Optimizer, _inp: torch.Tensor
        ) -> torch.Tensor:
            loss = _model(_inp).sum()
            loss.backward()
            _optim.step()
            _optim.zero_grad()
            return loss

        def parallelize(_model: Transformer, mesh: DeviceMesh, use_seq_parallel: bool):
            _model = Transformer.parallelize(_model, mesh["tp"], use_seq_parallel)
            for layer in _model.layers:
                fully_shard(layer, mesh=mesh["dp"])
            fully_shard(_model, mesh=mesh["dp"])
            return _model

        global_mesh = self.init_global_mesh()
        # Baseline: run two iterations without checkpointing
        seed = 42
        torch.manual_seed(seed)
        model_args = ModelArgs(dropout_p=0.0)
        model_no_cp = parallelize(
            Transformer(model_args), global_mesh, use_seq_parallel
        )
        optim_no_cp = optimizer_class(
            model_no_cp.parameters(), lr=1e-2, foreach=foreach
        )

        torch.manual_seed(42 + global_mesh["dp"].get_local_rank() + 1)
        inp = torch.randint(0, model_args.vocab_size, (3, 16), device="cuda")
        loss_no_cp1 = train_step(model_no_cp, optim_no_cp, inp)
        loss_no_cp2 = train_step(model_no_cp, optim_no_cp, inp)

        # Test: run one iteration, save checkpoint, zero states or init new
        # model/optimizer, load checkpoint, and run another iteration
        torch.manual_seed(seed)
        model_cp = parallelize(Transformer(model_args), global_mesh, use_seq_parallel)
        optim_cp = optimizer_class(model_cp.parameters(), lr=1e-2, foreach=foreach)

        loss_cp1 = train_step(model_cp, optim_cp, inp)
        self.assertEqual(loss_no_cp1, loss_cp1)

        sharded_sd = {
            "model": get_model_state_dict(model_cp),
            # Use `get_optimizer_state_dict` to handle eager optim state init
            # when constructing a new optimizer instance
            "optim": get_optimizer_state_dict(model_cp, optim_cp),
        }
        dcp.save(
            state_dict=sharded_sd,
            storage_writer=dcp.FileSystemWriter(self.temp_dir),
        )
        if reuse_model_optim:
            with torch.no_grad():
                for param in model_cp.parameters():
                    param.zero_()
                optim_sd = optim_cp.state_dict()
                for param_states in optim_sd["state"].values():
                    for state_value in param_states.values():
                        if torch.is_tensor(state_value):
                            state_value.zero_()
        else:
            torch.manual_seed(seed + 1)  # different seed
            model_cp = parallelize(
                Transformer(model_args), global_mesh, use_seq_parallel
            )
            optim_cp = optimizer_class(model_cp.parameters(), lr=1e-2, foreach=foreach)
        self.assertNotEqual(loss_no_cp2, train_step(model_cp, optim_cp, inp))

        sharded_sd = {
            "model": get_model_state_dict(model_cp),
            "optim": get_optimizer_state_dict(model_cp, optim_cp),
        }
        dcp.load(
            state_dict=sharded_sd,
            storage_reader=dcp.FileSystemReader(self.temp_dir),
        )
        self.assertGreater(len(optim_cp.state_dict()["state"]), 0)

        loss_cp2 = train_step(model_cp, optim_cp, inp)
        self.assertEqual(loss_no_cp2, loss_cp2)


class TestFullyShardNDTraining(FSDPTest):
    @property
    def world_size(self) -> int:
        return min(8, torch.cuda.device_count())

    def init_global_mesh(self) -> DeviceMesh:
        # Prefer to test with >=8 GPUs, but for 2 GPUs, use 2-way TP
        dp_size = 2 if self.world_size > 2 else 1
        pp_size = 2 if self.world_size > 4 else 1
        return init_device_mesh(
            "cuda",
            (pp_size, dp_size, self.world_size // (dp_size * pp_size)),
            mesh_dim_names=("pp", "dp", "tp"),
        )

    @skip_if_lt_x_gpu(4)
    def test_2d_mlp_with_nd_mesh(self):
        global_mesh = self.init_global_mesh()
        self.run_subtests(
            {
                "reshard_after_forward": [False, True],
                "use_activation_checkpointing": [False, True],
                "mlp_dim": [3, 16, 17],
                "foreach": [False],
            },
            functools.partial(self._test_2d_mlp_with_nd_mesh, global_mesh),
        )

    def _test_2d_mlp_with_nd_mesh(
        self,
        global_mesh: DeviceMesh,
        reshard_after_forward: bool,
        use_activation_checkpointing: bool,
        mlp_dim: int,
        foreach: bool,
    ):
        global_mesh = self.init_global_mesh()
        pp_mesh, dp_mesh, tp_mesh = (
            global_mesh["pp"],
            global_mesh["dp"],
            global_mesh["tp"],
        )
        dp_pg = dp_mesh.get_group()  # used for `replicate()`

        torch.manual_seed(42)
        model = MLPStack(mlp_dim)
        ref_model = copy.deepcopy(model).cuda()
        replicate(ref_model, device_ids=[self.rank], process_group=dp_pg)
        ref_optim = torch.optim.Adam(ref_model.parameters(), lr=1e-2, foreach=foreach)
        model.parallelize(
            tp_mesh, dp_mesh, use_activation_checkpointing, reshard_after_forward
        )
        optim = torch.optim.Adam(model.parameters(), lr=1e-2, foreach=foreach)

        torch.manual_seed(42 + dp_pg.rank() + 1)
        device = torch.device("cuda")
        for iter_idx in range(10):
            inp = torch.randn((8, mlp_dim), device=device)
            losses: List[torch.Tensor] = []
            for _model, _optim in ((ref_model, ref_optim), (model, optim)):
                _optim.zero_grad(set_to_none=(iter_idx % 2 == 0))
                losses.append(_model(inp).sum())
                losses[-1].backward()
                _optim.step()
            self.assertEqual(losses[0], losses[1])


class TestFullyShardHSDPTraining(FSDPTest):
    @property
    def world_size(self) -> int:
        return min(4, torch.cuda.device_count())

    @skip_if_lt_x_gpu(2)
    def test_train_parity_hsdp(self):
        shard_size = 2 if self.world_size > 2 else 1
        replicate_size = self.world_size // shard_size
        global_mesh = init_device_mesh(
            "cuda", (replicate_size, shard_size), mesh_dim_names=("replicate", "shard")
        )
        self.run_subtests(
            {
                "reshard_after_forward": [False, True],
                "use_activation_checkpointing": [False, True],
                "mlp_dim": [3, 16, 17],
                "sync_gradients_at_last_batch": [True, False],
            },
            functools.partial(self._test_train_parity_hsdp, global_mesh),
        )

    def _test_train_parity_hsdp(
        self,
        global_mesh: DeviceMesh,
        reshard_after_forward: bool,
        use_activation_checkpointing: bool,
        mlp_dim: int,
        sync_gradients_at_last_batch: bool,
    ):
        torch.manual_seed(42)
        model = nn.Sequential(
            nn.LayerNorm(mlp_dim, bias=False),
            MLP(mlp_dim, dim_multiplier=3),
            MLP(mlp_dim),
            MLP(mlp_dim, dim_multiplier=3),
        )
        ref_model = copy.deepcopy(model).cuda()
        replicate(ref_model, device_ids=[self.rank])
        ref_optim = torch.optim.Adam(ref_model.parameters(), lr=1e-2)
        for mlp in model:
            if use_activation_checkpointing:
                checkpoint(mlp)
            fully_shard(
                mlp, mesh=global_mesh, reshard_after_forward=reshard_after_forward
            )
        fully_shard(
            model, mesh=global_mesh, reshard_after_forward=reshard_after_forward
        )
        optim = torch.optim.Adam(model.parameters(), lr=1e-2)
        check_sharded_parity(self, ref_model, model)
        torch.manual_seed(42 + self.rank + 1)
        device = torch.device("cuda")
        num_microbatches = 3
        for iter_idx in range(5):
            for microbatch_idx in range(num_microbatches):
                is_last_microbatch = microbatch_idx == num_microbatches - 1
                if sync_gradients_at_last_batch:
                    model.set_requires_gradient_sync(is_last_microbatch)
                inp = torch.randn((8, mlp_dim), device=device)
                losses: List[torch.Tensor] = []
                for _model, _optim in ((ref_model, ref_optim), (model, optim)):
                    losses.append(_model(inp).sum())
                    losses[-1].backward()
                self.assertEqual(losses[0], losses[1])
            check_sharded_parity(self, ref_model, model)
            for _model, _optim in ((ref_model, ref_optim), (model, optim)):
                _optim.step()
                _optim.zero_grad(set_to_none=(iter_idx % 2 == 0))
            check_sharded_parity(self, ref_model, model)


class TestFullyShardCustomForwardMethod(FSDPTestMultiThread):
    @property
    def world_size(self) -> int:
        return 2

    @unittest.skipIf(not TEST_CUDA, "no cuda")
    def test_register_fsdp_forward_method(self):
        """Based on https://github.com/pytorch/pytorch/issues/109385"""

        class VisionTransformer(nn.Module):
            def __init__(self):
                super().__init__()
                self.patch_proj = nn.Conv2d(3, 1024, kernel_size=14, stride=14)

            def forward_features(self, imgs: torch.Tensor) -> torch.Tensor:
                return self.patch_proj(imgs).flatten(2).transpose(1, 2)

            def forward(self, imgs: torch.Tensor) -> torch.Tensor:
                return self.forward_features(imgs).sum(dim=1)

        class Model(nn.Module):
            def __init__(self):
                super().__init__()
                self.vit, self.projector = VisionTransformer(), nn.Linear(1024, 256)

            def forward(self, imgs: torch.Tensor) -> torch.Tensor:
                # Run `vit.forward_features`, which is not `forward`!
                patch_embeddings = self.vit.forward_features(imgs)
                return self.projector(patch_embeddings)

        torch.manual_seed(42)
        model = Model()
        for param in model.parameters():
            dist.broadcast(param.detach(), src=0)
        ref_model = copy.deepcopy(model).cuda()
        fully_shard(model.vit)
        fully_shard(model.projector)
        fully_shard(model)
        register_fsdp_forward_method(model.vit, "forward_features")

        torch.manual_seed(42 + self.rank + 1)
        inp = torch.randn(4, 3, 224, 224, device="cuda")
        ref_loss = ref_model(inp).sum()
        loss = model(inp).sum()
        self.assertEqual(ref_loss, loss)
        ref_loss.backward()
        loss.backward()
        for param in ref_model.parameters():
            dist.all_reduce(param.grad, op=dist.ReduceOp.AVG)
        check_sharded_parity(self, ref_model, model)


if __name__ == "__main__":
    run_tests()<|MERGE_RESOLUTION|>--- conflicted
+++ resolved
@@ -67,9 +67,10 @@
 from torch._dynamo import compiled_autograd
 from torch.testing._internal.common_distributed import _dynamo_dist_per_rank_init
 from torch.testing._internal.distributed.checkpoint_utils import with_temp_dir
-<<<<<<< HEAD
 from torch.testing._internal.logging_utils import logs_to_string
 from torch._functorch._aot_autograd.fsdp_fx_passes import must_not_appear_ops_after_fsdp_fx_passes
+
+c10d_ops = torch.ops.c10d
 
 
 torch_log = logging.getLogger("torch")
@@ -103,11 +104,6 @@
     #     unittest.assertEqual(count_fwd, expected_count_fwd, msg=f"'{op_str}' should appear {expected_count_fwd} times in graph, but it appears {count_fwd} times. Graph: {post_grad_fwd_graph_str}")
     #     unittest.assertEqual(count_bwd, expected_count_bwd, msg=f"'{op_str}' should appear {expected_count_bwd} times in graph, but it appears {count_bwd} times. Graph: {post_grad_bwd_graph_str}")
     pass
-=======
-
-c10d_ops = torch.ops.c10d
-
->>>>>>> a0429c01
 
 class TestFullyShardForwardInputs(FSDPTestMultiThread):
     @property
@@ -1149,77 +1145,11 @@
         model = MLPStack(mlp_dim)
         ref_model = copy.deepcopy(model).cuda()
         replicate(ref_model, device_ids=[self.rank], process_group=dp_pg)
-<<<<<<< HEAD
-        ref_optim = torch.optim.Adam(ref_model.parameters(), lr=1e-2)
-
-        model_for_eager = copy.deepcopy(model).cuda()
-        model_for_eager = parallelize_module(
-            model_for_eager,
-            device_mesh=tp_mesh,
-            # Leave the layer norm as implicitly replicated
-            parallelize_plan={
-                # Pass `use_local_output=False` to keep as DTensor to preserve
-                # uneven activation dims
-                "1.in_proj": ColwiseParallel(use_local_output=False),
-                "1.out_proj": RowwiseParallel(use_local_output=False),
-                "2.in_proj": ColwiseParallel(use_local_output=False),
-                "2.out_proj": RowwiseParallel(use_local_output=False),
-                "3.in_proj": ColwiseParallel(use_local_output=False),
-                "3.out_proj": RowwiseParallel(),
-            },
-        )
-        for mlp in model_for_eager:
-            if use_activation_checkpointing:
-                checkpoint(mlp)
-            fully_shard(mlp, mesh=dp_mesh, reshard_after_forward=reshard_after_forward)
-        fully_shard(model_for_eager, mesh=dp_mesh, reshard_after_forward=reshard_after_forward)
-        optim_for_eager = torch.optim.Adam(model_for_eager.parameters(), lr=1e-2)
-
-        if full_graph_compile:
-            def compiler_fn(gm):
-                return torch.compile(gm, backend="inductor", fullgraph=True)
-            model_to_be_compiled = copy.deepcopy(model).cuda()
-            model_to_be_compiled = parallelize_module(
-                model_to_be_compiled,
-                device_mesh=tp_mesh,
-                # Leave the layer norm as implicitly replicated
-                parallelize_plan={
-                    # Pass `use_local_output=False` to keep as DTensor to preserve
-                    # uneven activation dims
-                    "1.in_proj": ColwiseParallel(use_local_output=False),
-                    "1.out_proj": RowwiseParallel(use_local_output=False),
-                    "2.in_proj": ColwiseParallel(use_local_output=False),
-                    "2.out_proj": RowwiseParallel(use_local_output=False),
-                    "3.in_proj": ColwiseParallel(use_local_output=False),
-                    "3.out_proj": RowwiseParallel(),
-                },
-            )
-            for mlp in model_to_be_compiled:
-                if use_activation_checkpointing:
-                    checkpoint(mlp)
-                fully_shard(mlp, mesh=dp_mesh, reshard_after_forward=True, _reshard_after_forward_root=True)
-            fully_shard(model_to_be_compiled, mesh=dp_mesh, reshard_after_forward=True, _reshard_after_forward_root=True)
-            optim_for_compile = torch.optim.Adam(model_to_be_compiled.parameters(), lr=1e-2)
-
-        compiled_model = None
-
-        def get_compiled_model_and_optim(iter_idx):
-            nonlocal compiled_model
-            if not full_graph_compile:
-                return None, None, False
-            if iter_idx > 0:
-                if compiled_model is None:
-                    compiled_model = torch.compile(model_to_be_compiled, backend="inductor", fullgraph=True)
-                return compiled_model, optim_for_compile, True
-            else:
-                return model_to_be_compiled, optim_for_compile, False
-=======
         ref_optim = torch.optim.Adam(ref_model.parameters(), lr=1e-2, foreach=False)
         model.parallelize(
             tp_mesh, dp_mesh, use_activation_checkpointing, reshard_after_forward
         )
         optim = torch.optim.Adam(model.parameters(), lr=1e-2, foreach=False)
->>>>>>> a0429c01
 
         torch.manual_seed(42 + dp_pg.rank() + 1)
         device = torch.device("cuda")
