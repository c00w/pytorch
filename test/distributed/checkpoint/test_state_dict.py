--- conflicted
+++ resolved
@@ -151,10 +151,7 @@
         use_dtensor: bool,
         wrapping: Tuple[nn.Module] = (),
         compile_model: bool = False,
-<<<<<<< HEAD
-=======
         optimizer_class: Type[Optimizer],
->>>>>>> 22ba180e
     ) -> None:
         if not use_orig_params and use_composable:
             return
@@ -196,84 +193,23 @@
 
             if compile_model:
                 dist_model = torch.compile(dist_model)
-<<<<<<< HEAD
-            dist_optim = torch.optim.Adam(dist_model.parameters(), lr=1e-3)
-=======
             dist_optim = optimizer_class(dist_model.parameters(), lr=1e-3)
->>>>>>> 22ba180e
             return orig_model, orig_optim, copy_optim, dist_model, dist_optim
 
         self._test_save_load(init_model_optim)
 
-    def _test_fsdp2(
-        self,
-        *,
-        reshard_after_forward: Union[bool, int],
-        optimizer_class: Type[Optimizer],
-        compile_model: bool,
-    ):
-        def init_model_optim():
-            orig_model = CompositeParamModel(device=torch.device("cuda"))
-            orig_optim = optimizer_class(orig_model.parameters(), lr=1e-3)
-            copy_optim = optimizer_class(orig_model.parameters(), lr=1e-3)
-
-            dist_model = FSDP2(
-                copy.deepcopy(orig_model),
-                reshard_after_forward=reshard_after_forward,
-            )
-
-            if compile_model:
-                dist_model = torch.compile(dist_model)
-            dist_optim = optimizer_class(dist_model.parameters(), lr=1e-3)
-
-            return orig_model, orig_optim, copy_optim, dist_model, dist_optim
-
-        self._test_save_load(init_model_optim)
-
-    # TODO: these tests are failing on totally unrelated PR's, need to investigate
-    # @with_comms
-    # @skip_if_lt_x_gpu(2)
-    # def test_fsdp(self) -> None:
-    #     self.run_subtests(
-    #         {
-    #             "use_orig_params": [True, False],
-    #             "use_composable": [True, False],
-    #             "use_dtensor": [True, False],
-    #             "wrapping": [tuple(), (nn.Linear, UnitModule)],
-    #         },
-    #         self._test_fsdp,
-    #     )
-
-    # @with_comms
-    # @skip_if_lt_x_gpu(2)
-    # def test_compiled_fsdp(self) -> None:
-    #     self._test_fsdp(
-    #         use_orig_params=True,
-    #         use_composable=False,
-    #         use_dtensor=False,
-    #         wrapping=tuple(),
-    #         compile_model=True,
-    #     )
-
-    @with_comms
-    @skip_if_lt_x_gpu(2)
-    def test_fsdp2(self) -> None:
+    @with_comms
+    @skip_if_lt_x_gpu(2)
+    def test_fsdp(self) -> None:
         self.run_subtests(
             {
-<<<<<<< HEAD
-                "reshard_after_forward": [True, False],
-                # TODO: Add torch.optim.AdamW to unit test.
-                "optimizer_class": [torch.optim.Adam],
-                "compile_model": [True, False],
-=======
                 "use_orig_params": [True, False],
                 "use_composable": [True, False],
                 "use_dtensor": [True, False],
                 "wrapping": [tuple(), (nn.Linear, UnitModule)],
                 "optimizer_class": [torch.optim.Adam, torch.optim.AdamW],
->>>>>>> 22ba180e
             },
-            self._test_fsdp2,
+            self._test_fsdp,
         )
 
     @with_comms
