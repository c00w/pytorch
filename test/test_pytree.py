# Owner(s): ["module: pytree"]

import inspect
import re
import unittest
from collections import defaultdict, deque, namedtuple, OrderedDict, UserDict

import torch
import torch.utils._pytree as py_pytree
from torch.testing._internal.common_utils import (
    instantiate_parametrized_tests,
    IS_FBCODE,
    parametrize,
    run_tests,
    subtest,
    TEST_WITH_TORCHDYNAMO,
    TestCase,
)

if IS_FBCODE:
    # optree is not yet enabled in fbcode, so just re-test the python implementation
    cxx_pytree = py_pytree
else:
    import torch.utils._cxx_pytree as cxx_pytree

GlobalPoint = namedtuple("GlobalPoint", ["x", "y"])


class GlobalDummyType:
    def __init__(self, x, y):
        self.x = x
        self.y = y


class TestGenericPytree(TestCase):
    def test_aligned_public_apis(self):
        public_apis = py_pytree.__all__

        self.assertEqual(public_apis, cxx_pytree.__all__)

        for name in public_apis:
            cxx_api = getattr(cxx_pytree, name)
            py_api = getattr(py_pytree, name)

            self.assertEqual(inspect.isclass(cxx_api), inspect.isclass(py_api))
            self.assertEqual(inspect.isfunction(cxx_api), inspect.isfunction(py_api))
            if inspect.isfunction(cxx_api):
                cxx_signature = inspect.signature(cxx_api)
                py_signature = inspect.signature(py_api)

                # Check the parameter names are the same.
                cxx_param_names = list(cxx_signature.parameters)
                py_param_names = list(py_signature.parameters)
                self.assertEqual(cxx_param_names, py_param_names)

                # Check the positional parameters are the same.
                cxx_positional_param_names = [
                    n
                    for n, p in cxx_signature.parameters.items()
                    if (
                        p.kind
                        in {
                            inspect.Parameter.POSITIONAL_ONLY,
                            inspect.Parameter.POSITIONAL_OR_KEYWORD,
                        }
                    )
                ]
                py_positional_param_names = [
                    n
                    for n, p in py_signature.parameters.items()
                    if (
                        p.kind
                        in {
                            inspect.Parameter.POSITIONAL_ONLY,
                            inspect.Parameter.POSITIONAL_OR_KEYWORD,
                        }
                    )
                ]
                self.assertEqual(cxx_positional_param_names, py_positional_param_names)

                for py_name, py_param in py_signature.parameters.items():
                    self.assertIn(py_name, cxx_signature.parameters)
                    cxx_param = cxx_signature.parameters[py_name]

                    # Check parameter kinds and default values are the same.
                    self.assertEqual(cxx_param.kind, py_param.kind)
                    self.assertEqual(cxx_param.default, py_param.default)

                    # Check parameter annotations are the same.
                    if "TreeSpec" in str(cxx_param.annotation):
                        self.assertIn("TreeSpec", str(py_param.annotation))
                        self.assertEqual(
                            re.sub(
                                r"(?:\b)([\w\.]*)TreeSpec(?:\b)",
                                "TreeSpec",
                                str(cxx_param.annotation),
                            ),
                            re.sub(
                                r"(?:\b)([\w\.]*)TreeSpec(?:\b)",
                                "TreeSpec",
                                str(py_param.annotation),
                            ),
                            msg=(
                                f"C++ parameter {cxx_param} "
                                f"does not match Python parameter {py_param} "
                                f"for API `{name}`"
                            ),
                        )
                    else:
                        self.assertEqual(
                            cxx_param.annotation,
                            py_param.annotation,
                            msg=(
                                f"C++ parameter {cxx_param} "
                                f"does not match Python parameter {py_param} "
                                f"for API `{name}`"
                            ),
                        )

    @parametrize(
        "pytree_impl",
        [
            subtest(py_pytree, name="py"),
            subtest(cxx_pytree, name="cxx"),
        ],
    )
    def test_register_pytree_node(self, pytree_impl):
        class MyDict(UserDict):
            pass

        d = MyDict(a=1, b=2, c=3)

        # Custom types are leaf nodes by default
        values, spec = pytree_impl.tree_flatten(d)
        self.assertEqual(values, [d])
        self.assertIs(values[0], d)
        self.assertEqual(d, pytree_impl.tree_unflatten(values, spec))
        self.assertTrue(spec.is_leaf())

        # Register MyDict as a pytree node
        pytree_impl.register_pytree_node(
            MyDict,
            lambda d: (list(d.values()), list(d.keys())),
            lambda values, keys: MyDict(zip(keys, values)),
        )

        values, spec = pytree_impl.tree_flatten(d)
        self.assertEqual(values, [1, 2, 3])
        self.assertEqual(d, pytree_impl.tree_unflatten(values, spec))

        # Do not allow registering the same type twice
        with self.assertRaisesRegex(ValueError, "already registered"):
            pytree_impl.register_pytree_node(
                MyDict,
                lambda d: (list(d.values()), list(d.keys())),
                lambda values, keys: MyDict(zip(keys, values)),
            )

    @parametrize(
        "pytree_impl",
        [
            subtest(py_pytree, name="py"),
            subtest(cxx_pytree, name="cxx"),
        ],
    )
    def test_flatten_unflatten_leaf(self, pytree_impl):
        def run_test_with_leaf(leaf):
            values, treespec = pytree_impl.tree_flatten(leaf)
            self.assertEqual(values, [leaf])
            self.assertEqual(treespec, pytree_impl.LeafSpec())

            unflattened = pytree_impl.tree_unflatten(values, treespec)
            self.assertEqual(unflattened, leaf)

        run_test_with_leaf(1)
        run_test_with_leaf(1.0)
        run_test_with_leaf(None)
        run_test_with_leaf(bool)
        run_test_with_leaf(torch.randn(3, 3))

    @parametrize(
        "pytree_impl,gen_expected_fn",
        [
            subtest(
                (
                    py_pytree,
                    lambda tup: py_pytree.TreeSpec(
                        tuple, None, [py_pytree.LeafSpec() for _ in tup]
                    ),
                ),
                name="py",
            ),
            subtest(
                (cxx_pytree, lambda tup: cxx_pytree.tree_structure((0,) * len(tup))),
                name="cxx",
            ),
        ],
    )
    def test_flatten_unflatten_tuple(self, pytree_impl, gen_expected_fn):
        def run_test(tup):
            expected_spec = gen_expected_fn(tup)
            values, treespec = pytree_impl.tree_flatten(tup)
            self.assertIsInstance(values, list)
            self.assertEqual(values, list(tup))
            self.assertEqual(treespec, expected_spec)

            unflattened = pytree_impl.tree_unflatten(values, treespec)
            self.assertEqual(unflattened, tup)
            self.assertIsInstance(unflattened, tuple)

        run_test(())
        run_test((1.0,))
        run_test((1.0, 2))
        run_test((torch.tensor([1.0, 2]), 2, 10, 9, 11))

    @parametrize(
        "pytree_impl,gen_expected_fn",
        [
            subtest(
                (
                    py_pytree,
                    lambda lst: py_pytree.TreeSpec(
                        list, None, [py_pytree.LeafSpec() for _ in lst]
                    ),
                ),
                name="py",
            ),
            subtest(
                (cxx_pytree, lambda lst: cxx_pytree.tree_structure([0] * len(lst))),
                name="cxx",
            ),
        ],
    )
    def test_flatten_unflatten_list(self, pytree_impl, gen_expected_fn):
        def run_test(lst):
            expected_spec = gen_expected_fn(lst)
            values, treespec = pytree_impl.tree_flatten(lst)
            self.assertIsInstance(values, list)
            self.assertEqual(values, lst)
            self.assertEqual(treespec, expected_spec)

            unflattened = pytree_impl.tree_unflatten(values, treespec)
            self.assertEqual(unflattened, lst)
            self.assertIsInstance(unflattened, list)

        run_test([])
        run_test([1.0, 2])
        run_test([torch.tensor([1.0, 2]), 2, 10, 9, 11])

    @parametrize(
        "pytree_impl,gen_expected_fn",
        [
            subtest(
                (
                    py_pytree,
                    lambda dct: py_pytree.TreeSpec(
                        dict,
                        list(dct.keys()),
                        [py_pytree.LeafSpec() for _ in dct.values()],
                    ),
                ),
                name="py",
            ),
            subtest(
                (
                    cxx_pytree,
                    lambda dct: cxx_pytree.tree_structure(dict.fromkeys(dct, 0)),
                ),
                name="cxx",
            ),
        ],
    )
    def test_flatten_unflatten_dict(self, pytree_impl, gen_expected_fn):
        def run_test(dct):
            expected_spec = gen_expected_fn(dct)
            values, treespec = pytree_impl.tree_flatten(dct)
            self.assertIsInstance(values, list)
            self.assertEqual(values, list(dct.values()))
            self.assertEqual(treespec, expected_spec)

            unflattened = pytree_impl.tree_unflatten(values, treespec)
            self.assertEqual(unflattened, dct)
            self.assertIsInstance(unflattened, dict)

        run_test({})
        run_test({"a": 1})
        run_test({"abcdefg": torch.randn(2, 3)})
        run_test({1: torch.randn(2, 3)})
        run_test({"a": 1, "b": 2, "c": torch.randn(2, 3)})

    @parametrize(
        "pytree_impl,gen_expected_fn",
        [
            subtest(
                (
                    py_pytree,
                    lambda odict: py_pytree.TreeSpec(
                        OrderedDict,
                        list(odict.keys()),
                        [py_pytree.LeafSpec() for _ in odict.values()],
                    ),
                ),
                name="py",
            ),
            subtest(
                (
                    cxx_pytree,
                    lambda odict: cxx_pytree.tree_structure(
                        OrderedDict.fromkeys(odict, 0)
                    ),
                ),
                name="cxx",
            ),
        ],
    )
    def test_flatten_unflatten_ordereddict(self, pytree_impl, gen_expected_fn):
        def run_test(odict):
            expected_spec = gen_expected_fn(odict)
            values, treespec = pytree_impl.tree_flatten(odict)
            self.assertIsInstance(values, list)
            self.assertEqual(values, list(odict.values()))
            self.assertEqual(treespec, expected_spec)

            unflattened = pytree_impl.tree_unflatten(values, treespec)
            self.assertEqual(unflattened, odict)
            self.assertIsInstance(unflattened, OrderedDict)

        od = OrderedDict()
        run_test(od)

        od["b"] = 1
        od["a"] = torch.tensor(3.14)
        run_test(od)

    @parametrize(
        "pytree_impl,gen_expected_fn",
        [
            subtest(
                (
                    py_pytree,
                    lambda ddct: py_pytree.TreeSpec(
                        defaultdict,
                        [ddct.default_factory, list(ddct.keys())],
                        [py_pytree.LeafSpec() for _ in ddct.values()],
                    ),
                ),
                name="py",
            ),
            subtest(
                (
                    cxx_pytree,
                    lambda ddct: cxx_pytree.tree_structure(
                        defaultdict(ddct.default_factory, dict.fromkeys(ddct, 0))
                    ),
                ),
                name="cxx",
            ),
        ],
    )
    def test_flatten_unflatten_defaultdict(self, pytree_impl, gen_expected_fn):
        def run_test(ddct):
            expected_spec = gen_expected_fn(ddct)
            values, treespec = pytree_impl.tree_flatten(ddct)
            self.assertIsInstance(values, list)
            self.assertEqual(values, list(ddct.values()))
            self.assertEqual(treespec, expected_spec)

            unflattened = pytree_impl.tree_unflatten(values, treespec)
            self.assertEqual(unflattened, ddct)
            self.assertEqual(unflattened.default_factory, ddct.default_factory)
            self.assertIsInstance(unflattened, defaultdict)

        run_test(defaultdict(list, {}))
        run_test(defaultdict(int, {"a": 1}))
        run_test(defaultdict(int, {"abcdefg": torch.randn(2, 3)}))
        run_test(defaultdict(int, {1: torch.randn(2, 3)}))
        run_test(defaultdict(int, {"a": 1, "b": 2, "c": torch.randn(2, 3)}))

    @parametrize(
        "pytree_impl,gen_expected_fn",
        [
            subtest(
                (
                    py_pytree,
                    lambda deq: py_pytree.TreeSpec(
                        deque, deq.maxlen, [py_pytree.LeafSpec() for _ in deq]
                    ),
                ),
                name="py",
            ),
            subtest(
                (
                    cxx_pytree,
                    lambda deq: cxx_pytree.tree_structure(
                        deque(deq, maxlen=deq.maxlen)
                    ),
                ),
                name="cxx",
            ),
        ],
    )
    def test_flatten_unflatten_deque(self, pytree_impl, gen_expected_fn):
        def run_test(deq):
            expected_spec = gen_expected_fn(deq)
            values, treespec = pytree_impl.tree_flatten(deq)
            self.assertIsInstance(values, list)
            self.assertEqual(values, list(deq))
            self.assertEqual(treespec, expected_spec)

            unflattened = pytree_impl.tree_unflatten(values, treespec)
            self.assertEqual(unflattened, deq)
            self.assertEqual(unflattened.maxlen, deq.maxlen)
            self.assertIsInstance(unflattened, deque)

        run_test(deque([]))
        run_test(deque([1.0, 2]))
        run_test(deque([torch.tensor([1.0, 2]), 2, 10, 9, 11], maxlen=8))

    @parametrize(
        "pytree_impl",
        [
            subtest(py_pytree, name="py"),
            subtest(cxx_pytree, name="cxx"),
        ],
    )
    def test_flatten_unflatten_namedtuple(self, pytree_impl):
        Point = namedtuple("Point", ["x", "y"])

        def run_test(tup):
            if pytree_impl is py_pytree:
                expected_spec = py_pytree.TreeSpec(
                    namedtuple, Point, [py_pytree.LeafSpec() for _ in tup]
                )
            else:
                expected_spec = cxx_pytree.tree_structure(Point(0, 1))
            values, treespec = pytree_impl.tree_flatten(tup)
            self.assertIsInstance(values, list)
            self.assertEqual(values, list(tup))
            self.assertEqual(treespec, expected_spec)

            unflattened = pytree_impl.tree_unflatten(values, treespec)
            self.assertEqual(unflattened, tup)
            self.assertIsInstance(unflattened, Point)

        run_test(Point(1.0, 2))
        run_test(Point(torch.tensor(1.0), 2))

    @parametrize(
        "op",
        [
            subtest(torch.max, name="max"),
            subtest(torch.min, name="min"),
        ],
    )
    @parametrize(
        "pytree_impl",
        [
            subtest(py_pytree, name="py"),
            subtest(cxx_pytree, name="cxx"),
        ],
    )
    def test_flatten_unflatten_return_types(self, pytree_impl, op):
        x = torch.randn(3, 3)
        expected = op(x, dim=0)

        values, spec = pytree_impl.tree_flatten(expected)
        # Check that values is actually List[Tensor] and not (ReturnType(...),)
        for value in values:
            self.assertIsInstance(value, torch.Tensor)
        result = pytree_impl.tree_unflatten(values, spec)

        self.assertEqual(type(result), type(expected))
        self.assertEqual(result, expected)

    @parametrize(
        "pytree_impl",
        [
            subtest(py_pytree, name="py"),
            subtest(cxx_pytree, name="cxx"),
        ],
    )
    def test_flatten_unflatten_nested(self, pytree_impl):
        def run_test(pytree):
            values, treespec = pytree_impl.tree_flatten(pytree)
            self.assertIsInstance(values, list)
            self.assertEqual(len(values), treespec.num_leaves)

            # NB: python basic data structures (dict list tuple) all have
            # contents equality defined on them, so the following works for them.
            unflattened = pytree_impl.tree_unflatten(values, treespec)
            self.assertEqual(unflattened, pytree)

        cases = [
            [()],
            ([],),
            {"a": ()},
            {"a": 0, "b": [{"c": 1}]},
            {"a": 0, "b": [1, {"c": 2}, torch.randn(3)], "c": (torch.randn(2, 3), 1)},
        ]
        for case in cases:
            run_test(case)

    @parametrize(
        "pytree_impl",
        [
            subtest(py_pytree, name="py"),
            subtest(cxx_pytree, name="cxx"),
        ],
    )
    def test_flatten_with_is_leaf(self, pytree_impl):
        def run_test(pytree, one_level_leaves):
            values, treespec = pytree_impl.tree_flatten(
                pytree, is_leaf=lambda x: x is not pytree
            )
            self.assertIsInstance(values, list)
            self.assertEqual(len(values), treespec.num_nodes - 1)
            self.assertEqual(len(values), treespec.num_leaves)
            self.assertEqual(len(values), treespec.num_children)
            self.assertEqual(values, one_level_leaves)

            self.assertEqual(
                treespec,
                pytree_impl.tree_structure(
                    pytree_impl.tree_unflatten([0] * treespec.num_leaves, treespec)
                ),
            )

            unflattened = pytree_impl.tree_unflatten(values, treespec)
            self.assertEqual(unflattened, pytree)

        cases = [
            ([()], [()]),
            (([],), [[]]),
            ({"a": ()}, [()]),
            ({"a": 0, "b": [{"c": 1}]}, [0, [{"c": 1}]]),
            (
                {
                    "a": 0,
                    "b": [1, {"c": 2}, torch.ones(3)],
                    "c": (torch.zeros(2, 3), 1),
                },
                [0, [1, {"c": 2}, torch.ones(3)], (torch.zeros(2, 3), 1)],
            ),
        ]
        for case in cases:
            run_test(*case)

    @parametrize(
        "pytree_impl",
        [
            subtest(py_pytree, name="py"),
            subtest(cxx_pytree, name="cxx"),
        ],
    )
    def test_tree_map(self, pytree_impl):
        def run_test(pytree):
            def f(x):
                return x * 3

            sm1 = sum(map(f, pytree_impl.tree_leaves(pytree)))
            sm2 = sum(pytree_impl.tree_leaves(pytree_impl.tree_map(f, pytree)))
            self.assertEqual(sm1, sm2)

            def invf(x):
                return x // 3

            self.assertEqual(
                pytree_impl.tree_map(invf, pytree_impl.tree_map(f, pytree)),
                pytree,
            )

        cases = [
            [()],
            ([],),
            {"a": ()},
            {"a": 1, "b": [{"c": 2}]},
            {"a": 0, "b": [2, {"c": 3}, 4], "c": (5, 6)},
        ]
        for case in cases:
            run_test(case)

    @parametrize(
        "pytree_impl",
        [
            subtest(py_pytree, name="py"),
            subtest(cxx_pytree, name="cxx"),
        ],
    )
    def test_tree_map_multi_inputs(self, pytree_impl):
        def run_test(pytree):
            def f(x, y, z):
                return x, [y, (z, 0)]

            pytree_x = pytree
            pytree_y = pytree_impl.tree_map(lambda x: (x + 1,), pytree)
            pytree_z = pytree_impl.tree_map(lambda x: {"a": x * 2, "b": 2}, pytree)

            self.assertEqual(
                pytree_impl.tree_map(f, pytree_x, pytree_y, pytree_z),
                pytree_impl.tree_map(
                    lambda x: f(x, (x + 1,), {"a": x * 2, "b": 2}), pytree
                ),
            )

        cases = [
            [()],
            ([],),
            {"a": ()},
            {"a": 1, "b": [{"c": 2}]},
            {"a": 0, "b": [2, {"c": 3}, 4], "c": (5, 6)},
        ]
        for case in cases:
            run_test(case)

    @parametrize(
        "pytree_impl",
        [
            subtest(py_pytree, name="py"),
            subtest(cxx_pytree, name="cxx"),
        ],
    )
    def test_tree_map_only(self, pytree_impl):
        self.assertEqual(
            pytree_impl.tree_map_only(int, lambda x: x + 2, [0, "a"]), [2, "a"]
        )

    @parametrize(
        "pytree_impl",
        [
            subtest(py_pytree, name="py"),
            subtest(cxx_pytree, name="cxx"),
        ],
    )
    def test_tree_all_any(self, pytree_impl):
        self.assertTrue(pytree_impl.tree_all(lambda x: x % 2, [1, 3]))
        self.assertFalse(pytree_impl.tree_all(lambda x: x % 2, [0, 1]))
        self.assertTrue(pytree_impl.tree_any(lambda x: x % 2, [0, 1]))
        self.assertFalse(pytree_impl.tree_any(lambda x: x % 2, [0, 2]))
        self.assertTrue(pytree_impl.tree_all_only(int, lambda x: x % 2, [1, 3, "a"]))
        self.assertFalse(pytree_impl.tree_all_only(int, lambda x: x % 2, [0, 1, "a"]))
        self.assertTrue(pytree_impl.tree_any_only(int, lambda x: x % 2, [0, 1, "a"]))
        self.assertFalse(pytree_impl.tree_any_only(int, lambda x: x % 2, [0, 2, "a"]))

    @parametrize(
        "pytree_impl",
        [
            subtest(py_pytree, name="py"),
            subtest(cxx_pytree, name="cxx"),
        ],
    )
    def test_broadcast_to_and_flatten(self, pytree_impl):
        cases = [
            (1, (), []),
            # Same (flat) structures
            ((1,), (0,), [1]),
            ([1], [0], [1]),
            ((1, 2, 3), (0, 0, 0), [1, 2, 3]),
            ({"a": 1, "b": 2}, {"a": 0, "b": 0}, [1, 2]),
            # Mismatched (flat) structures
            ([1], (0,), None),
            ([1], (0,), None),
            ((1,), [0], None),
            ((1, 2, 3), (0, 0), None),
            ({"a": 1, "b": 2}, {"a": 0}, None),
            ({"a": 1, "b": 2}, {"a": 0, "c": 0}, None),
            ({"a": 1, "b": 2}, {"a": 0, "b": 0, "c": 0}, None),
            # Same (nested) structures
            ((1, [2, 3]), (0, [0, 0]), [1, 2, 3]),
            ((1, [(2, 3), 4]), (0, [(0, 0), 0]), [1, 2, 3, 4]),
            # Mismatched (nested) structures
            ((1, [2, 3]), (0, (0, 0)), None),
            ((1, [2, 3]), (0, [0, 0, 0]), None),
            # Broadcasting single value
            (1, (0, 0, 0), [1, 1, 1]),
            (1, [0, 0, 0], [1, 1, 1]),
            (1, {"a": 0, "b": 0}, [1, 1]),
            (1, (0, [0, [0]], 0), [1, 1, 1, 1]),
            (1, (0, [0, [0, [], [[[0]]]]], 0), [1, 1, 1, 1, 1]),
            # Broadcast multiple things
            ((1, 2), ([0, 0, 0], [0, 0]), [1, 1, 1, 2, 2]),
            ((1, 2), ([0, [0, 0], 0], [0, 0]), [1, 1, 1, 1, 2, 2]),
            (([1, 2, 3], 4), ([0, [0, 0], 0], [0, 0]), [1, 2, 2, 3, 4, 4]),
        ]
        for pytree, to_pytree, expected in cases:
            _, to_spec = pytree_impl.tree_flatten(to_pytree)
            result = pytree_impl._broadcast_to_and_flatten(pytree, to_spec)
            self.assertEqual(result, expected, msg=str([pytree, to_spec, expected]))

    @parametrize(
        "pytree_impl",
        [
            subtest(py_pytree, name="py"),
            subtest(cxx_pytree, name="cxx"),
        ],
    )
    def test_pytree_serialize_bad_input(self, pytree_impl):
        with self.assertRaises(TypeError):
            pytree_impl.treespec_dumps("random_blurb")


class TestPythonPytree(TestCase):
    def test_deprecated_register_pytree_node(self):
        class DummyType:
            def __init__(self, x, y):
                self.x = x
                self.y = y

        with self.assertWarnsRegex(
            UserWarning, "torch.utils._pytree._register_pytree_node"
        ):
            py_pytree._register_pytree_node(
                DummyType,
                lambda dummy: ([dummy.x, dummy.y], None),
                lambda xs, _: DummyType(*xs),
            )

        with self.assertWarnsRegex(UserWarning, "already registered"):
            py_pytree._register_pytree_node(
                DummyType,
                lambda dummy: ([dummy.x, dummy.y], None),
                lambda xs, _: DummyType(*xs),
            )

    def test_treespec_equality(self):
        self.assertEqual(
            py_pytree.LeafSpec(),
            py_pytree.LeafSpec(),
        )
        self.assertEqual(
            py_pytree.TreeSpec(list, None, []),
            py_pytree.TreeSpec(list, None, []),
        )
        self.assertEqual(
            py_pytree.TreeSpec(list, None, [py_pytree.LeafSpec()]),
            py_pytree.TreeSpec(list, None, [py_pytree.LeafSpec()]),
        )
        self.assertFalse(
            py_pytree.TreeSpec(tuple, None, []) == py_pytree.TreeSpec(list, None, []),
        )
        self.assertTrue(
            py_pytree.TreeSpec(tuple, None, []) != py_pytree.TreeSpec(list, None, []),
        )

    @unittest.skipIf(TEST_WITH_TORCHDYNAMO, "Dynamo test in test_treespec_repr_dynamo.")
    def test_treespec_repr(self):
        # Check that it looks sane
        pytree = (0, [0, 0, [0]])
        _, spec = py_pytree.tree_flatten(pytree)
        self.assertEqual(
            repr(spec),
            (
                "TreeSpec(tuple, None, [*,\n"
                "  TreeSpec(list, None, [*,\n"
                "    *,\n"
                "    TreeSpec(list, None, [*])])])"
            ),
        )

    @unittest.skipIf(not TEST_WITH_TORCHDYNAMO, "Eager test in test_treespec_repr.")
    def test_treespec_repr_dynamo(self):
        # Check that it looks sane
        pytree = (0, [0, 0, [0]])
        _, spec = py_pytree.tree_flatten(pytree)
        self.assertExpectedInline(
            repr(spec),
            """\
TreeSpec(tuple, None, [*,
  TreeSpec(list, None, [*,
    *,
    TreeSpec(list, None, [*])])])""",
        )

    @parametrize(
        "spec",
        [
            # py_pytree.tree_structure([])
            py_pytree.TreeSpec(list, None, []),
            # py_pytree.tree_structure(())
            py_pytree.TreeSpec(tuple, None, []),
            # py_pytree.tree_structure({})
            py_pytree.TreeSpec(dict, [], []),
            # py_pytree.tree_structure([0])
            py_pytree.TreeSpec(list, None, [py_pytree.LeafSpec()]),
            # py_pytree.tree_structure([0, 1])
            py_pytree.TreeSpec(
                list,
                None,
                [
                    py_pytree.LeafSpec(),
                    py_pytree.LeafSpec(),
                ],
            ),
            # py_pytree.tree_structure((0, 1, 2))
            py_pytree.TreeSpec(
                tuple,
                None,
                [
                    py_pytree.LeafSpec(),
                    py_pytree.LeafSpec(),
                    py_pytree.LeafSpec(),
                ],
            ),
            # py_pytree.tree_structure({"a": 0, "b": 1, "c": 2})
            py_pytree.TreeSpec(
                dict,
                ["a", "b", "c"],
                [
                    py_pytree.LeafSpec(),
                    py_pytree.LeafSpec(),
                    py_pytree.LeafSpec(),
                ],
            ),
            # py_pytree.tree_structure(OrderedDict([("a", (0, 1)), ("b", 2), ("c", {"a": 3, "b": 4, "c": 5})])
            py_pytree.TreeSpec(
                OrderedDict,
                ["a", "b", "c"],
                [
                    py_pytree.TreeSpec(
                        tuple,
                        None,
                        [
                            py_pytree.LeafSpec(),
                            py_pytree.LeafSpec(),
                        ],
                    ),
                    py_pytree.LeafSpec(),
                    py_pytree.TreeSpec(
                        dict,
                        ["a", "b", "c"],
                        [
                            py_pytree.LeafSpec(),
                            py_pytree.LeafSpec(),
                            py_pytree.LeafSpec(),
                        ],
                    ),
                ],
            ),
            # py_pytree.tree_structure([(0, 1, [2, 3])])
            py_pytree.TreeSpec(
                list,
                None,
                [
                    py_pytree.TreeSpec(
                        tuple,
                        None,
                        [
                            py_pytree.LeafSpec(),
                            py_pytree.LeafSpec(),
                            py_pytree.TreeSpec(
                                list,
                                None,
                                [
                                    py_pytree.LeafSpec(),
                                    py_pytree.LeafSpec(),
                                ],
                            ),
                        ],
                    ),
                ],
            ),
            # py_pytree.tree_structure(defaultdict(list, {"a": [0, 1], "b": [1, 2], "c": {}}))
            py_pytree.TreeSpec(
                defaultdict,
                [list, ["a", "b", "c"]],
                [
                    py_pytree.TreeSpec(
                        list,
                        None,
                        [
                            py_pytree.LeafSpec(),
                            py_pytree.LeafSpec(),
                        ],
                    ),
                    py_pytree.TreeSpec(
                        list,
                        None,
                        [
                            py_pytree.LeafSpec(),
                            py_pytree.LeafSpec(),
                        ],
                    ),
                    py_pytree.TreeSpec(dict, [], []),
                ],
            ),
        ],
    )
    def test_pytree_serialize(self, spec):
        # Ensure that the spec is valid
        self.assertEqual(
            spec,
            py_pytree.tree_structure(
                py_pytree.tree_unflatten([0] * spec.num_leaves, spec)
            ),
        )

        serialized_spec = py_pytree.treespec_dumps(spec)
        self.assertIsInstance(serialized_spec, str)
        self.assertEqual(spec, py_pytree.treespec_loads(serialized_spec))

    def test_pytree_serialize_namedtuple(self):
        Point = namedtuple("Point", ["x", "y"])
        spec = py_pytree.TreeSpec(
            namedtuple, Point, [py_pytree.LeafSpec(), py_pytree.LeafSpec()]
        )

        roundtrip_spec = py_pytree.treespec_loads(py_pytree.treespec_dumps(spec))
        # The context in the namedtuple is different now because we recreated
        # the namedtuple type.
        self.assertEqual(spec.context._fields, roundtrip_spec.context._fields)

    @unittest.expectedFailure
    def test_pytree_custom_type_serialize_bad(self):
        class DummyType:
            def __init__(self, x, y):
                self.x = x
                self.y = y

        py_pytree.register_pytree_node(
            DummyType,
            lambda dummy: ([dummy.x, dummy.y], None),
            lambda xs, _: DummyType(*xs),
        )

        spec = py_pytree.TreeSpec(
            DummyType, None, [py_pytree.LeafSpec(), py_pytree.LeafSpec()]
        )
        with self.assertRaisesRegex(
            NotImplementedError, "No registered serialization name"
        ):
            roundtrip_spec = py_pytree.treespec_dumps(spec)

    def test_pytree_custom_type_serialize(self):
        class DummyType:
            def __init__(self, x, y):
                self.x = x
                self.y = y

        py_pytree.register_pytree_node(
            DummyType,
            lambda dummy: ([dummy.x, dummy.y], None),
            lambda xs, _: DummyType(*xs),
            serialized_type_name="test_pytree_custom_type_serialize.DummyType",
            to_dumpable_context=lambda context: "moo",
            from_dumpable_context=lambda dumpable_context: None,
        )
        spec = py_pytree.TreeSpec(
            DummyType, None, [py_pytree.LeafSpec(), py_pytree.LeafSpec()]
        )
        serialized_spec = py_pytree.treespec_dumps(spec, 1)
        self.assertIn("moo", serialized_spec)
        roundtrip_spec = py_pytree.treespec_loads(serialized_spec)
        self.assertEqual(roundtrip_spec, spec)

    def test_pytree_serialize_register_bad(self):
        class DummyType:
            def __init__(self, x, y):
                self.x = x
                self.y = y

        with self.assertRaisesRegex(
            ValueError, "Both to_dumpable_context and from_dumpable_context"
        ):
            py_pytree.register_pytree_node(
                DummyType,
                lambda dummy: ([dummy.x, dummy.y], None),
                lambda xs, _: DummyType(*xs),
                serialized_type_name="test_pytree_serialize_register_bad.DummyType",
                to_dumpable_context=lambda context: "moo",
            )

    def test_pytree_context_serialize_bad(self):
        class DummyType:
            def __init__(self, x, y):
                self.x = x
                self.y = y

        py_pytree.register_pytree_node(
            DummyType,
            lambda dummy: ([dummy.x, dummy.y], None),
            lambda xs, _: DummyType(*xs),
            serialized_type_name="test_pytree_serialize_serialize_bad.DummyType",
            to_dumpable_context=lambda context: DummyType,
            from_dumpable_context=lambda dumpable_context: None,
        )

        spec = py_pytree.TreeSpec(
            DummyType, None, [py_pytree.LeafSpec(), py_pytree.LeafSpec()]
        )

        with self.assertRaisesRegex(
            TypeError, "Object of type type is not JSON serializable"
        ):
            py_pytree.treespec_dumps(spec)

    def test_pytree_serialize_bad_protocol(self):
        import json

        Point = namedtuple("Point", ["x", "y"])
        spec = py_pytree.TreeSpec(
            namedtuple, Point, [py_pytree.LeafSpec(), py_pytree.LeafSpec()]
        )

        with self.assertRaisesRegex(ValueError, "Unknown protocol"):
            py_pytree.treespec_dumps(spec, -1)

        serialized_spec = py_pytree.treespec_dumps(spec)
        protocol, data = json.loads(serialized_spec)
        bad_protocol_serialized_spec = json.dumps((-1, data))

        with self.assertRaisesRegex(ValueError, "Unknown protocol"):
            py_pytree.treespec_loads(bad_protocol_serialized_spec)

    def test_saved_serialized(self):
        # py_pytree.tree_structure(OrderedDict([(1, (0, 1)), (2, 2), (3, {4: 3, 5: 4, 6: 5})]))
        complicated_spec = py_pytree.TreeSpec(
            OrderedDict,
            [1, 2, 3],
            [
                py_pytree.TreeSpec(
                    tuple, None, [py_pytree.LeafSpec(), py_pytree.LeafSpec()]
                ),
                py_pytree.LeafSpec(),
                py_pytree.TreeSpec(
                    dict,
                    [4, 5, 6],
                    [
                        py_pytree.LeafSpec(),
                        py_pytree.LeafSpec(),
                        py_pytree.LeafSpec(),
                    ],
                ),
            ],
        )
        # Ensure that the spec is valid
        self.assertEqual(
            complicated_spec,
            py_pytree.tree_structure(
                py_pytree.tree_unflatten(
                    [0] * complicated_spec.num_leaves, complicated_spec
                )
            ),
        )

        serialized_spec = py_pytree.treespec_dumps(complicated_spec)
        saved_spec = (
            '[1, {"type": "collections.OrderedDict", "context": "[1, 2, 3]", '
            '"children_spec": [{"type": "builtins.tuple", "context": "null", '
            '"children_spec": [{"type": null, "context": null, '
            '"children_spec": []}, {"type": null, "context": null, '
            '"children_spec": []}]}, {"type": null, "context": null, '
            '"children_spec": []}, {"type": "builtins.dict", "context": '
            '"[4, 5, 6]", "children_spec": [{"type": null, "context": null, '
            '"children_spec": []}, {"type": null, "context": null, "children_spec": '
            '[]}, {"type": null, "context": null, "children_spec": []}]}]}]'
        )
        self.assertEqual(serialized_spec, saved_spec)
        self.assertEqual(complicated_spec, py_pytree.treespec_loads(saved_spec))

<<<<<<< HEAD
=======
    def test_tree_map_with_path(self):
        tree = [{i: i for i in range(10)}]
        all_zeros = py_pytree.tree_map_with_path(
            lambda kp, val: val - kp[1].key + kp[0].idx, tree
        )
        self.assertEqual(all_zeros, [{i: 0 for i in range(10)}])

    def test_tree_map_with_path_multiple_trees(self):
        @dataclass
        class ACustomPytree:
            x: Any
            y: Any
            z: Any

        tree1 = [ACustomPytree(x=12, y={"cin": [1, 4, 10], "bar": 18}, z="leaf"), 5]
        tree2 = [
            ACustomPytree(
                x=2,
                y={"cin": [2, 2, 2], "bar": 2},
                z="leaf",
            ),
            2,
        ]

        py_pytree.register_pytree_node(
            ACustomPytree,
            flatten_fn=lambda f: ([f.x, f.y], f.z),
            unflatten_fn=lambda xy, z: ACustomPytree(xy[0], xy[1], z),
            flatten_with_keys_fn=lambda f: ((("x", f.x), ("y", f.y)), f.z),
        )
        from_two_trees = py_pytree.tree_map_with_path(
            lambda kp, a, b: a + b, tree1, tree2
        )
        from_one_tree = py_pytree.tree_map(lambda a: a + 2, tree1)
        self.assertEqual(from_two_trees, from_one_tree)

    @skipIfTorchDynamo("dynamo pytree tracing doesn't work here")
    def test_tree_flatten_with_path_is_leaf(self):
        leaf_dict = {"foo": [(3)]}
        pytree = (["hello", [1, 2], leaf_dict],)
        key_leaves, spec = py_pytree.tree_flatten_with_path(
            pytree, is_leaf=lambda x: isinstance(x, dict)
        )
        self.assertTrue(key_leaves[-1][1] is leaf_dict)

    def test_tree_flatten_with_path_roundtrip(self):
        class ANamedTuple(NamedTuple):
            x: torch.Tensor
            y: int
            z: str

        @dataclass
        class ACustomPytree:
            x: Any
            y: Any
            z: Any

        py_pytree.register_pytree_node(
            ACustomPytree,
            flatten_fn=lambda f: ([f.x, f.y], f.z),
            unflatten_fn=lambda xy, z: ACustomPytree(xy[0], xy[1], z),
            flatten_with_keys_fn=lambda f: ((("x", f.x), ("y", f.y)), f.z),
        )

        SOME_PYTREES = [
            (None,),
            ["hello", [1, 2], {"foo": [(3)]}],
            [ANamedTuple(x=torch.rand(2, 3), y=1, z="foo")],
            [ACustomPytree(x=12, y={"cin": [1, 4, 10], "bar": 18}, z="leaf"), 5],
        ]
        for pytree in SOME_PYTREES:
            key_leaves, spec = py_pytree.tree_flatten_with_path(pytree)
            actual = py_pytree.tree_unflatten([leaf for _, leaf in key_leaves], spec)
            self.assertEqual(actual, pytree)

    def test_tree_leaves_with_path(self):
        class ANamedTuple(NamedTuple):
            x: torch.Tensor
            y: int
            z: str

        @dataclass
        class ACustomPytree:
            x: Any
            y: Any
            z: Any

        py_pytree.register_pytree_node(
            ACustomPytree,
            flatten_fn=lambda f: ([f.x, f.y], f.z),
            unflatten_fn=lambda xy, z: ACustomPytree(xy[0], xy[1], z),
            flatten_with_keys_fn=lambda f: ((("x", f.x), ("y", f.y)), f.z),
        )

        SOME_PYTREES = [
            (None,),
            ["hello", [1, 2], {"foo": [(3)]}],
            [ANamedTuple(x=torch.rand(2, 3), y=1, z="foo")],
            [ACustomPytree(x=12, y={"cin": [1, 4, 10], "bar": 18}, z="leaf"), 5],
        ]
        for pytree in SOME_PYTREES:
            flat_out, _ = py_pytree.tree_flatten_with_path(pytree)
            leaves_out = py_pytree.tree_leaves_with_path(pytree)
            self.assertEqual(flat_out, leaves_out)

    def test_key_str(self):
        class ANamedTuple(NamedTuple):
            x: str
            y: int

        tree = (["hello", [1, 2], {"foo": [(3)], "bar": [ANamedTuple(x="baz", y=10)]}],)
        flat, _ = py_pytree.tree_flatten_with_path(tree)
        paths = [f"{py_pytree.keystr(kp)}: {val}" for kp, val in flat]
        self.assertEqual(
            paths,
            [
                "[0][0]: hello",
                "[0][1][0]: 1",
                "[0][1][1]: 2",
                "[0][2]['foo'][0]: 3",
                "[0][2]['bar'][0].x: baz",
                "[0][2]['bar'][0].y: 10",
            ],
        )

    @skipIfTorchDynamo("AssertionError in dynamo")
    def test_flatten_flatten_with_key_consistency(self):
        """Check that flatten and flatten_with_key produces consistent leaves/context."""
        reg = py_pytree.SUPPORTED_NODES

        EXAMPLE_TREE = {
            list: [1, 2, 3],
            tuple: (1, 2, 3),
            dict: {"foo": 1, "bar": 2},
            namedtuple: collections.namedtuple("ANamedTuple", ["x", "y"])(1, 2),
            OrderedDict: OrderedDict([("foo", 1), ("bar", 2)]),
            defaultdict: defaultdict(int, {"foo": 1, "bar": 2}),
            deque: deque([1, 2, 3]),
            torch.Size: torch.Size([1, 2, 3]),
            immutable_dict: immutable_dict({"foo": 1, "bar": 2}),
            immutable_list: immutable_list([1, 2, 3]),
        }

        for typ in reg:
            example = EXAMPLE_TREE.get(typ)
            if example is None:
                continue
            flat_with_path, spec1 = py_pytree.tree_flatten_with_path(example)
            flat, spec2 = py_pytree.tree_flatten(example)

            self.assertEqual(flat, [x[1] for x in flat_with_path])
            self.assertEqual(spec1, spec2)

    def test_key_access(self):
        class ANamedTuple(NamedTuple):
            x: str
            y: int

        tree = (["hello", [1, 2], {"foo": [(3)], "bar": [ANamedTuple(x="baz", y=10)]}],)
        flat, _ = py_pytree.tree_flatten_with_path(tree)
        for kp, val in flat:
            self.assertEqual(py_pytree.key_get(tree, kp), val)

>>>>>>> 3baade44

class TestCxxPytree(TestCase):
    def setUp(self):
        if IS_FBCODE:
            raise unittest.SkipTest("C++ pytree tests are not supported in fbcode")

    def test_treespec_equality(self):
        self.assertEqual(cxx_pytree.LeafSpec(), cxx_pytree.LeafSpec())

    @unittest.skipIf(TEST_WITH_TORCHDYNAMO, "Dynamo test in test_treespec_repr_dynamo.")
    def test_treespec_repr(self):
        # Check that it looks sane
        pytree = (0, [0, 0, [0]])
        _, spec = cxx_pytree.tree_flatten(pytree)
        self.assertEqual(
            repr(spec),
            ("PyTreeSpec((*, [*, *, [*]]), NoneIsLeaf)"),
        )

    @unittest.skipIf(not TEST_WITH_TORCHDYNAMO, "Eager test in test_treespec_repr.")
    def test_treespec_repr_dynamo(self):
        # Check that it looks sane
        pytree = (0, [0, 0, [0]])
        _, spec = cxx_pytree.tree_flatten(pytree)
        self.assertExpectedInline(
            repr(spec),
            "PyTreeSpec((*, [*, *, [*]]), NoneIsLeaf)",
        )

    @parametrize(
        "spec",
        [
            cxx_pytree.tree_structure([]),
            cxx_pytree.tree_structure(()),
            cxx_pytree.tree_structure({}),
            cxx_pytree.tree_structure([0]),
            cxx_pytree.tree_structure([0, 1]),
            cxx_pytree.tree_structure((0, 1, 2)),
            cxx_pytree.tree_structure({"a": 0, "b": 1, "c": 2}),
            cxx_pytree.tree_structure(
                OrderedDict([("a", (0, 1)), ("b", 2), ("c", {"a": 3, "b": 4, "c": 5})])
            ),
            cxx_pytree.tree_structure([(0, 1, [2, 3])]),
            cxx_pytree.tree_structure(
                defaultdict(list, {"a": [0, 1], "b": [1, 2], "c": {}})
            ),
        ],
    )
    def test_pytree_serialize(self, spec):
        self.assertEqual(
            spec,
            cxx_pytree.tree_structure(
                cxx_pytree.tree_unflatten([0] * spec.num_leaves, spec)
            ),
        )

        serialized_spec = cxx_pytree.treespec_dumps(spec)
        self.assertIsInstance(serialized_spec, str)
        self.assertEqual(spec, cxx_pytree.treespec_loads(serialized_spec))

    def test_pytree_serialize_namedtuple(self):
        spec = cxx_pytree.tree_structure(GlobalPoint(0, 1))

        roundtrip_spec = cxx_pytree.treespec_loads(cxx_pytree.treespec_dumps(spec))
        self.assertEqual(roundtrip_spec.type._fields, spec.type._fields)

        LocalPoint = namedtuple("LocalPoint", ["x", "y"])
        spec = cxx_pytree.tree_structure(LocalPoint(0, 1))

        roundtrip_spec = cxx_pytree.treespec_loads(cxx_pytree.treespec_dumps(spec))
        self.assertEqual(roundtrip_spec.type._fields, spec.type._fields)

    def test_pytree_custom_type_serialize(self):
        cxx_pytree.register_pytree_node(
            GlobalDummyType,
            lambda dummy: ([dummy.x, dummy.y], None),
            lambda xs, _: GlobalDummyType(*xs),
            serialized_type_name="GlobalDummyType",
        )
        spec = cxx_pytree.tree_structure(GlobalDummyType(0, 1))
        serialized_spec = cxx_pytree.treespec_dumps(spec)
        roundtrip_spec = cxx_pytree.treespec_loads(serialized_spec)
        self.assertEqual(roundtrip_spec, spec)

        class LocalDummyType:
            def __init__(self, x, y):
                self.x = x
                self.y = y

        cxx_pytree.register_pytree_node(
            LocalDummyType,
            lambda dummy: ([dummy.x, dummy.y], None),
            lambda xs, _: LocalDummyType(*xs),
            serialized_type_name="LocalDummyType",
        )
        spec = cxx_pytree.tree_structure(LocalDummyType(0, 1))
        serialized_spec = cxx_pytree.treespec_dumps(spec)
        roundtrip_spec = cxx_pytree.treespec_loads(serialized_spec)
        self.assertEqual(roundtrip_spec, spec)


instantiate_parametrized_tests(TestGenericPytree)
instantiate_parametrized_tests(TestPythonPytree)
instantiate_parametrized_tests(TestCxxPytree)


if __name__ == "__main__":
    run_tests()<|MERGE_RESOLUTION|>--- conflicted
+++ resolved
@@ -1,17 +1,22 @@
 # Owner(s): ["module: pytree"]
 
+import collections
 import inspect
 import re
 import unittest
 from collections import defaultdict, deque, namedtuple, OrderedDict, UserDict
+from dataclasses import dataclass
+from typing import Any, NamedTuple
 
 import torch
 import torch.utils._pytree as py_pytree
+from torch.fx.immutable_collections import immutable_dict, immutable_list
 from torch.testing._internal.common_utils import (
     instantiate_parametrized_tests,
     IS_FBCODE,
     parametrize,
     run_tests,
+    skipIfTorchDynamo,
     subtest,
     TEST_WITH_TORCHDYNAMO,
     TestCase,
@@ -1056,8 +1061,6 @@
         self.assertEqual(serialized_spec, saved_spec)
         self.assertEqual(complicated_spec, py_pytree.treespec_loads(saved_spec))
 
-<<<<<<< HEAD
-=======
     def test_tree_map_with_path(self):
         tree = [{i: i for i in range(10)}]
         all_zeros = py_pytree.tree_map_with_path(
@@ -1221,7 +1224,6 @@
         for kp, val in flat:
             self.assertEqual(py_pytree.key_get(tree, kp), val)
 
->>>>>>> 3baade44
 
 class TestCxxPytree(TestCase):
     def setUp(self):
