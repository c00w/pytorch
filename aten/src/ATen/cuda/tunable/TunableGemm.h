--- conflicted
+++ resolved
@@ -332,11 +332,7 @@
 
     auto validators = getTuningContext()->GetTuningResultsValidator().GetAllValidators();
 
-<<<<<<< HEAD
-#if defined(USE_ROCM) && ROCM_VERSION >= 50700
-=======
 #if defined(USE_ROCM)
->>>>>>> 8bf9e99c
     for (auto&& [name, op] : GetHipBlasLtScaledGemmTypeStringAndOps<AT, BT, CT, ALayout, BLayout>()) {
       this->RegisterOp(std::move(name), std::move(op));
     }
