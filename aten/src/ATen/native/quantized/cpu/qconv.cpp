#define TORCH_ASSERT_ONLY_METHOD_OPERATORS
#include <algorithm>
#include <cmath>
#include <vector>

#include <ATen/core/Tensor.h>
#include <ATen/core/List.h>
#include <ATen/Context.h>
#include <ATen/Parallel.h>
#include <ATen/TensorOperators.h>
#include <ATen/SmallVector.h>
#include <ATen/native/quantized/PackedParams.h>
#include <ATen/native/quantized/cpu/fbgemm_utils.h>
#include <ATen/native/quantized/cpu/QnnpackUtils.h>
#include <ATen/native/quantized/cpu/XnnpackUtils.h>
#include <ATen/native/quantized/cpu/OnednnUtils.h>
#include <ATen/native/quantized/ConvUtils.h>
#include <ATen/native/quantized/cpu/QuantUtils.h>
#include <caffe2/utils/threadpool/pthreadpool-cpp.h>
#include <torch/library.h>
#include <ATen/quantized/Quantizer.h>
#include <ATen/native/mkldnn/MKLDNNCommon.h>

#ifndef AT_PER_OPERATOR_HEADERS
#include <ATen/Functions.h>
#include <ATen/NativeFunctions.h>
#else
#include <ATen/ops/_empty_affine_quantized.h>
#include <ATen/ops/_empty_affine_quantized_native.h>
#include <ATen/ops/_empty_per_channel_affine_quantized_native.h>
#include <ATen/ops/empty.h>
#include <ATen/ops/quantize_per_channel_native.h>
#include <ATen/ops/quantize_per_tensor_native.h>
#include <ATen/ops/zeros.h>
#endif

#include <c10/util/irange.h>
#include <c10/util/string_utils.h>

namespace {
// To have a sanity check for maximum matrix size.
constexpr int64_t kReasonableMaxDim = 1000000;
} // namespace

template <int kSpatialDim = 2>
bool ConvDimChecks(
    int64_t act_dims,
    int64_t stride_dims,
    int64_t padding_dims,
    int64_t output_padding_dims,
    int64_t dilation_dims,
    std::string func_name,
    bool transpose = false) {
  TORCH_CHECK(
      act_dims == kSpatialDim + 2,
      func_name,
      kSpatialDim,
      "d(): Expected activation tensor to have ",
      kSpatialDim + 2,
      " dimensions, got ",
      act_dims);
  TORCH_CHECK(
      stride_dims == kSpatialDim,
      func_name,
      kSpatialDim,
      "d(): Expected stride tensor to have ",
      kSpatialDim,
      " dimensions, got ",
      stride_dims);
  TORCH_CHECK(
      padding_dims == kSpatialDim,
      func_name,
      kSpatialDim,
      "d(): Expected padding tensor to have ",
      kSpatialDim,
      " dimensions, got ",
      padding_dims);
  TORCH_CHECK(
      !transpose || (output_padding_dims == kSpatialDim),
      func_name,
      kSpatialDim,
      "d(): Expected output padding tensor to have ",
      kSpatialDim,
      " dimensions, got ",
      output_padding_dims);
  TORCH_CHECK(
      dilation_dims == kSpatialDim,
      func_name,
      kSpatialDim,
      "d(): Expected dilation tensor to have ",
      kSpatialDim,
      " dimensions, got ",
      dilation_dims);
  return true;
}

inline int64_t compute_deconv_shape(int64_t input,
                                    int64_t kernel,
                                    int64_t stride,
                                    int64_t input_padding,
                                    int64_t output_padding,
                                    int64_t dilation) {
  int64_t out = (input - 1) * stride - 2 * input_padding
                + dilation * (kernel - 1) + output_padding + 1;
  return out;
}

template <int64_t kSpatialDim>
at::SmallVector<int64_t, kSpatialDim + 2> MakeDeConvOutputShape(
    int64_t N, int64_t M,
    const std::vector<int64_t>& input_shape,
    const std::vector<int64_t>& kernel,
    const torch::List<int64_t>& stride,
    const torch::List<int64_t>& input_padding,
    const torch::List<int64_t>& output_padding,
    const torch::List<int64_t>& dilation) {
  at::SmallVector<int64_t, kSpatialDim + 2> output_shape;
  output_shape.resize(kSpatialDim + 2);
  output_shape[0] = N;  // Batch size
  output_shape[1] = M;  // Output channels
  for (const auto idx : c10::irange(kSpatialDim)) {
    output_shape[idx + 2] = compute_deconv_shape(input_shape[idx],
                                                 kernel[idx],
                                                 stride[idx],
                                                 input_padding[idx],
                                                 output_padding[idx],
                                                 dilation[idx]);
    TORCH_CHECK(output_shape[idx + 2] > 0,
                "Output dimension is zero for ", idx, " axis;"
                " kernel: ", kernel[idx],
                ", stride: ", stride[idx],
                ", input padding: ", input_padding[idx],
                ", output padding: ", output_padding[idx],
                ", dilation: ", dilation[idx])
    TORCH_CHECK(output_shape[idx + 2] < kReasonableMaxDim,
                "Output dimension is beyond reasonable maximum for ", idx,
                " axis;"
                " kernel: ", kernel[idx],
                ", stride: ", stride[idx],
                ", input padding: ", input_padding[idx],
                ", output padding: ", output_padding[idx],
                ", dilation: ", dilation[idx]);
  }
  return output_shape;
}

#ifdef USE_FBGEMM

template <int kSpatialDim = 2>
at::SmallVector<int64_t, kSpatialDim + 2> MakeConvOutputShape(
    int N,
    int M,
    const std::array<int, kSpatialDim>& output_image_shape);

template <>
at::SmallVector<int64_t, 4> MakeConvOutputShape<2>(
    int N,
    int M,
    const std::array<int, 2>& output_image_shape) {
  return {N, M, output_image_shape[0], output_image_shape[1]};
}

template <>
at::SmallVector<int64_t, 5> MakeConvOutputShape<3>(
    int N,
    int M,
    const std::array<int, 3>& output_image_shape) {
  return {N,
          M,
          output_image_shape[0],
          output_image_shape[1],
          output_image_shape[2]};
}

#endif // USE_FBGEMM

#ifdef USE_PYTORCH_QNNPACK

template <size_t kSpatialDim>
std::array<int64_t, kSpatialDim> MakeInputShape(
    int64_t D,
    int64_t H,
    int64_t W);

template <>
std::array<int64_t, 2> MakeInputShape(int64_t /*D*/, int64_t H, int64_t W) {
  return {H, W};
}
template <>
std::array<int64_t, 3> MakeInputShape(int64_t D, int64_t H, int64_t W) {
  return {D, H, W};
}

#endif // USE_PYTORCH_QNNPACK

#ifdef USE_FBGEMM
template <int kSpatialDim>
const float* PackedConvWeight<kSpatialDim>::GetBiasData(at::Tensor* bias_ptr) {
  const float* bias_data = nullptr;
  if (bias.has_value()) {
    *bias_ptr = bias.value();
    TORCH_CHECK(
        bias_ptr->dtype() == at::kFloat,
        "[QConv3D] The 'bias' tensor must have 'torch.float' dtype");
    *bias_ptr = bias_ptr->contiguous();
    TORCH_CHECK(bias_ptr->dim() == 1, "bias should be a vector (1D Tensor)");
    const int M = w->outputChannels();
    TORCH_CHECK(bias_ptr->size(0) == M, "bias should have ", M, " elements.");
    bias_data = bias_ptr->data_ptr<float>();
  }
  return bias_data;
}

template <int kSpatialDim>
void PackedConvWeight<kSpatialDim>::GetQuantizationParams(
    float act_scale,
    float out_scale,
    std::vector<float>* output_multiplier_float,
    std::vector<float>* act_times_w_scale) {
  if (q_scheme == c10::kPerTensorAffine) {
    *act_times_w_scale = {(act_scale * w_scale[0])};
    *output_multiplier_float = {act_times_w_scale->front() / out_scale};
  } else if (q_scheme == c10::kPerChannelAffine) {
    const int M = w->outputChannels();
    output_multiplier_float->resize(M);
    act_times_w_scale->resize(M);
    for (const auto i : c10::irange(M)) {
      act_times_w_scale->at(i) = (act_scale * w_scale[i]);
      output_multiplier_float->at(i) = act_times_w_scale->at(i) / out_scale;
    }
  } else {
    TORCH_CHECK(false, "[QConv", kSpatialDim, "D] Unknown quantization scheme");
  }
}

template <int kSpatialDim>
at::Tensor PackedConvWeight<kSpatialDim>::apply(
    const at::Tensor& input,
    double output_scale,
    int64_t output_zero_point) {
  return apply_impl<false>(input, output_scale, output_zero_point);
}

template <int kSpatialDim>
at::Tensor PackedConvWeight<kSpatialDim>::apply_relu(
    const at::Tensor& input,
    double output_scale,
    int64_t output_zero_point) {
  return apply_impl<true>(input, output_scale, output_zero_point);
}

template <int kSpatialDim>
template <bool kReluFused>
at::Tensor PackedConvWeight<kSpatialDim>::apply_impl(
    const at::Tensor& act,
    double output_scale,
    int64_t output_zero_point) {
  // Quantized kernels are all written with NHWC (channels last) layout in
  // mind. Ideally, we'd be compatible with conv2d behavior and preserve the
  // inputs layout as is (doing necessary upconversions).
  //
  // However, to be more robust, for now we just force output layout to always
  // be NHWC (channels last), thus opportunistically improving perf.
  //
  // This might change when full memory format support lands
  // See https://github.com/pytorch/pytorch/issues/23403
  const std::string func_name = transpose() ? "quantized::conv_transpose"
                                            : "quantized::conv";
  TORCH_CHECK(
      fbgemm::fbgemmSupportedCPU(), "Your CPU does not support FBGEMM.");
  TORCH_CHECK(act.scalar_type() == c10::kQUInt8,
                func_name,
                "(FBGEMM): Expected activation data type ",
                toString(c10::kQUInt8),
                " but got ",
                toString(act.scalar_type()));

  ConvDimChecks<kSpatialDim>(
      act.ndimension(), stride().size(), padding().size(),
      output_padding().size(), dilation().size(), func_name, transpose());

  const int N = act.size(0);
  const int C = act.size(1);
  const int D = kSpatialDim == 2 ? 1 : act.size(2);
  const int H = act.size(kSpatialDim);
  const int W = act.size(kSpatialDim + 1);

  const at::Tensor act_ndhwc = kSpatialDim == 2
      ? act.contiguous(c10::MemoryFormat::ChannelsLast)
      : at::native::fbgemm_utils::ConvertToChannelsLast3dTensor(act);
  const uint8_t* act_data =
      reinterpret_cast<uint8_t*>(act_ndhwc.data_ptr<c10::quint8>());
  auto* pack_w = w.get();

  const int M = pack_w->outputChannels();
  const int kernel_d = kSpatialDim == 2 ? 1 : kernel[0];
  const int kernel_h = kernel[kSpatialDim - 2];
  const int kernel_w = kernel[kSpatialDim - 1];
  const int pad_d = kSpatialDim == 2 ? 0 : padding_[0];
  const int pad_h = padding_[kSpatialDim - 2];
  const int pad_w = padding_[kSpatialDim - 1];
  const int stride_d = kSpatialDim == 2 ? 1 : stride_[0];
  const int stride_h = stride_[kSpatialDim - 2];
  const int stride_w = stride_[kSpatialDim - 1];
  const int dilation_d = kSpatialDim == 2 ? 1 : dilation_[0];
  const int dilation_h = dilation_[kSpatialDim - 2];
  const int dilation_w = dilation_[kSpatialDim - 1];
  const int output_padding_d = kSpatialDim == 2 ? 0 : output_padding_[0];
  const int output_padding_h = output_padding_[kSpatialDim - 2];
  const int output_padding_w = output_padding_[kSpatialDim - 1];

  if (kSpatialDim == 2) {
    TORCH_CHECK(
        C == pack_w->inputChannels(),
        "[QConv2D] Given groups=",
        groups_,
        ", weight of size ",
        M,
        ", ",
        kernel_h,
        ", ",
        kernel_w,
        ", ",
        pack_w->inputChannels(),
        ", expected input (NCHW) ",
        N,
        ", ",
        C,
        ", ",
        H,
        ", ",
        W,
        " to have ",
        pack_w->inputChannels(),
        " channels, but got ",
        C,
        " channels instead");
  } else {
    TORCH_CHECK(
        C == pack_w->inputChannels(),
        "[QConv3D] Given groups=",
        groups_,
        ", weight of size ",
        M,
        ", ",
        kernel_d,
        ", ",
        kernel_h,
        ", ",
        kernel_w,
        ", ",
        pack_w->inputChannels(),
        ", expected input (NCDHW) ",
        N,
        ", ",
        C,
        ", ",
        D,
        ", ",
        H,
        ", ",
        W,
        " to have ",
        pack_w->inputChannels(),
        " channels, but got ",
        C,
        " channels instead");
  }

  fbgemm::conv_param_t<kSpatialDim> conv_p =
      at::native::fbgemm_utils::MakeFbgemmConvParam<kSpatialDim>(
          N, // Batch size
          C, // Number of input channels
          M, // Number of output channels
          kSpatialDim == 2 ? std::vector<int>{H, W} : std::vector<int>{D, H, W},
          groups_,
          kSpatialDim == 2 ? std::vector<int>{kernel_h, kernel_w}
                           : std::vector<int>{kernel_d, kernel_h, kernel_w},
          kSpatialDim == 2 ? std::vector<int>{stride_h, stride_w}
                           : std::vector<int>{stride_d, stride_h, stride_w},
          kSpatialDim == 2 ? std::vector<int>{pad_h, pad_w}
                           : std::vector<int>{pad_d, pad_h, pad_w},
          kSpatialDim == 2
              ? std::vector<int>{dilation_h, dilation_w}
              : std::vector<int>{dilation_d, dilation_h, dilation_w},
          kSpatialDim == 2
              ? std::vector<int>{output_padding_h, output_padding_w}
              : std::vector<int>{output_padding_d,
                                 output_padding_h,
                                 output_padding_w},
          transpose());

  // NOLINTNEXTLINE(bugprone-narrowing-conversions,cppcoreguidelines-narrowing-conversions)
  const float act_scale = act.q_scale();
  const int32_t act_zero_point = act.q_zero_point();

  at::Tensor bias;
  const float* bias_data = GetBiasData(&bias);

  TORCH_CHECK(
      w_scale.size() == w_zp.size(),
      "Weight scales and zero points vectors should have the same size.");
  std::vector<float> output_multiplier_float;
  std::vector<float> act_times_w_scale;
  GetQuantizationParams(
      act_scale, output_scale, &output_multiplier_float, &act_times_w_scale);

  at::SmallVector<int64_t, kSpatialDim + 2> output_shape;
  if (transpose()) {
    output_shape = MakeDeConvOutputShape<kSpatialDim>(
        N,
        M,
        kSpatialDim == 2 ? std::vector<int64_t>{H, W} : std::vector<int64_t>{D, H, W},
        kernel,
        stride(),
        padding(),
        output_padding(),
        dilation());

    // if use direct convolution implementation, compute the col_offsets
    // of the weight matrix at model initialization stage.
    // We need to know the shape of output matrix
    // to compute col_offsets for direct convolution.
    // Hence it cannot be called from inside weight packing function
    // like other quantized conv implementation
    if (pack_w->getPackedWForDirectconv().get() &&
        pack_w->getPackedWForDirectconv().get()->is_first_call()) {
          pack_w->getPackedWForDirectconv().get()->col_offsets_with_zero_pt_s8acc32_DirectConvT(
              conv_p,
              w_zp.data(),
              col_offsets,
              M);
    }
  } else {
    output_shape = MakeConvOutputShape<kSpatialDim>(N, M, conv_p.OUT_DIM);
  }
  if (N > 0) {
    TORCH_CHECK(
        std::all_of(
            output_shape.begin(),
            output_shape.end(),
            [](int64_t i) { return i > 0; }),
        "[QConv",
        kSpatialDim,
        "D] each dimension of output tensor should be greater than 0");
  }
  at::Tensor output = kSpatialDim == 2
      ? at::_empty_affine_quantized(
            output_shape,
            device(c10::kCPU)
                .dtype(c10::kQUInt8)
                .memory_format(c10::MemoryFormat::ChannelsLast),
            output_scale,
            output_zero_point,
            c10::nullopt)
      : at::native::fbgemm_utils::MakeEmptyAffineQuantizedChannelsLast3dTensor(
            output_shape[0],
            output_shape[1],
            output_shape[2],
            output_shape[3],
            output_shape[4],
            device(c10::kCPU).dtype(c10::kQUInt8),
            output_scale,
            output_zero_point);
  at::Tensor buffer =
      at::empty(output.sizes(), output.options().dtype(c10::kInt));
  const int num_tasks = at::get_num_threads();
  at::parallel_for(0, num_tasks, 1, [&](int64_t begin, int64_t end) {
    fbgemm::DoNothing<> kNoOpObj{};
    for (const auto task_id : c10::irange(begin, end)) {
      if (q_scheme == c10::kPerTensorAffine) {
        fbgemm::ReQuantizeOutput<
            kReluFused,
            fbgemm::QuantizationGranularity::TENSOR,
            float>
            output_proc_obj(
                kNoOpObj,
                output_multiplier_float.data(),
                output_zero_point,
                act_zero_point,
                w_zp.data(),
                nullptr, /* row offset buffer */
                col_offsets.data(),
                bias_data,
                M,
                groups_,
                act_times_w_scale.data());
        fbgemm::fbgemmConv<decltype(output_proc_obj), kSpatialDim, int32_t>(
            conv_p,
            act_data,
            *pack_w,
            reinterpret_cast<uint8_t*>(output.data_ptr<c10::quint8>()),
            buffer.data_ptr<int32_t>(),
            output_proc_obj,
            task_id /* thread_id*/,
            num_tasks /* num_threads */);
      } else if (q_scheme == c10::kPerChannelAffine) {
        fbgemm::ReQuantizeOutput<
            kReluFused,
            fbgemm::QuantizationGranularity::OUT_CHANNEL,
            float>
            output_proc_obj(
                kNoOpObj,
                output_multiplier_float.data(),
                output_zero_point,
                act_zero_point,
                w_zp.data(),
                nullptr, /* row offset buffer */
                col_offsets.data(),
                bias_data,
                M,
                groups_,
                act_times_w_scale.data());

        fbgemm::fbgemmConv<decltype(output_proc_obj), kSpatialDim, int32_t>(
            conv_p,
            act_data,
            *pack_w,
            reinterpret_cast<uint8_t*>(output.data_ptr<c10::quint8>()),
            buffer.data_ptr<int32_t>(),
            output_proc_obj,
            task_id /* thread_id*/,
            num_tasks /* num_threads */);
      }
    }
  });

  return output;
}

template at::Tensor PackedConvWeight<2>::apply(
    const at::Tensor& act,
    double output_scale,
    int64_t output_zero_point);

template at::Tensor PackedConvWeight<2>::apply_relu(
    const at::Tensor& act,
    double output_scale,
    int64_t output_zero_point);

template at::Tensor PackedConvWeight<3>::apply(
    const at::Tensor& act,
    double output_scale,
    int64_t output_zero_point);

template at::Tensor PackedConvWeight<3>::apply_relu(
    const at::Tensor& act,
    double output_scale,
    int64_t output_zero_point);

template at::Tensor PackedConvWeight<2>::apply_impl<false>(
    const at::Tensor& act,
    double output_scale,
    int64_t output_zero_point);

template at::Tensor PackedConvWeight<3>::apply_impl<false>(
  const at::Tensor& act,
  double output_scale,
  int64_t output_zero_point);

#endif // USE_FBGEMM

#ifdef USE_PYTORCH_QNNPACK

#ifdef USE_XNNPACK
template <int kSpatialDim>
template <typename scalar_t, bool kReluFused>
at::Tensor PackedConvWeightsQnnp<kSpatialDim>::apply_impl_xnnp(
    const at::Tensor& act, double output_scale, int64_t output_zero_point) {
  using underlying_t = typename scalar_t::underlying;

  std::lock_guard<std::mutex> lock(qnnp_mutex_);

  const std::string func_name = transpose()
      ? "quantized::conv_transpose (xnnpack)"
      : "quantized::conv (xnnpack)";
  TORCH_CHECK(
      kSpatialDim == 2,
      func_name, ": xnnpack does not currently support 3d convolution.");

  /*
   * NB:
   * [de]conv_prepack prepares weights (values, scale, and zero_points) ahead of
   * time during prepack() call assuming the activation will be uint8_t. But it
   * may not always be the case. A solution may involve making prepack routine
   * aware of the input qdtype. But currently all the pieces are not ready to
   * pass that model level info to the prepack function. So, for now, here in
   * this function we have to massage weights if we learn the input qdtype is
   * not uint8_t. This involves copying and converting uint8_t to int8_t
   * whenever necessary. To add to that, since XNNPACK, as of writing this,
   * doesn't support per_channel weights for quint8_t, we add following assert
   * makes sure we don't run into that case. Also take shortcuts when processing
   * weights, which means we have to revisit and fix some weight massging logic
   * when we enable the missing feature in XNNPACK.
   *
   * Table below summarizes how the weights are handled,
   *
   * .-------------------------------------------------------------------------.
   * | input_qdtype |              uint8_t            |            int8_t      |
   * | per_channel  |       yes       |       no      |      yes     |    no   |
   * |-------------------------------------------------------------------------|
   * | zero_points  | at::zeros()*    | orig_zp + 128 | at:zeros()** | orig_zp |
   * | scale        |            dtype = float, no changes needed              |
   * | values       |        always processed before passing to XNNPACK        |
   * .-------------------------------------------------------------------------.
   *
   * Notes: * - zero_points for uint8_t + per_channel: no support in xnnpack, need
   * to fix when support is added. ** - zero_points for int8_t: symmetric
   * quantization means XNNPACK will ignore kernel zero point(s).
   */

  if constexpr (std::is_same_v<underlying_t, c10::quint8>) {
    TORCH_CHECK(!per_channel(),
      func_name, ": xnnpack does not currently have per_channel support with activation dtype of c10::quint8."
    );
  }

  // More checks
  ConvDimChecks<kSpatialDim>(
      act.ndimension(),
      stride().size(),
      padding().size(),
      output_padding().size(),
      dilation().size(),
      func_name,
      transpose());

  const int64_t N = act.size(0);
  const int64_t H = act.size(2);
  const int64_t W = act.size(3);
  const int64_t D = 1;
  const int64_t M = bias.size(0);

  const auto act_nhwc = act.contiguous(c10::MemoryFormat::ChannelsLast);
  const auto act_input_scale = act_nhwc.q_scale();

  auto status = xnn_status_invalid_state;

  // Create an operator iff necessary
  if (!xnnp_convolution_op ||
      (!input_scale.has_value() || input_scale.value() != act_input_scale)) {
    xnn_operator_t xnnp_op = nullptr;

    // Update the input scale so we may cache the op
    input_scale = act_input_scale;

    // create an empty tensor for packing the weights
    const at::Tensor weight_contig =
        orig_weight.contiguous(c10::MemoryFormat::ChannelsLast);
    const float* w_scales_data = w_scales.data_ptr<float>();
    underlying_t w_zp = 0;
    at::Tensor weight_tensor;

    if (!per_channel()) {
      w_zp = static_cast<underlying_t>(
          weight_contig.q_zero_point() +
          (std::is_same<underlying_t, uint8_t>::value ? 128 : 0));

      weight_tensor = at::native::empty_affine_quantized(
          weight_contig.sizes(),
          c10::CppTypeToScalarType<scalar_t>::value,
          c10::nullopt /* layout */,
          c10::kCPU,
          c10::nullopt /* pin_memory */,
          w_scales_data[0],
          w_zp,
          c10::MemoryFormat::ChannelsLast);
    } else { /* per_channel */
      weight_tensor = at::native::empty_per_channel_affine_quantized(
          weight_contig.sizes(),
          w_scales,
          at::zeros(w_scales.sizes(), at::kInt), /* see comment above about w_zp */
          weight_contig.q_per_channel_axis(),
          c10::CppTypeToScalarType<scalar_t>::value,
          c10::nullopt /* layout */,
          c10::kCPU,
          c10::nullopt /* pin_memory */,
          c10::MemoryFormat::ChannelsLast);
    }

    // copy from the original weight and take care of dtype change if necessary
    at::native::xnnp_utils::q8_copy_int8_weight_and_add_offset<scalar_t>(
        weight_contig, weight_tensor);
    const at::Tensor xnnp_weight =
        at::native::xnnp_utils::convert_conv_weights_to_channel_last_tensor<
            kSpatialDim>(weight_tensor, groups(), transpose());

    auto output_min = kReluFused
        // NOLINTNEXTLINE(bugprone-narrowing-conversions,cppcoreguidelines-narrowing-conversions)
        ? activationLimits<underlying_t>(output_scale, output_zero_point, Activation::RELU).first
        : std::numeric_limits<underlying_t>::min();
    auto output_max = kReluFused
        // NOLINTNEXTLINE(bugprone-narrowing-conversions,cppcoreguidelines-narrowing-conversions)
        ? activationLimits<underlying_t>(output_scale, output_zero_point, Activation::RELU).second
        : std::numeric_limits<underlying_t>::max();


    // Original bias was float, so we requantize it here.
    at::Tensor qbias = quant_utils::QuantizeBias(per_channel(), bias, weight_contig, act_input_scale);

    status = at::native::xnnp_utils::xnnp_create_convolution2d_nhwc(
        padding()[0],
        padding()[1],
        padding()[0],
        padding()[1],
        kernel_[0],
        kernel_[1],
        stride()[0],
        stride()[1],
        dilation()[0],
        dilation()[1],
        groups(),
        !transpose() ? orig_weight.size(1) : orig_weight.size(0) / groups(),
        !transpose() ? orig_weight.size(0) / groups() : orig_weight.size(1),
        !transpose() ? orig_weight.size(1) * groups() : orig_weight.size(0),
        !transpose() ? orig_weight.size(0) : orig_weight.size(1) * groups(),
        act_nhwc.q_zero_point(),
        act_input_scale,
        w_zp, /* will be ignored for Q[SC]8, see comment
                above about w_zp*/
        w_scales_data,
        reinterpret_cast<const underlying_t*>(
            xnnp_weight.template data_ptr<scalar_t>()),
        reinterpret_cast<int32_t*>(qbias.template data_ptr<c10::qint32>()),
        output_zero_point,
        output_scale,
        output_min,
        output_max,
        0,
        &xnnp_op,
        per_channel(),
        transpose());

    xnnp_convolution_op = xnnpack_operator(xnnp_op);
    TORCH_CHECK(
        status == xnn_status_success,
        func_name,
        ": xnn create operator failed(",
        status,
        ")");
  }

  at::SmallVector<int64_t, kSpatialDim + 2> output_shape;
  const auto input_shape = MakeInputShape<kSpatialDim>(D, H, W);
  if (transpose()) {
    output_shape = MakeDeConvOutputShape<kSpatialDim>(
        N, M, {H, W}, kernel_, stride(), padding(), output_padding(), dilation());
  } else {
    output_shape = at::native::quantized::MakeConvOutputShape<kSpatialDim>(
        N, M, input_shape, kernel_, stride(), padding(), dilation());
  }

  if (act_nhwc.numel() > 0) {
    TORCH_CHECK(
        std::all_of(
            output_shape.begin(),
            output_shape.end(),
            [](int64_t i) { return i > 0; }),
        func_name, ": ", kSpatialDim, "d (xnnpack): each dimension of output tensor should be greater than 0.")
  }

  // Allocate output Tensor and a buffer for XNNPACK to use
  at::Tensor output = at::native::empty_affine_quantized(
      output_shape,
      c10::CppTypeToScalarType<scalar_t>::value,
      c10::nullopt /* layout */,
      c10::kCPU,
      c10::nullopt /* pin_memory */,
      output_scale,
      output_zero_point,
      c10::MemoryFormat::ChannelsLast);

  // Reshape the operator
  status = at::native::xnnp_utils::xnnp_reshape_convolution2d_nhwc(
      xnnp_convolution_op.get(),
      N,
      H,
      W,
      caffe2::pthreadpool_(),
      per_channel(),
      transpose(),
      output_padding()[0],
      output_padding()[1]);

  TORCH_CHECK(
      status == xnn_status_success,
      func_name,
      ": xnn setup operator failed(",
      status,
      ")");

  // Setup the operator
  status = at::native::xnnp_utils::xnnp_setup_convolution2d_nhwc(
      xnnp_convolution_op.get(),
      reinterpret_cast<const underlying_t*>(act_nhwc.template data_ptr<scalar_t>()),
      reinterpret_cast<underlying_t*>(output.template data_ptr<scalar_t>()),
      per_channel(),
      transpose());

  TORCH_CHECK(
      status == xnn_status_success,
      func_name,
      ": xnn setup operator failed(",
      status,
      ")");

  // Run the operator
  status = xnn_run_operator(
      xnnp_convolution_op.get(), /* xnn_operator_t op */
      caffe2::pthreadpool_()); /* pthreadpool_t threadpool */

  TORCH_CHECK(
      status == xnn_status_success,
      func_name,
      ": xnn run operator failed(",
      status,
      ")");

  return output;
}

#endif // USE_XNNPACK

template <int kSpatialDim>
template <bool kReluFused>
at::Tensor PackedConvWeightsQnnp<kSpatialDim>::apply_impl(
    const at::Tensor& act,
    double output_scale,
    int64_t output_zero_point) {
  // QNNPack is not thread safe
  std::lock_guard<std::mutex> lock(qnnp_mutex_);
  const std::string func_name = transpose() ? "quantized::conv_transpose"
                                            : "quantized::conv";
  TORCH_CHECK(!(kReluFused && transpose()),
              kSpatialDim == 2,
              func_name, kSpatialDim,
              "d (qnnpack): ConvTranspose cannot be fused with ReLU.");
  TORCH_CHECK(act.scalar_type() == c10::kQUInt8,
              func_name,
              "(qnnpack): Expected activation data type ",
              toString(c10::kQUInt8),
              " but got ",
              toString(act.scalar_type()));
  ConvDimChecks<kSpatialDim>(
      act.ndimension(), stride().size(), padding().size(),
      output_padding().size(), dilation().size(), func_name, transpose());

  auto* pack_w = w.get();

  // TODO Can be replaced with packB->getOutputChannels() when update pre-pack
  // to actually do the packing.
  const int out_ch_idx = transpose() ? 1 : 0;
  const auto out_ch = bias.size(0);
  // inputs are in semantic NCHW format
  const int N = act.size(0);
  const int C = act.size(1);
  const int D = kSpatialDim == 3 ? act.size(2) : 1;
  const int H = act.size(kSpatialDim);
  const int W = act.size(kSpatialDim + 1);
  const int M = out_ch; // output channels

  const auto channels_last = kSpatialDim == 2
      ? c10::MemoryFormat::ChannelsLast
      : c10::MemoryFormat::ChannelsLast3d;
  const at::Tensor act_ndhwc = act.contiguous(channels_last);

  auto output_min = kReluFused
      // NOLINTNEXTLINE(bugprone-narrowing-conversions,cppcoreguidelines-narrowing-conversions)
      ? activationLimits<uint8_t>(output_scale, output_zero_point, Activation::RELU)
            .first
      : std::numeric_limits<uint8_t>::min();
  auto output_max = kReluFused
      // NOLINTNEXTLINE(bugprone-narrowing-conversions,cppcoreguidelines-narrowing-conversions)
      ? activationLimits<uint8_t>(output_scale, output_zero_point, Activation::RELU)
            .second
      : std::numeric_limits<uint8_t>::max();

  double act_input_scale = act_ndhwc.q_scale();

  // Re-quantizing the bias based on input scale and weight scale.
  if (!input_scale.has_value() || input_scale.value() != act_input_scale) {
    TORCH_CHECK(M == (transpose() ? groups() : 1) * orig_weight.size(out_ch_idx),
        "Output channel size of weight and bias must match.");
    TORCH_CHECK(C == (transpose() ? 1 : groups()) * orig_weight.size(1 - out_ch_idx),
        "Input channel size of weight and bias must match.");

    // Get the original weight and adjust it to uint8 from int8
    auto weight_contig = orig_weight.contiguous(channels_last);
    auto bias_fp32 = bias;
    int8_t* w_data =
        reinterpret_cast<int8_t*>(weight_contig.template data_ptr<c10::qint8>());

    float* weight_scales_data = w_scales.data_ptr<float>();
    // We calculate requant scale here as the vector holding the requant scale
    // is owned by this module. The pointer is then passed to qnnpack backend.
    generate_requantization_scales(
        // NOLINTNEXTLINE(bugprone-narrowing-conversions,cppcoreguidelines-narrowing-conversions)
        w_scales, act_input_scale, output_scale, requantization_scales);

    // TODO Kimish, we are allocating affine_quantized regardless of per channel or not.
    // This allocation is actually used only for packing weight and thus will be freed.
    // Still we should be consistent. Fix this.
    at::Tensor qnnp_weight = at::_empty_affine_quantized(
        weight_contig.sizes(),
        at::device(c10::kCPU).dtype(c10::kQUInt8).memory_format(channels_last),
        weight_scales_data[0],
        w_zero_points[0],
        c10::nullopt);
    auto* qnnp_w_data = qnnp_weight.template data_ptr<c10::quint8>();
    auto wt_numel = weight_contig.numel();
    for (const auto i : c10::irange(wt_numel)) {
      qnnp_w_data[i] = static_cast<c10::quint8>(w_data[i] + 128);
    }
    // Original bias was float, so we requantize it here.
    at::Tensor qbias = quant_utils::QuantizeBias(convolution_op->per_channel, bias_fp32, weight_contig, act_input_scale);

    // Update the input scale to not pack again.
    input_scale = act_input_scale;
    w.reset();
    w = std::make_unique<qnnpack::PrePackConvWeights>(
        convolution_op.get(),
        w_zero_points.data(),
        reinterpret_cast<uint8_t*>(qnnp_w_data),
        reinterpret_cast<int32_t*>(qbias.template data_ptr<c10::qint32>()));
    pack_w = w.get();
    if (at::globalContext().releaseWeightsWhenPrepacking()) {
        // On mobile, we release the original weight by resetting the intrusive_ptr.
        // Calling unpack after this will throw an assertion.
        orig_weight.reset();
    }

    // Set padding buffer to zero point. This can only be done if we want
    // to do it only once.
    if (zero_buffer_size) {
      memset(
          convolution_op->zero_buffer,
          act_ndhwc.q_zero_point(),
          zero_buffer_size);
    }
  }

  TORCH_INTERNAL_ASSERT(pack_w != nullptr, "Packed Weights are NULL");
  at::SmallVector<int64_t, kSpatialDim + 2> output_shape;
  const auto input_shape = MakeInputShape<kSpatialDim>(D, H, W);
  if (transpose()) {
    output_shape = MakeDeConvOutputShape<kSpatialDim>(
        N,
        M,
        kSpatialDim == 2 ? std::vector<int64_t>{H, W} : std::vector<int64_t>{D, H, W},
        kernel_,
        stride(),
        padding(),
        output_padding(),
        dilation());
  } else {
    output_shape = at::native::quantized::MakeConvOutputShape<kSpatialDim>(
        N, M, input_shape, kernel_, stride(), padding(), dilation());
  }

  if (act_ndhwc.numel() > 0) {
    TORCH_CHECK(
        std::all_of(
            output_shape.begin(),
            output_shape.end(),
            [](int64_t i) { return i > 0; }),
        func_name,
        kSpatialDim,
        "d (qnnpack): each dimension of output tensor should "
        "be greater than 0.")
  }

  // Allocate output Tensor and a buffer for QNNPACK to use
  at::Tensor output = at::native::empty_affine_quantized(
      output_shape,
      c10::kQUInt8,
      c10::nullopt /* layout */,
      c10::kCPU,
      c10::nullopt /* pin_memory */,
      output_scale,
      output_zero_point,
      channels_last);

  // NOLINTNEXTLINE(cppcoreguidelines-init-variables)
  pytorch_qnnp_status run_status;
  if (transpose()) {
    run_status = qnnpack::qnnpackDeConv(
        convolution_op.get(),
        pack_w->getPackedWeights(),
        N,
        H,
        W,
        act_ndhwc.q_zero_point(),
        reinterpret_cast<uint8_t*>(act_ndhwc.template data_ptr<c10::quint8>()),
        w_zero_points.data(),
        requantization_scales.data(),
        output.q_zero_point(),
        output_min,
        output_max,
        reinterpret_cast<uint8_t*>(output.template data_ptr<c10::quint8>()),
        caffe2::pthreadpool_());
  } else {
    run_status = qnnpack::qnnpackConv(
        convolution_op.get(),
        pack_w->getPackedWeights(),
        N,
        D,
        H,
        W,
        act_ndhwc.q_zero_point(),
        reinterpret_cast<uint8_t*>(act_ndhwc.template data_ptr<c10::quint8>()),
        w_zero_points.data(),
        requantization_scales.data(),
        output.q_zero_point(),
        output_min,
        output_max,
        reinterpret_cast<uint8_t*>(output.template data_ptr<c10::quint8>()),
        caffe2::pthreadpool_());
  }

  TORCH_INTERNAL_ASSERT(
      run_status == pytorch_qnnp_status_success,
      "failed to run quantized::conv2d (qnnpack) operator");

  return output;
}

#ifdef USE_XNNPACK
static bool can_use_xnnp(
    c10::ScalarType dtype,
    int kSpatialDim,
    bool per_channel,
    bool transpose) {
  if (!at::native::xnnpack::available()) {
    return false;
  }
  bool supported_dtypes = dtype == c10::kQInt8;
  bool invalid_config =
      (kSpatialDim != 2 /* No support for 3d convolution */
        || (dtype == c10::kQInt8 && transpose &&
            per_channel)); /* int8_t deconv does not support per-channel */
  if (supported_dtypes && invalid_config) {
    /* don't want this to fall through to QNNPACK */
    const std::string func_name =
        transpose ? "quantized::conv_transpose" : "quantized::conv";
    TORCH_CHECK(
        false,
        func_name,
        " (xnnpack): Unsupported conv config for dtype KQInt8");
  }
  return supported_dtypes && !invalid_config;
}
#endif  // USE_XNNPACK

template <int kSpatialDim>
at::Tensor PackedConvWeightsQnnp<kSpatialDim>::apply(
    const at::Tensor& input,
    double output_scale,
    int64_t output_zero_point) {
#ifdef USE_XNNPACK
  if (can_use_xnnp(input.scalar_type(), kSpatialDim, per_channel(), transpose())) {
    return apply_impl_xnnp<c10::qint8, false>(
        input, output_scale, output_zero_point);
  } /* fall through for unsupported types, configs, or shapes */
#endif // USE_XNNPACK
  return apply_impl<false>(input, output_scale, output_zero_point);
}

template <int kSpatialDim>
at::Tensor PackedConvWeightsQnnp<kSpatialDim>::apply_relu(
    const at::Tensor& input,
    double output_scale,
    int64_t output_zero_point) {
#ifdef USE_XNNPACK
  if (can_use_xnnp(input.scalar_type(), kSpatialDim, per_channel(), transpose())) {
    return apply_impl_xnnp<c10::qint8, true>(
        input, output_scale, output_zero_point);
  } /* fall through for unsupported types, configs, or shapes */
#endif // USE_XNNPACK
  return apply_impl<true>(input, output_scale, output_zero_point);
}

template at::Tensor PackedConvWeightsQnnp<2>::apply(
    const at::Tensor& act,
    double output_scale,
    int64_t output_zero_point);

template at::Tensor PackedConvWeightsQnnp<2>::apply_relu(
    const at::Tensor& act,
    double output_scale,
    int64_t output_zero_point);

template at::Tensor PackedConvWeightsQnnp<3>::apply(
    const at::Tensor& act,
    double output_scale,
    int64_t output_zero_point);

template at::Tensor PackedConvWeightsQnnp<3>::apply_relu(
    const at::Tensor& act,
    double output_scale,
    int64_t output_zero_point);

template at::Tensor PackedConvWeightsQnnp<2>::apply_impl<false>(
    const at::Tensor& act,
    double output_scale,
    int64_t output_zero_point);

template at::Tensor PackedConvWeightsQnnp<3>::apply_impl<false>(
  const at::Tensor& act,
  double output_scale,
  int64_t output_zero_point);

#endif // USE_PYTORCH_QNNPACK

#if AT_MKLDNN_ENABLED()
template <int kSpatialDim>
at::Tensor PackedConvWeightsOnednn<kSpatialDim>::apply(
    const at::Tensor& input,
    double output_scale,
    int64_t output_zero_point) {
  return apply_impl<false>(input, c10::nullopt, output_scale, output_zero_point);
}

template <int kSpatialDim>
at::Tensor PackedConvWeightsOnednn<kSpatialDim>::apply_relu(
    const at::Tensor& input,
    double output_scale,
    int64_t output_zero_point) {
  return apply_impl<true>(input, c10::nullopt, output_scale, output_zero_point);
}

template <int kSpatialDim>
at::Tensor PackedConvWeightsOnednn<kSpatialDim>::apply_add(
    const at::Tensor& input,
    const at::Tensor& accum,
    double output_scale,
    int64_t output_zero_point) {
  TORCH_CHECK(kSpatialDim == 2, " Currently, only conv2d with add is supported.");
  return apply_impl<false>(input, accum, output_scale, output_zero_point);
}

template <int kSpatialDim>
at::Tensor PackedConvWeightsOnednn<kSpatialDim>::apply_add_relu(
    const at::Tensor& input,
    const at::Tensor& accum,
    double output_scale,
    int64_t output_zero_point) {
  TORCH_CHECK(kSpatialDim == 2, " Currently, only conv2d add relu is supported.");
  return apply_impl<true>(input, accum, output_scale, output_zero_point);
}

template <int kSpatialDim>
template <bool kReluFused>
at::Tensor PackedConvWeightsOnednn<kSpatialDim>::apply_impl(
    const at::Tensor& act,
    const c10::optional<at::Tensor>& accum,
    double output_scale,
    int64_t output_zero_point) {
  std::string func_name = "quantized::conv";
  if (transpose()) {
    func_name += "_transpose";
  }
  func_name += std::to_string(kSpatialDim) + "d";

  // has_accum: extra input besides the conv to do conv add fusion.
  bool has_accum = accum.has_value() ? true : false;
  if (has_accum) {
    auto& ctx = at::globalContext();
    func_name += "_add";
    TORCH_CHECK(
      !transpose(),
      "Didn't support transposed conv for conv with add ",
      c10::toString(ctx.qEngine()));
  }

  if (kReluFused) {
    func_name += "_relu";
  }
  ConvDimChecks<kSpatialDim>(
      act.ndimension(), stride().size(), padding().size(),
      output_padding().size(), dilation().size(), func_name, transpose());
  TORCH_CHECK(act.scalar_type() == c10::ScalarType::QUInt8,
      func_name, " (ONEDNN): data type of input should be QUint8.");

  // src
  auto act_contig = act.contiguous(kSpatialDim == 2 ? c10::MemoryFormat::ChannelsLast : c10::MemoryFormat::ChannelsLast3d);
  auto src_dims = act_contig.sizes().vec();
  auto src_data_type = dnnl::memory::data_type::u8;
  auto src_desc = ideep::tensor::desc(src_dims, src_data_type,
      kSpatialDim == 2 ? ideep::format_tag::nhwc : ideep::format_tag::ndhwc);
  ideep::tensor src(src_desc, act_contig.data_ptr());
  // weights & bias
  ideep::tensor& weights = *(weight_.get());
  bool with_bias = bias_.has_value();
  const auto& kernel_size = weights.get_dims();
  // dst
  const std::vector<int64_t>& input_size = src.get_dims();
  std::vector<int64_t> output_sizes;
  if (transpose()) {
    // Prepacked weight format: [o, i, ...]
    const int N = act.size(0); // batch size
    const int C = act.size(1); // input channels
    const int M = weights.get_dim(0); // output channels
    const int D = kSpatialDim == 2 ? 1 : act.size(2); // input depth
    const int H = act.size(kSpatialDim); // input height
    const int W = act.size(kSpatialDim + 1); // input width
    const int KH = weights.get_dim(kSpatialDim); // kernel height
    const int KW = weights.get_dim(kSpatialDim + 1); // kernel width
    const int KD = kSpatialDim == 2 ? 1 : weights.get_dim(2); // kernel depth
    TORCH_CHECK(C == groups() * weights.get_dim(1), // weight: [o, i, ...]
                func_name, " (ONEDNN): input channel number should be ",
                groups() * weights.get_dim(1), ", but got ", C);
    auto output_shape = MakeDeConvOutputShape<kSpatialDim>(
        N,
        M,
        kSpatialDim == 2 ? std::vector<int64_t>{H, W} : std::vector<int64_t>{D, H, W},
        kSpatialDim == 2 ? std::vector<int64_t>{KH, KW} : std::vector<int64_t>{KD, KH, KW},
        stride(),
        padding(),
        output_padding(),
        dilation());
    output_sizes = c10::IntArrayRef(output_shape).vec();
  } else {
    output_sizes = at::native::conv_output_size(input_size, kernel_size, padding().vec(), stride().vec(), dilation().vec());
  }
  ideep::dims dst_dims = ideep::dims({output_sizes.cbegin(), output_sizes.cend()});
  at::Tensor output = at::_empty_affine_quantized(
      dst_dims,
      device(c10::kCPU)
          .dtype(c10::kQUInt8)
          .memory_format(kSpatialDim == 2 ?
              c10::MemoryFormat::ChannelsLast :
              c10::MemoryFormat::ChannelsLast3d),
      output_scale,
      output_zero_point,
      c10::nullopt);
  if (output.numel() == 0) {
    return output;
  }
  ideep::tensor dst;
  at::Tensor accum_contig;
  if (has_accum) {
    auto dst_desc = ideep::tensor::desc(dst_dims, src_data_type,
        kSpatialDim == 2 ? ideep::format_tag::nhwc : ideep::format_tag::ndhwc);
    accum_contig = accum.value().contiguous(kSpatialDim == 2 ? c10::MemoryFormat::ChannelsLast : c10::MemoryFormat::ChannelsLast3d);
    TORCH_CHECK(accum_contig.dtype() == output.dtype(), "The output tensor should have same dtype as the accum tensor.");
    // When fused with sum, the dst tensor will share the data ptr as the accum tensor.
    dst.init(dst_desc, accum_contig.data_ptr());
  } else {
    dst = ideep::tensor({dst_dims, ideep::tensor::data_type::u8, {output.strides().cbegin(), output.strides().cend()}},
                      output.data_ptr());
  }

  // Parameters
  const ideep::dims& strides = stride().vec();
  const ideep::dims& dilates = dilation().vec();
  const ideep::dims& padding_l = padding().vec();
  const ideep::dims& padding_r = padding().vec();
  double input_scale = act.q_scale();
  int64_t input_zp = act.q_zero_point();
  // Scales of ONEDNN and PyTorch are reciprocal
  const ideep::scale_t& src_scales = ideep::scale_t(1, 1.0/input_scale);
  const ideep::scale_t& weights_scales = weights.get_scale();
  double inv_output_scale = 1.0/output_scale;
  const ideep::zero_point_t src_zero_points = ideep::zero_point_t(1, input_zp);
  const ideep::zero_point_t dst_zero_points = ideep::zero_point_t(1, output_zero_point);

  ideep::attr_t op_attr;
  float sum_scale = has_accum ? accum.value().q_scale() : 1.0;
  int32_t sum_zero_point = has_accum ? accum.value().q_zero_point() : 0;
  if (has_accum) {
    // Just tells we have these post op, the actual value such as scale and zero point will be setted later.
    op_attr = kReluFused ? ideep::attr_t::residual_with_sum_zero_point() : ideep::attr_t::fuse_sum();
    const ideep::scale_t accum_scale = ideep::scale_t(1, 1.0/sum_scale);
    const ideep::zero_point_t accum_zero_points = ideep::zero_point_t(1, sum_zero_point);
    // Set the dst scale and zero point with the value of accum.
    // The true scale and zero point is stored in ideep::scale_t(scale_size, inv_output_scale) and dst_zero_points.
    dst.set_scale(accum_scale);
    dst.set_zero_point(accum_zero_points);
  } else if (kReluFused) {
    op_attr = ideep::attr_t::fuse_relu();
  }

  // Bias might be modified outside (e.g. by quantization bias correction).
  // If so, update the prepacked bias as well.
  if (with_bias && bias_.value().get_data_handle() != orig_bias_.value().data_ptr()) {
    bias_.value().init(bias_.value().get_desc(), orig_bias_.value().data_ptr());
  }
  const auto& b = with_bias ? bias_.value() : ideep::tensor();
  int num_threads = at::get_num_threads();
  if (transpose()) {
    // Primitive cache is initialized when called for the first time
    // and won't be updated afterwards.
    PrimitiveCacheKey cache_key = std::make_tuple(
        input_scale, input_zp, src_dims, output_scale, output_zero_point, num_threads, sum_scale, sum_zero_point);
    c10::call_once(*cache_initialized_flag, [&](){
        DeconvParams params;
        ideep::convolution_transpose_forward::prepare(
            params, src, weights, b, dst_dims, dst,
            strides, padding_l, padding_r, dilates, groups(),
            src_scales, weights_scales, ideep::scale_t(1, inv_output_scale),
            src_zero_points, dst_zero_points, op_attr,
            dnnl::algorithm::deconvolution_direct,
            dnnl::prop_kind::forward_inference,
            ideep::u8s8, ideep::engine::cpu_engine());
        get_deconv_cache() = DeconvPrimitiveCache(cache_key, params);
        auto expected_weight_desc = ideep::tensor::desc(params.pd.weights_desc(), groups());
        weights = weights.reorder_if_differ_in(expected_weight_desc);
    });
    if (get_deconv_cache().hit(cache_key)) {
      DeconvParams& params = get_deconv_cache().get_params();
      ideep::convolution_transpose_forward::compute<false, false>(
          params, src, weights, b, dst);
    } else {
      ideep::convolution_transpose_forward::compute(
          src, weights, b, dst_dims, dst,
          strides, padding_l, padding_r, dilates,
          groups(), src_scales, weights_scales,
          ideep::scale_t(1, inv_output_scale),
          src_zero_points, dst_zero_points, op_attr,
          dnnl::algorithm::deconvolution_direct,
          dnnl::prop_kind::forward_inference,
          ideep::u8s8, ideep::engine::cpu_engine());
    }
  } else {  // not transposed
    PrimitiveCacheKey cache_key = std::make_tuple(
        input_scale, input_zp, src_dims, output_scale, output_zero_point, num_threads, sum_scale, sum_zero_point);
    c10::call_once(*cache_initialized_flag, [&](){
        ConvParams params;
        ideep::convolution_forward::prepare(
            params, src, weights, b, dst_dims, dst,
            strides, dilates, padding_l, padding_r, groups(),
            src_scales, weights_scales, ideep::scale_t(1, inv_output_scale),
            src_zero_points, dst_zero_points,
            op_attr, dnnl::algorithm::convolution_direct,
            dnnl::prop_kind::forward_inference,
            ideep::u8s8, ideep::engine::cpu_engine());
        get_conv_cache() = ConvPrimitiveCache(cache_key, params);
        auto expected_weight_desc = ideep::tensor::desc(params.pd.weights_desc(), groups());
        weights = weights.reorder_if_differ_in(expected_weight_desc);
    });
    // If hit, use cached data. If miss, fall back to normal path.
    if (get_conv_cache().hit(cache_key)) {
      auto& params = get_conv_cache().get_params();
      ideep::convolution_forward::compute<false, false>(params, src, weights, b, dst);
    } else {
      ideep::convolution_forward::compute(
          src, weights, b, dst_dims, dst,
          strides, dilates, padding_l, padding_r, groups(),
          src_scales, weights_scales, ideep::scale_t(1, inv_output_scale),
          src_zero_points, dst_zero_points, op_attr,
          dnnl::algorithm::convolution_direct,
          dnnl::prop_kind::forward_inference,
          ideep::u8s8, ideep::engine::cpu_engine());
    }
  }
  if (has_accum) {
    // When fused with sum, the accum tensor share the data ptr as dst tensor as the output.
    // Reset output's scale and zero point into accum_contig.
    set_quantizer_(accum_contig, at::make_per_tensor_affine_quantizer(
        output_scale, output_zero_point, accum_contig.scalar_type()));
    return accum_contig;
  } else {
    return output;
  }
}

template at::Tensor PackedConvWeightsOnednn<2>::apply(
    const at::Tensor& act,
    double output_scale,
    int64_t output_zero_point);

template at::Tensor PackedConvWeightsOnednn<2>::apply_relu(
    const at::Tensor& act,
    double output_scale,
    int64_t output_zero_point);

template at::Tensor PackedConvWeightsOnednn<3>::apply(
    const at::Tensor& act,
    double output_scale,
    int64_t output_zero_point);

template at::Tensor PackedConvWeightsOnednn<3>::apply_relu(
    const at::Tensor& act,
    double output_scale,
    int64_t output_zero_point);

static at::Tensor _quantized_convolution_onednn(
    at::Tensor act, // contains quantized values but not QTensor
    double act_scale,
    int64_t act_zero_point,
    at::Tensor weight, // MKLDNN tensor with quantized values
    at::Tensor weight_scales,
    at::Tensor weight_zero_points,
    c10::optional<at::Tensor> bias, // Bias is not packed into MKLDNN tensor
    torch::List<int64_t> stride,
    torch::List<int64_t> padding,
    torch::List<int64_t> dilation,
    bool transposed,
    int64_t groups,
    double inv_output_scale,  // inv_output_scale is the reciprocal of scale in fake quant
    int64_t output_zero_point,
    c10::optional<at::Tensor> accum, // accum to fused with conv add
    double accum_scale,
    int64_t accum_zero_point,
    c10::optional<c10::ScalarType> output_dtype,
    c10::optional<c10::string_view> binary_attr,
    c10::optional<at::Scalar> binary_alpha,
    c10::optional<c10::string_view> unary_attr,
    torch::List<c10::optional<at::Scalar>> unary_scalars,
    c10::optional<c10::string_view> unary_algorithm) {
  /*********************************/
  /*          Checks               */
  /*********************************/
  // Due the constant folding inside Inductor freeze,
  // https://github.com/pytorch/pytorch/blob/b99d605a3070de35677cc43f0196c2f2e807b822/torch/ao/quantization/fx/_decomposed.py#L62-L63
  // inv_scale = 1.0 / scale will be folded.
  // So, we can only get inv_scale from quant node which is used as
  // output_scale of this op.
  bool fp32_output = output_dtype.has_value() && (output_dtype.value() == c10::kFloat);
  bool bfloat16_output = output_dtype.has_value() && (output_dtype.value() == c10::kBFloat16);
  if (fp32_output || bfloat16_output) {
    // When fp32 or bf16 output, oneDNN expects op_attr doesn't set_scales and set_zero_points.
    // So, we will use default inv_output_scale as 1.0 and output_zero_point as 0, since
    // when inv_output_scale is 1.0, we will skip invoking of op_attr.set_scales in ideep;
    // when output_zero_point is 0, we will skip invoking of op_attr.set_zero_points in ideep.
    TORCH_CHECK(inv_output_scale == 1.0,  " (ONEDNN): fp32 or bf16 output, inv_output_scale must be 1.0.");
    TORCH_CHECK(output_zero_point == 0,  " (ONEDNN): fp32 or bf16 output, output_zero_point must be 0");
  }

  int kSpatialDim = act.dim() - 2;
  bool is_1d = (1 == kSpatialDim);

  bool has_binary_post_op = binary_attr.has_value() && binary_attr.value() != "none";
  bool has_unary_post_op = unary_attr.has_value() && unary_attr.value() != "none";
  // has_accum_postop_sum: extra input besides the conv to do conv post op sum fusion.
  bool has_accum_postop_sum = has_binary_post_op && binary_attr.value() == "sum";

  if (has_accum_postop_sum) {
    TORCH_CHECK(accum.has_value(), "For post op sum, accum tensor should not be empty.");
    TORCH_CHECK(
      accum.value().is_contiguous(
        kSpatialDim == 2
        ? c10::MemoryFormat::ChannelsLast
        : c10::MemoryFormat::ChannelsLast3d
      ),
      "For post op sum, accum tensor must be contiguous."
    );
    if (fp32_output || bfloat16_output) {
      TORCH_CHECK(accum_scale == 1.0,  " (ONEDNN): fp32 or bf16 output, accum_scale must be 1.0.");
      TORCH_CHECK(accum_zero_point == 0,  " (ONEDNN): fp32 or bf16 output, accum_zero_point must be 0");
      TORCH_CHECK((accum.value().scalar_type() == c10::kFloat) || (accum.value().scalar_type() == c10::kBFloat16), "The accum tensor should be KFloat or KBFloat.");
    }
  }

  std::string func_name = "quantized::packed_weights_conv";
  func_name += std::to_string(kSpatialDim) + "d";
  if (has_binary_post_op) {
    func_name += binary_attr.value().data();
  }
  if (has_unary_post_op) {
    func_name += unary_attr.value().data();
  }

  if (kSpatialDim == 1) {
    kSpatialDim += 1;
  }
  TORCH_CHECK(
    weight.is_mkldnn(),
    func_name, ": Weight should be prepacked as an MKLDNN tensor"
  );
  if (transposed) {
    TORCH_CHECK(
      false,
      func_name, ": to support transposed convolution."
    );
  }
  if (is_1d) {
    // N, C, L -> N, C, 1, L
    act = act.unsqueeze(quant_utils::kConv1dSqueezeDim + 2);
    stride = quant_utils::MakeArgForConv1d(stride, 1);
    padding = quant_utils::MakeArgForConv1d(padding, 0);
    dilation = quant_utils::MakeArgForConv1d(dilation, 1);
  }
  TORCH_CHECK(
    act.scalar_type() == c10::ScalarType::Byte,
    func_name, ": Input tensor should have uint8 (unsigned char) data type");
  TORCH_CHECK(
    weight.scalar_type() == c10::ScalarType::Char,
    func_name, ": Weight tensor should have int8 (char) data type");
  TORCH_CHECK(
    weight.ndimension() == kSpatialDim + 2,
    func_name, ": Weights are expected to have ", kSpatialDim + 2, " dimensions");
  TORCH_CHECK(
    stride.size() == (decltype(stride.size()))kSpatialDim,
    func_name, ": stride should contain ", kSpatialDim, " elements for ",
    kSpatialDim, "D convolution.");
  TORCH_CHECK(
    padding.size() == (decltype(padding.size()))kSpatialDim,
    func_name, ": Specify front/top/left padding only. "
    "end/bottom/right padding assumed to be equal to front/top/left");
  TORCH_CHECK(
    dilation.size() == (decltype(dilation.size()))kSpatialDim,
    func_name, ": dilation should contain ", kSpatialDim, " elements for ",
    kSpatialDim, "D convolution.");

  // Parameters
  // Scales of ONEDNN and PyTorch are reciprocal
  const ideep::scale_t& src_scales = ideep::scale_t(1, 1.0 / act_scale);

#if IDEEP_PREREQ(3, 1, 0, 1)
  // 1. If the weight scale generated by observer should with dtype float32
  // https://github.com/pytorch/pytorch/blob/d2c24eca8a60c56b31ca967a44d5cc4522802aa6/torch/ao/quantization/observer.py#L323
  // 2. If the weight scale got from the quantized tensor, like did in the UT. It's with dtype of double.
  // https://github.com/pytorch/pytorch/blob/d2fa3f608b5e4f582a8aaf752f10efe4ca72a7d0/aten/src/ATen/quantized/Quantizer.cpp#L69
  TORCH_CHECK(
    weight_scales.scalar_type() == c10::ScalarType::Double || weight_scales.scalar_type() == c10::ScalarType::Float,
    "weight_scales should be with data type Double or float");
  if (weight_scales.scalar_type() == c10::ScalarType::Double) {
    // For case 2, we will convert it from double to float, since ideep::scale_t is alias of std::vector<float>
    weight_scales = weight_scales.to(c10::ScalarType::Float);
  }
  TORCH_CHECK(
    weight_scales.ndimension() == 0 ||
    (weight_scales.strides().size() == 1 || weight_scales.stride(0) == 1),
    "weight_scales should be scalar tensor or contiguous 1D tensor.");
  ideep::scale_t weights_scales(weight_scales.data_ptr<float>(), weight_scales.data_ptr<float>()+weight_scales.numel());
#elif IDEEP_PREREQ(3, 1, 0, 0)
  // TODO (leslie): optimize the performance here:
  // 1. Remove the reciprocal of weight scale, we have done the reciprocal of weight scale back in Ideep:
  // https://github.com/intel/ideep/blob/3c90e365526e19c110371d23831678a7e9d4353d/include/ideep/operators/conv.hpp#L163-L168
  // 2. Remove 2 memory copies of weight_scales:
  //   2.1 Input of weights_scales is PyTorch Dense tensor, we convert it to vector<float>
  //   2.2 OneDNN stream submit convert weights_scales from vector to ideep::tensor
  //   https://github.com/intel/ideep/blob/3c90e365526e19c110371d23831678a7e9d4353d/include/ideep/operators/conv.hpp#L1855-L1860
  // We should be able to directly convert weights_scales from PyTorch Dense Tensor to IDeep Tensor which can share same data ptr.
  ideep::scale_t weights_scales(weight_scales.numel());
  if (weight_scales.ndimension() == 0) {
    // Weight is quant per tensor, then weight_scales will be a scalar Tensor
    weights_scales[0] = 1.0 / weight_scales.item().toDouble(); // Scales of ONEDNN and PyTorch are reciprocal
  } else {
    // Weight is quant per channel
    for (int i = 0; i < weight_scales.numel(); ++i) {
      weights_scales[i] = 1.0 / weight_scales[i].item().toDouble();
    }
  }
#else
  TORCH_CHECK(false, "Unexpected IDeep version to do qconv calculation.");
#endif

  const ideep::zero_point_t src_zero_points = ideep::zero_point_t(1, act_zero_point);
  const ideep::zero_point_t dst_zero_points = ideep::zero_point_t(1, output_zero_point);

  // Weight
  auto packed_weight = at::native::itensor_from_mkldnn(weight);

  // Bias
  ideep::tensor onednn_bias;
  const int output_channels = weight.size(0);
  bool with_bias = bias.has_value();

  at::Tensor bias_val_float;
  if (with_bias) {
    // For int8-mixed-bf16, we will also use float32 bias
    bias_val_float = bias.value().to(at::kFloat);
    TORCH_CHECK(bias_val_float.dim() == 1, "bias should be a vector (1D Tensor)");
    TORCH_CHECK(
        bias_val_float.size(0) == output_channels,
        "bias should have K elements: " + std::to_string(output_channels));
    auto bias_desc = ideep::tensor::desc(bias_val_float.sizes().vec(), dnnl::memory::data_type::f32);
    onednn_bias.init(bias_desc, bias_val_float.data_ptr());
  }

  const auto& expected_bias = with_bias ? onednn_bias : ideep::tensor();

  /*********************************/
  /*        Computation            */
  /*********************************/
  // src
  auto act_contig = act.contiguous(kSpatialDim == 2 ?
                                   c10::MemoryFormat::ChannelsLast :
                                   c10::MemoryFormat::ChannelsLast3d);
  auto src_dims = act_contig.sizes().vec();
  auto src_data_type = dnnl::memory::data_type::u8;
  auto src_desc = ideep::tensor::desc(src_dims, src_data_type,
      kSpatialDim == 2 ? ideep::format_tag::nhwc : ideep::format_tag::ndhwc);
  ideep::tensor src;
  src.init(src_desc, act_contig.data_ptr());
  // dst
  const std::vector<int64_t>& input_size = src.get_dims();
  const auto& kernel_size = packed_weight.get_dims();
  std::vector<int64_t> output_sizes;
  output_sizes = at::native::conv_output_size(input_size, kernel_size, padding.vec(), stride.vec(), dilation.vec());
  ideep::dims dst_dims = ideep::dims({output_sizes.cbegin(), output_sizes.cend()});
  // Output is not a quantized tensor but data type is uint8
  at::Tensor output;
  if (fp32_output || bfloat16_output) {
    output = at::empty(
      dst_dims,
      device(c10::kCPU)
        .dtype(fp32_output ? c10::kFloat : c10::kBFloat16)
        .memory_format(kSpatialDim == 2 ?
            c10::MemoryFormat::ChannelsLast :
            c10::MemoryFormat::ChannelsLast3d),
      c10::nullopt);
  } else {
    output = at::empty(
      dst_dims,
      device(c10::kCPU)
          .dtype(c10::kByte)
          .memory_format(kSpatialDim == 2 ?
              c10::MemoryFormat::ChannelsLast :
              c10::MemoryFormat::ChannelsLast3d)
    );
  }
  if (output.numel() == 0) {
    return output;
  }
  ideep::tensor dst;
  if (has_accum_postop_sum) {
    auto dst_desc = ideep::tensor::desc(dst_dims, fp32_output ? ideep::tensor::data_type::f32 : (
      bfloat16_output ? ideep::tensor::data_type::bf16 : src_data_type),
        kSpatialDim == 2 ? ideep::format_tag::nhwc : ideep::format_tag::ndhwc);
    TORCH_CHECK(accum.value().dtype() == output.dtype(), "The output tensor should have same dtype as the accum tensor.");
    // When fused with sum, the dst tensor will share the data ptr as the accum tensor.
    dst.init(dst_desc, accum.value().data_ptr());
  } else {
    if (fp32_output || bfloat16_output) {
      // Conv without add: int8-in, fp32-output
      dst = ideep::tensor({dst_dims, fp32_output ? ideep::tensor::data_type::f32 : ideep::tensor::data_type::bf16, {output.strides().cbegin(), output.strides().cend()}},
                        output.data_ptr());
    } else {
      dst = ideep::tensor({dst_dims, ideep::tensor::data_type::u8, {output.strides().cbegin(), output.strides().cend()}},
                        output.data_ptr());
    }
  }
  static ideep::tensor::desc dummy_accum_desc;
  ideep::attr_t op_attr = onednn_utils::create_attr_by_post_op(
    binary_attr.has_value() ? binary_attr.value() : "none",
    binary_alpha.has_value() ? binary_alpha.value().to<double>() : 1.0,
    accum_scale,
    accum_zero_point,
    dummy_accum_desc,
    unary_attr.has_value() ? unary_attr.value() : "none",
    unary_scalars,
    unary_algorithm.has_value() ? unary_algorithm.value() : ""
  );
  // set accum scale/zero point to dst
  if (has_accum_postop_sum) {
    const ideep::scale_t accum_ideep_scale = ideep::scale_t(1, 1.0/accum_scale);
    const ideep::zero_point_t accum_ideep_zero_points = ideep::zero_point_t(1, accum_zero_point);
    // Set the dst scale and zero point with the value of accum.
    // The true scale and zero point is stored in ideep::scale_t(scale_size, inv_output_scale) and dst_zero_points.
    dst.set_scale(accum_ideep_scale);
    dst.set_zero_point(accum_ideep_zero_points);
<<<<<<< HEAD
  } else {
    if (has_unary_post_op && unary_attr.value()=="relu") {
      op_attr = ideep::attr_t::fuse_relu();
    } else if (has_unary_post_op && unary_attr.value()=="hardtanh") {
      TORCH_CHECK(
          unary_scalars.size() == 2 &&
              unary_scalars[0].get().toOptional<at::Scalar>().has_value() &&
              unary_scalars[1].get().toOptional<at::Scalar>().has_value(),
          "hardtanh is expected to have two scalar input: min_val and max_val");

      auto lower_bound_value =
          unary_scalars[0].get().toOptional<at::Scalar>().value().to<float>();
      auto upper_bound_value =
          unary_scalars[1].get().toOptional<at::Scalar>().value().to<float>();
      op_attr = ideep::attr_t::fuse_clamp(lower_bound_value, upper_bound_value);
    } else if (has_unary_post_op && unary_attr.value()=="hardswish") {
      op_attr = ideep::attr_t::fuse_hardswish();
    } else if (has_unary_post_op && unary_attr.value()=="swish") {
      op_attr = ideep::attr_t::fuse_swish();
    } else {
      op_attr = ideep::attr_t();
    }
=======
>>>>>>> f34905f6
  }

  // Weight Reorder
  ConvParams params;
  ideep::convolution_forward::prepare(
      params, src, packed_weight, expected_bias, dst_dims, dst,
      stride.vec(), dilation.vec(), padding.vec(), padding.vec(), groups,
      src_scales, weights_scales, ideep::scale_t(1, inv_output_scale),
      src_zero_points, dst_zero_points,
      op_attr, dnnl::algorithm::convolution_direct,
      dnnl::prop_kind::forward_inference,
      ideep::u8s8, ideep::engine::cpu_engine());
  auto expected_weight_desc = ideep::tensor::desc(params.pd.weights_desc(), groups);
  ideep::tensor expected_weight = packed_weight.reorder_if_differ_in(expected_weight_desc);

  // Computation
  ideep::convolution_forward::compute<false, false>(params, src, expected_weight, expected_bias, dst);

  if (is_1d) {
    output.squeeze_(quant_utils::kConv1dSqueezeDim + 2);
    return output;
  }
  if (has_accum_postop_sum) {
    return accum.value();
  } else {
    return output;
  }
}

#endif // #if AT_MKLDNN_ENABLED()

namespace at::native {
namespace {

/*
 * FBGEMM uses vpmaddubsw instruction to multiply activations (uint8_t) and
 * weights (int8_t).
 *
 * https://software.intel.com/sites/landingpage/IntrinsicsGuide/#text=_mm256_maddubs_epi16&expand=3284,3530
 *
 * vpmaddubsw operates on a vector of activations and a vector of
 * weights. If these vectors are
 *
 *    A (uint8_t) = a0, a1, a2, a3 ...
 *
 * and
 *
 *    B (int8_t)  = b0, b1, b2, b3 ...
 *
 * the result of this instruction is an int16_t vector with values
 *
 *    C (int16_t) = a0*b0 + a1*b1, a2*b2 + a3*b3 ...
 *
 * For large values of A and/or B the result (a0*b0 + a1*b1) might not fit into
 * an int16_t number. So the instruction saturates them to max (or min) possible
 * value of an int16_t number. Such behavior is expected for the
 * implementation below.
 *
 * For example, a0 = 255, a1 = 255, b0 = 127 and b1 = 127 the actual result
 * 64770 overflows for an int16_t number (-32768, 32767) so the returned result
 * is 32767.
 *
 */
template <int kSpatialDim, bool kReluFused>
class QConvInt8 final {
 public:
  static Tensor run(
      Tensor act,
      const c10::intrusive_ptr<ConvPackedParamsBase<kSpatialDim>>& packed_weight,
      double output_scale,
      int64_t output_zero_point) {
    if (kReluFused) {
      return packed_weight->apply_relu(act, output_scale, output_zero_point);
    } else {
      return packed_weight->apply(act, output_scale, output_zero_point);
    }
  }
};

template <int kSpatialDim, bool kReluFused>
class QConvAddInt8 final {
 public:
  static Tensor run(
      Tensor act,
      Tensor accum,
      const c10::intrusive_ptr<ConvPackedParamsBase<kSpatialDim>>& packed_weight,
      double output_scale,
      int64_t output_zero_point) {
    auto& ctx = at::globalContext();
#if AT_MKLDNN_ENABLED()
    if (ctx.qEngine() == at::QEngine::ONEDNN) {
      if (kReluFused) {
        return dynamic_cast<PackedConvWeightsOnednn<kSpatialDim>*>(packed_weight.get())->apply_add_relu(
          act, accum, output_scale, output_zero_point);
      } else {
        return dynamic_cast<PackedConvWeightsOnednn<kSpatialDim>*>(packed_weight.get())->apply_add(
          act, accum, output_scale, output_zero_point);
      }
    }
#endif
    TORCH_CHECK(
    false,
    "Didn't find engine for operation quantized::conv2d_add.",
    toString(ctx.qEngine()));
  }
};

template <bool kReluFused>
class QConv1dInt8 final {
 public:
  static Tensor run(
      Tensor act,
      const c10::intrusive_ptr<ConvPackedParamsBase<2>>& packed_weight,
      double output_scale,
      int64_t output_zero_point) {
    at::Tensor output;
    // N, C, L -> N, C, 1, L
    act = act.unsqueeze(quant_utils::kConv1dSqueezeDim + 2);
    if (kReluFused) {
      output = packed_weight->apply_relu(act, output_scale, output_zero_point);
    } else {
      output = packed_weight->apply(act, output_scale, output_zero_point);
    }
    // N, C, 1, L -> N, C, L
    return output.squeeze_(quant_utils::kConv1dSqueezeDim + 2);
  }
};

// kernel for maintaining backward compatibility
template <int kSpatialDim, bool kReluFused>
class QConvInt8ForBC final {
 public:
  static Tensor run(
      Tensor act,
      const c10::intrusive_ptr<ConvPackedParamsBase<kSpatialDim>>& packed_weight,
      torch::List<int64_t> /*stride*/,
      torch::List<int64_t> /*padding*/,
      torch::List<int64_t> /*dilation*/,
      int64_t /*groups*/,
      double output_scale,
      int64_t output_zero_point) {
    if (kReluFused) {
      TORCH_WARN_ONCE(
          "Arguments [stride, padding, dilation, groups] in ops.quantized.conv"
          + c10::to_string(kSpatialDim) + "d_relu, " +
          "have been removed, please update your model to remove these arguments.");
      return packed_weight->apply_relu(act, output_scale, output_zero_point);
    } else {
      TORCH_WARN_ONCE(
          "Arguments [stride, padding, dilation, groups] in ops.quantized.conv"
          + c10::to_string(kSpatialDim) + "d, " +
          "have been removed, please update your model to remove these arguments.");
      return packed_weight->apply(act, output_scale, output_zero_point);
    }
  }
};

class QConvoneDNN final {
 public:
  static at::Tensor run_pointwise(
      at::Tensor act, // contains quantized values but not QTensor
      double act_scale,
      int64_t act_zero_point,
      at::Tensor weight, // contains quantized values but not QTensor
      at::Tensor weight_scales,
      at::Tensor weight_zero_points,
      c10::optional<at::Tensor> bias,
      torch::List<int64_t> stride,
      torch::List<int64_t> padding,
      torch::List<int64_t> dilation,
      int64_t groups,
      double inv_output_scale,  // inv_output_scale is the reciprocal of scale in fake quant
      int64_t output_zero_point,
      c10::optional<c10::ScalarType> output_dtype,
      c10::string_view attr,
      torch::List<c10::optional<at::Scalar>> scalars,
      c10::optional<c10::string_view> algorithm) {
#if AT_MKLDNN_ENABLED()
    if (act.dim() == 3 || act.dim() == 5) {
      // Conv1D/3D post op check
      TORCH_CHECK(
        attr == "none",
        "quantized pointwise conv",
        act.dim()-2,
        "d doesn't support unary_post_op fusion. Got unary_post_op: ",
        attr,
        ".")
    } else {
      // Conv2D post op check
      TORCH_CHECK(
        attr == "none" || attr == "relu" || attr == "hardtanh" || attr == "hardswish" || attr == "swish",
        "none post_op or post_op relu/hardtanh/hardswish is supported for quantized pointwise conv2d. Got unary_post_op: ",
        attr,
        ".")
    }
    return _quantized_convolution_onednn(
        act, act_scale, act_zero_point,
        weight, weight_scales, weight_zero_points,
        bias, stride, padding, dilation, /*transposed*/false,
        groups, inv_output_scale, output_zero_point,
        /*accum*/c10::nullopt, /*accum_scale*/0.0, /*accum_zero_point*/0,
        /*output_dtype*/output_dtype, /*binary_attr*/c10::nullopt, /*binary_alpha*/c10::nullopt,
        /*unary_attr*/attr, /*unary_scalars*/scalars, /*unary_algorithm*/algorithm
    );
#else
    TORCH_CHECK(false, "Unimplemented as onednn is not available.")
#endif
  }
  static at::Tensor run_pointwise_binary(
      at::Tensor act, // contains quantized values but not QTensor
      double act_scale,
      int64_t act_zero_point,
      at::Tensor accum, // contains quantized values but not QTensor
      double accum_scale,
      int64_t accum_zero_point,
      at::Tensor weight, // contains quantized values but not QTensor
      at::Tensor weight_scales,
      at::Tensor weight_zero_points,
      c10::optional<at::Tensor> bias,
      torch::List<int64_t> stride,
      torch::List<int64_t> padding,
      torch::List<int64_t> dilation,
      int64_t groups,
      double inv_output_scale,  // inv_output_scale is the reciprocal of scale in fake quant
      int64_t output_zero_point,
      c10::optional<c10::ScalarType> output_dtype,
      c10::string_view binary_attr,
      c10::optional<at::Scalar> alpha,
      c10::optional<c10::string_view> unary_attr,
      torch::List<c10::optional<at::Scalar>> unary_scalars,
      c10::optional<c10::string_view> unary_algorithm) {
#if AT_MKLDNN_ENABLED()
    // Conv2D post op check
    TORCH_CHECK(
      act.dim() == 4 && binary_attr == "sum" && (
        !unary_attr.has_value() ||
        (unary_attr.has_value() &&
          (
            unary_attr.value() == "none" || unary_attr.value() == "relu"
          )
        )
      ),
      "post_op sum or post_op sum_relu is supported for quantized pointwise conv2d. Got binary_post_op: ",
      binary_attr,
      " unary_post_op: ",
      unary_attr.has_value() ? unary_attr.value() : "none",
      ".")
    return _quantized_convolution_onednn(
        act, act_scale, act_zero_point,
        weight, weight_scales, weight_zero_points,
        bias, stride, padding, dilation, /*transposed*/false,
        groups, inv_output_scale, output_zero_point,
        accum, accum_scale, accum_zero_point,
        /*output_dtype*/output_dtype, binary_attr, alpha,
        unary_attr, unary_scalars, unary_algorithm
    );
#else
    TORCH_CHECK(false, "Unimplemented as onednn is not available.")
#endif
  }
};

TORCH_LIBRARY_IMPL(quantized, QuantizedCPU, m) {
  m.impl(TORCH_SELECTIVE_NAME("quantized::conv1d"),          QConv1dInt8<false>::run);
  m.impl(TORCH_SELECTIVE_NAME("quantized::conv1d_relu"),     QConv1dInt8<true>::run);
  m.impl(TORCH_SELECTIVE_NAME("quantized::conv2d.new"),      QConvInt8<2, false>::run);
  m.impl(TORCH_SELECTIVE_NAME("quantized::conv2d_relu.new"), QConvInt8<2, true>::run);
  m.impl(TORCH_SELECTIVE_NAME("quantized::conv2d_add"),      QConvAddInt8<2, false>::run);
  m.impl(TORCH_SELECTIVE_NAME("quantized::conv2d_add_relu"), QConvAddInt8<2, true>::run);
  m.impl(TORCH_SELECTIVE_NAME("quantized::conv3d.new"),      QConvInt8<3, false>::run);
  m.impl(TORCH_SELECTIVE_NAME("quantized::conv3d_relu.new"), QConvInt8<3, true>::run);
  // for backward compatibility
  m.impl(TORCH_SELECTIVE_NAME("quantized::conv2d"), QConvInt8ForBC<2, false>::run);
  m.impl(TORCH_SELECTIVE_NAME("quantized::conv2d_relu"), QConvInt8ForBC<2, true>::run);
  m.impl(TORCH_SELECTIVE_NAME("quantized::conv3d"), QConvInt8ForBC<3, false>::run);
  m.impl(TORCH_SELECTIVE_NAME("quantized::conv3d_relu"), QConvInt8ForBC<3, true>::run);

  // transpose
  m.impl(TORCH_SELECTIVE_NAME("quantized::conv_transpose1d"),  QConv1dInt8<false>::run);
  m.impl(TORCH_SELECTIVE_NAME("quantized::conv_transpose2d"),  QConvInt8<2, false>::run);
  m.impl(
      TORCH_SELECTIVE_NAME("quantized::conv_transpose3d"),
      QConvInt8<3, false>::run);
}

TORCH_LIBRARY_IMPL(_quantized, QuantizedCPU, m) {
  m.impl(TORCH_SELECTIVE_NAME("_quantized::conv2d"),      QConvInt8<2, false>::run);
  m.impl(TORCH_SELECTIVE_NAME("_quantized::conv2d_relu"), QConvInt8<2, true>::run);

  // transpose
  m.impl(TORCH_SELECTIVE_NAME("_quantized::conv_transpose1d"),  QConv1dInt8<false>::run);
  m.impl(TORCH_SELECTIVE_NAME("_quantized::conv_transpose2d"),  QConvInt8<2, false>::run);
}

TORCH_LIBRARY_IMPL(onednn, MkldnnCPU, m) {
  // Conv1D/2D/3D with unary postop
  m.impl(TORCH_SELECTIVE_NAME("onednn::qconv1d_pointwise"), QConvoneDNN::run_pointwise);
  m.impl(TORCH_SELECTIVE_NAME("onednn::qconv2d_pointwise"), QConvoneDNN::run_pointwise);
  m.impl(TORCH_SELECTIVE_NAME("onednn::qconv3d_pointwise"), QConvoneDNN::run_pointwise);

  // Conv2D with binary postop
  m.impl(TORCH_SELECTIVE_NAME("onednn::qconv2d_pointwise.binary"), QConvoneDNN::run_pointwise_binary);
}

} // namespace
} // namespace at::native<|MERGE_RESOLUTION|>--- conflicted
+++ resolved
@@ -1652,31 +1652,6 @@
     // The true scale and zero point is stored in ideep::scale_t(scale_size, inv_output_scale) and dst_zero_points.
     dst.set_scale(accum_ideep_scale);
     dst.set_zero_point(accum_ideep_zero_points);
-<<<<<<< HEAD
-  } else {
-    if (has_unary_post_op && unary_attr.value()=="relu") {
-      op_attr = ideep::attr_t::fuse_relu();
-    } else if (has_unary_post_op && unary_attr.value()=="hardtanh") {
-      TORCH_CHECK(
-          unary_scalars.size() == 2 &&
-              unary_scalars[0].get().toOptional<at::Scalar>().has_value() &&
-              unary_scalars[1].get().toOptional<at::Scalar>().has_value(),
-          "hardtanh is expected to have two scalar input: min_val and max_val");
-
-      auto lower_bound_value =
-          unary_scalars[0].get().toOptional<at::Scalar>().value().to<float>();
-      auto upper_bound_value =
-          unary_scalars[1].get().toOptional<at::Scalar>().value().to<float>();
-      op_attr = ideep::attr_t::fuse_clamp(lower_bound_value, upper_bound_value);
-    } else if (has_unary_post_op && unary_attr.value()=="hardswish") {
-      op_attr = ideep::attr_t::fuse_hardswish();
-    } else if (has_unary_post_op && unary_attr.value()=="swish") {
-      op_attr = ideep::attr_t::fuse_swish();
-    } else {
-      op_attr = ideep::attr_t();
-    }
-=======
->>>>>>> f34905f6
   }
 
   // Weight Reorder
