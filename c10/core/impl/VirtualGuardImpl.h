--- conflicted
+++ resolved
@@ -87,14 +87,9 @@
     impl_->recordDataPtrOnStream(data_ptr, stream);
   }
 
-<<<<<<< HEAD
-  double elapsedTime(void* event1, void* event2) const override {
-    return impl_->elapsedTime(event1, event2);
-=======
   double elapsedTime(void* event1, void* event2, const DeviceIndex device_index)
       const override {
     return impl_->elapsedTime(event1, event2, device_index);
->>>>>>> 8bf9e99c
   }
 
   void synchronizeEvent(void* event) const override {
