--- conflicted
+++ resolved
@@ -3,7 +3,6 @@
 #include <c10/util/Lazy.h>
 #include <c10/util/Logging.h>
 #ifdef FBCODE_CAFFE2
-#include <common/process/StackTrace.h>
 #include <folly/synchronization/SanitizeThread.h>
 #endif
 
@@ -26,32 +25,6 @@
 namespace c10 {
 
 namespace {
-<<<<<<< HEAD
-std::function<::c10::Error::Backtrace()>& GetFetchStackTrace() {
-  static std::function<::c10::Error::Backtrace()> func = []() {
-#ifdef FBCODE_CAFFE2
-    // Same implementation as get_backtrace() in fbcode, but with lazy
-    // symbolization.
-    class LazyBacktrace : public OptimisticLazyValue<std::string> {
-      facebook::process::StackTrace st_;
-
-      std::string compute() const override {
-        return st_.toString();
-      }
-    };
-
-    return std::make_shared<LazyBacktrace>();
-#else
-    return std::make_shared<PrecomputedLazyValue<std::string>>(
-        get_backtrace(/*frames_to_skip=*/1));
-#endif
-  };
-  return func;
-};
-} // namespace
-
-void SetStackTraceFetcher(std::function<::c10::Error::Backtrace()> fetcher) {
-=======
 std::function<::c10::Backtrace()>& GetFetchStackTrace() {
   static std::function<::c10::Backtrace()> func = []() {
     return get_lazy_backtrace(/*frames_to_skip=*/1);
@@ -61,7 +34,6 @@
 } // namespace
 
 void SetStackTraceFetcher(std::function<::c10::Backtrace()> fetcher) {
->>>>>>> ed327876
   GetFetchStackTrace() = std::move(fetcher);
 }
 
@@ -128,11 +100,7 @@
         backtrace_->get());
   }
 
-<<<<<<< HEAD
-  ::c10::Error::Backtrace backtrace_;
-=======
   ::c10::Backtrace backtrace_;
->>>>>>> ed327876
   SourceLocation source_location_;
 };
 
