--- conflicted
+++ resolved
@@ -761,11 +761,8 @@
         allow_non_fake_inputs=False,
         shape_env=None,
         static_shapes=None,
-<<<<<<< HEAD
+        _allow_unsafe_data_ptr_access=True,
         avoid_device_init=False,
-=======
-        _allow_unsafe_data_ptr_access=True,
->>>>>>> 5273d21c
     ):
         log.debug("create_mode 0x%x", id(self))
         self._allow_unsafe_data_ptr_access = _allow_unsafe_data_ptr_access
