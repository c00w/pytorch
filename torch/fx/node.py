--- conflicted
+++ resolved
@@ -47,12 +47,9 @@
     _ops.aten._assert_async.msg,
     _ops.aten._assert_scalar.default,
     _ops.aten.copy_.default,
-<<<<<<< HEAD
     # need this otherwise _foreach_copy_ added by our custom FX pass will be DCE'ed away.
     _ops.aten._foreach_copy_.default,
-=======
     _ops.aten.set_.source_Tensor,
->>>>>>> ee0c4734
     _ops.aten.index_put_.default,
     _ops.aten.sym_constrain_range.default,
     _ops.aten.sym_constrain_range_for_size.default,
