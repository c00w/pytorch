--- conflicted
+++ resolved
@@ -605,8 +605,7 @@
             return r
 
         symbol_to_path = free_unbacked_symbols_with_path(example_value, ())
-<<<<<<< HEAD
-        if pending:
+        if not peek and pending:
             extra = (
                 repr((example_value.stride(), example_value.storage_offset()))
                 if isinstance(example_value, torch.Tensor)
@@ -619,17 +618,6 @@
                 "For more help, see https://docs.google.com/document/d/1RWrH-3wLEpzR9kCS6gGBNen_-Fs-8PVbWWFE5AcgeWE/edit"
             )
 
-=======
-        if not peek:
-            assert not pending, (
-                f"pending {pending} not in {example_value} " +
-                (
-                    repr((example_value.stride(), example_value.storage_offset()))
-                    if isinstance(example_value, torch.Tensor)
-                    else ""
-                )
-            )
->>>>>>> 307d7b5c
         # Why do we have to do some rebinding here?  If the original FX node
         # wasn't a binding site because you had a memo hit, but post
         # translation you aren't a memo hit anymore, there's now a new binding
