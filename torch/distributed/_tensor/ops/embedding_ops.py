--- conflicted
+++ resolved
@@ -100,7 +100,9 @@
         self.mask_buffer.release_mask()
 
         # perform sum reduction
-        return funcol.all_reduce(tensor, reduceOp=self.reduce_op.name, group=(mesh, mesh_dim))
+        return funcol.all_reduce(
+            tensor, reduceOp=self.reduce_op.name, group=(mesh, mesh_dim)
+        )
 
     def _reduce_shard_value(
         self,
@@ -125,15 +127,20 @@
     def __eq__(self, other: object) -> bool:
         if not isinstance(other, _MaskPartial):
             return False
+
+        # if either data is not None, we invalidate the sharding cache, as this indicates
+        # the current MaskPartial placement is still in use and should not be used for cache hit.
+        if self.mask_buffer.data is not None or other.mask_buffer.data is not None:
+            return False
+
         return (
-            self.logical_dim_size == other.logical_dim_size
-            and self.mask_buffer.data == other.mask_buffer.data
-            and self.reduce_op == other.reduce_op
+            self.reduce_op == other.reduce_op
+            and self.logical_dim_size == other.logical_dim_size
         )
 
     def __hash__(self) -> int:
         return 1 + hash(
-            (self.logical_dim_size, self.mask_buffer.data, self.reduce_op)
+            (self.logical_dim_size, id(self.mask_buffer.data), self.reduce_op)
         )
 
     def __repr__(self) -> str:
@@ -162,17 +169,6 @@
     weight_shape = weight_strategy.output_shape
     indices_shape = indices_strategy.output_shape
     output_emd_dim = len(indices_shape)
-
-<<<<<<< HEAD
-    weight_spec = weight_strategy.strategies[0].output_spec
-=======
-    # guard rowwise sharding not implemented for now
-    weight_spec = weight_strategy.strategies[0].out_spec
-    if any(placement.is_shard(0) for placement in weight_spec.placements):
-        raise NotImplementedError(
-            "DTensor does not support row-wise sharded embedding operation yet!"
-        )
->>>>>>> 10d0ca73
 
     all_mesh_dim_strategies = []
 
