import logging
import os
import warnings
import weakref
from typing import cast, Dict, List, Optional

import torch
import torch.distributed as dist
import torch.distributed.distributed_c10d as c10d
from torch._logging import warning_once

"""
Moved eager kernel implementations to a separate file partly for readability and partly as it is currently
easier in dynamo to set tracing policy on a file-by-file level.

Do not put code in this file that Dynamo is expected to trace into, as dynamo may disallow this whole file.

DEBUG/TESTING HELPERS:

This module includes some helpers that are quite useful when debugging or testing functional collectives:

_tensor_needs_wait
_outstanding_wait_count
_wait_all

"""

<<<<<<< HEAD
_use_native_funcol: Optional[bool] = None
=======
logger = logging.getLogger(__name__)
>>>>>>> 22ba180e

_use_native_funcol: Optional[bool] = None

<<<<<<< HEAD
if torch._running_with_deploy():

    def native_funcol_enabled():
        return False

else:
    from torch._dynamo import assume_constant_result

    @assume_constant_result
    def native_funcol_enabled():
        global _use_native_funcol
        if _use_native_funcol is None:
            try:
                # Disable native funcol when torch_xla is installed. This check
                # will be removed once torch_xla adopts the native_funcol IR.
                import torch_xla  # noqa: F401

                _use_native_funcol = False
            except Exception:
                # When TORCH_DISABLE_NATIVE_FUNCOL is set, fallback to py funcol
                _use_native_funcol = (
                    os.environ.get("TORCH_DISABLE_NATIVE_FUNCOL") != "1"
                )

        return _use_native_funcol
=======

if torch._running_with_deploy():

    def native_funcol_enabled():
        return False

else:
    from torch._dynamo import assume_constant_result

    @assume_constant_result
    def native_funcol_enabled():
        global _use_native_funcol
        if _use_native_funcol is None:
            try:
                # Disable native funcol when torch_xla is installed. This check
                # will be removed once torch_xla adopts the native_funcol IR.
                import torch_xla  # noqa: F401
>>>>>>> 22ba180e

                _use_native_funcol = False
            except Exception:
                # When TORCH_DISABLE_NATIVE_FUNCOL is set, fallback to py funcol
                _use_native_funcol = (
                    os.environ.get("TORCH_DISABLE_NATIVE_FUNCOL") != "1"
                )
        if not _use_native_funcol:
            warning_once(
                logger,
                "The legacy backend for functional collective (selected via "
                "setting TORCH_DISABLE_NATIVE_FUNCOL) has been deprecated. "
                "There won't be active support for it and it will be removed "
                "before 2.14. Please switch to the new (a.k.a native) backend "
                "soon.",
            )

        return _use_native_funcol


data_ptr_to_work: Dict[int, "_WaitRegistration"] = dict()
work_version = 0


class _WaitRegistration:
    def __init__(self, work):
        global work_version
        self.work = work
        self.version = work_version
        self.ptrs = set()
        self.ptr_alias_count = {}
        self.cleanup_count = 0
        work_version += 1

    def _register_tensor_ptr(self, data_ptr):
        global data_ptr_to_work
        data_ptr_to_work[data_ptr] = self
        self.ptrs.add(data_ptr)

    def _record_wrapper(self, ptr):
        self._register_tensor_ptr(ptr)
        self.ptr_alias_count.setdefault(ptr, 0)
        self.ptr_alias_count[ptr] += 1
        self.cleanup_count += 1

    def wait(self):
        if self.work is not None:
            self.work.wait()
            self.work = None
        self.cleanup()

    def decrement_live_tensor(self, ptr):
        self.cleanup_count -= 1
        if self.cleanup_count == 0:
            self.wait()
        else:
            self.ptr_alias_count[ptr] -= 1
            if (
                self.ptr_alias_count[ptr] < 1
                and data_ptr_to_work.get(ptr, None) == self
            ):
                del data_ptr_to_work[ptr]

    def cleanup(self):
        for ptr in self.ptrs:
            if data_ptr_to_work.get(ptr, None) == self:
                del data_ptr_to_work[ptr]


def _register_tensor_work(tensor_or_list, work_or_list):
    if not isinstance(tensor_or_list, list):
        tensor_or_list = [tensor_or_list]
    if not isinstance(work_or_list, list):
        reg = _WaitRegistration(work_or_list)
        for tensor in tensor_or_list:
            reg._register_tensor_ptr(tensor.data_ptr())
    else:
        for tensor, work in zip(tensor_or_list, work_or_list):
            reg = _WaitRegistration(work)
            reg._register_tensor_ptr(tensor.data_ptr())


def _wait_reg_dec(ptr, wait_reg):
    wait_reg.decrement_live_tensor(ptr)


def _register_tensor_wrapper(tensor) -> None:
    if native_funcol_enabled():
        # Tensor storage -> work mapping is maintained in C++
        return
    global data_ptr_to_work

    # FIXME: This is almost definitely a bug.
    if isinstance(
        tensor.elem,
        (
            torch._subclasses.fake_tensor.FakeTensor,
            torch._subclasses.functional_tensor.FunctionalTensor,
        ),
    ):
        data_ptr = 0
    else:
        data_ptr = tensor.elem.data_ptr()

    # Note: we should NEVER try to trace this, bc it registers runtime stuff during trace.
    # Instead, backends must call this themselves when implementing traced collectives.
    wait_reg = data_ptr_to_work.get(data_ptr, None)
    if wait_reg is None:
        warnings.warn(
            "Trying to register finalizer to AsyncCollectiveTensor but the inner tensor is already gone"
        )
    else:
        # We force the collective to be waited in the case this tensor goes away to reduce the change of deadlocks.
        # NOTE: we register the callback to the ACT wrapper class, for the following reasons:
        # 1. The inner tensor is referenced by the associated Work object, so it's uncollective until we release the
        #  associated work object
        # 2. There's a n-to-1 relationship between wrappers and inner tensor due to non-waitable ops like view()
        wait_reg._record_wrapper(data_ptr)
        weakref.finalize(tensor, _wait_reg_dec, data_ptr, wait_reg)


def _wait_tensor(tensor: torch.Tensor) -> torch.Tensor:
    global data_ptr_to_work
    data_ptr = tensor.data_ptr()
    wait_reg = data_ptr_to_work.get(data_ptr)
    if wait_reg is not None:
        wait_reg.wait()
    return tensor


def _tensor_needs_wait(tensor: torch.Tensor) -> bool:
    """Returns true if ```tensor``` needs to be waited. Works with ACS and inner tensors."""
    if hasattr(tensor, "_get_acs_underlying_tensor"):
        tensor = tensor._get_acs_underlying_tensor()
    data_ptr = tensor.data_ptr()
    wait_reg = data_ptr_to_work.get(data_ptr)
    return wait_reg is not None and wait_reg.work is not None


def _outstanding_wait_count() -> int:
    """Returns the number of outstanding work objects waiting to be waited (sic)."""
    return len(data_ptr_to_work)


def _wait_all() -> None:
    """Wait for all outstanding collectives."""
    for work_reg in list(data_ptr_to_work.values()):
        work_reg.wait()


def _str_to_reduce_op(reduceOp: str) -> dist.ReduceOp:
    reduceOp = reduceOp.upper()
    op = dist.ReduceOp.RedOpType.__members__.get(reduceOp)
    if op is None:
        raise ValueError(f"Invalid reduce operation {reduceOp}")
    return cast(dist.ReduceOp, op)


"""
Kernel implementations (for eager runtime only) - should never be traced by torch.compile

These functions should all be bound to dispatcher ops.  During tracing, the op itself should be
captured in the graph and the backend should implement the op however it prefers.
"""


def _broadcast(self, src, tag, ranks, group_size):
    group = c10d._find_or_create_pg_by_ranks_and_tag(tag, ranks, group_size)
    assert group is not None

    inplace_tensor = self.clone(memory_format=torch.contiguous_format)
    work = dist.broadcast(inplace_tensor, src, group=group, async_op=True)
    _register_tensor_work(inplace_tensor, work)

    return inplace_tensor


# TODO assert if ranks has duplicated entries
def _all_reduce(self, reduceOp, tag, ranks, group_size):
    op = _str_to_reduce_op(reduceOp)
    group = c10d._find_or_create_pg_by_ranks_and_tag(tag, ranks, group_size)
    assert group is not None

    inplace_tensor = self.clone(memory_format=torch.contiguous_format)
    work = dist.all_reduce(inplace_tensor, op=op, group=group, async_op=True)
    _register_tensor_work(inplace_tensor, work)

    return inplace_tensor


def _all_reduce_coalesced(self, reduceOp, tag, ranks, group_size):
    op = _str_to_reduce_op(reduceOp)
    group = c10d._find_or_create_pg_by_ranks_and_tag(tag, ranks, group_size)
    assert group is not None

    inplace_tensor_list = [t.clone(memory_format=torch.contiguous_format) for t in self]
    work = dist.all_reduce_coalesced(
        inplace_tensor_list, op=op, group=group, async_op=True
    )
    _register_tensor_work(inplace_tensor_list, work)

    return inplace_tensor_list


def _all_gather_into_tensor(shard, tag, ranks, group_size):
    # TODO add dim support?
    group = c10d._find_or_create_pg_by_ranks_and_tag(tag, ranks, group_size)
    assert group is not None
    out_size = list(shard.size())
    out_size[0] *= group_size
    out_tensor = shard.new_empty(out_size)
    assert out_tensor.is_contiguous()
    # FIXME gloo doesn't support _allgather_base
    if dist.get_backend(group) == dist.Backend.GLOO or shard.is_cpu:
        tensor_list = list(torch.chunk(out_tensor, group_size))
        work = dist.all_gather(tensor_list, shard, group=group, async_op=True)
    else:
        work = dist.all_gather_into_tensor(
            out_tensor, shard, group=group, async_op=True
        )
    _register_tensor_work(out_tensor, work)

    return out_tensor


def _all_gather_into_tensor_coalesced(self, tag, rankset, group_size):
    group = c10d._find_or_create_pg_by_ranks_and_tag(tag, rankset, group_size)
    assert group is not None

    def mk_out_tensor(shard):
        out_size = list(shard.size())
        out_size[0] *= group_size
        out_tensor = shard.new_empty(out_size)
        assert out_tensor.is_contiguous()
        return out_tensor

    out_tensors = [mk_out_tensor(t) for t in self]

    work_list = _all_gather_into_tensor_coalesced_fallback(
        output_tensors=out_tensors, input_tensors=self, group=group, async_op=True
    )

    _register_tensor_work(out_tensors, work_list)
    return out_tensors


def _reduce_scatter_tensor(
    input: torch.Tensor,
    reduceOp: str,
    tag: str,
    ranks: List[int],
    group_size: int,
):
    # TODO add dim support?
    group = c10d._find_or_create_pg_by_ranks_and_tag(tag, ranks, group_size)
    assert group is not None
    op = _str_to_reduce_op(reduceOp)

    if dist.get_backend(group) == dist.Backend.GLOO or input.is_cpu:
        # cpu::gloo backend does not have reduce_scatter we fallback to do all_reduce
        # + local chunk
        logger.warning(
            "ProcessGroupGloo does not support reduce_scatter, falling back with all reduce!"
        )
        reduction_input = input.clone()
        group_rank = dist.get_rank(group)
        work = dist.all_reduce(reduction_input, op=op, group=group, async_op=True)
        out_tensor = reduction_input.chunk(group_size, dim=0)[group_rank]
        _register_tensor_work(out_tensor, work)
    else:
        out_size = list(input.size())
        out_size[0] //= group_size
        out_tensor = input.new_empty(out_size)
        work = dist.reduce_scatter_tensor(
            out_tensor, input, op=op, group=group, async_op=True
        )
        _register_tensor_work(out_tensor, work)

    return out_tensor


def _reduce_scatter_tensor_coalesced(
    inputs: List[torch.Tensor],
    reduce_op: str,
    tag: str,
    ranks: List[int],
    group_size: int,
):
    group = c10d._find_or_create_pg_by_ranks_and_tag(tag, ranks, group_size)
    assert group is not None
    op = _str_to_reduce_op(reduce_op)

    def mk_out_tensor(shard):
        out_size = list(shard.size())
        out_size[0] //= group_size
        out_tensor = shard.new_empty(out_size)
        assert out_tensor.is_contiguous()
        return out_tensor

    out_tensors = [mk_out_tensor(t) for t in inputs]

    work_list = _reduce_scatter_tensor_coalesced_fallback(
        output_tensors=out_tensors,
        input_tensors=inputs,
        op=op,
        group=group,
        async_op=False,
    )

    _register_tensor_work(out_tensors, work_list)
    return out_tensors


def _all_gather_into_tensor_coalesced_fallback(
    output_tensors, input_tensors, group, async_op=False
):
    # all_gather_coalesced is useless, it doesn't work under NCCL and does lots of copies under Gloo
    # all_gather is useless too because it's single tensor
    # NCCL's PG::all_gather with multiple tensors is broken, it only works for the multi-device setting
    #  and fails if you mix same-size with different-size tensor lists.
    # _coalescing_manager crashed NCCL when used with all_gather_into_tensor.
    if input_tensors[0].is_cpu or not async_op:
        work_list = []
        out_tensors_sliced = [
            list(torch.chunk(out_tensor, dist.get_world_size(group)))
            for out_tensor in output_tensors
        ]
        for shard, out_tensor in zip(input_tensors, out_tensors_sliced):
            work = c10d.all_gather(out_tensor, shard, group=group, async_op=async_op)
            work_list.append(work)
        return work_list
    else:
        with c10d._coalescing_manager(group=group, async_ops=True) as cm:
            for in_t, out_t in zip(input_tensors, output_tensors):
                dist.all_gather_into_tensor(out_t, in_t, group=group, async_op=True)
        return cm


def _reduce_scatter_tensor_coalesced_fallback(
    output_tensors, input_tensors, op, group, async_op=False
):
    # All the same reasons as the all_gather fallback
    work_list = []
    for shard, out_tensor in zip(input_tensors, output_tensors):
        work = c10d.reduce_scatter_tensor(
            out_tensor, shard, op=op, group=group, async_op=async_op
        )
        work_list.append(work)
    return work_list


def _all_to_all_single(
    input: torch.Tensor,
    output_split_sizes: Optional[List[int]],
    input_split_sizes: Optional[List[int]],
    tag: str,
    ranks: List[int],
    group_size: int,
):
    group = c10d._find_or_create_pg_by_ranks_and_tag(tag, ranks, group_size)

    if output_split_sizes is not None:
        torch._check(
            input.dim() >= 1,
            lambda: f"Expected input to have at least 1 dim but got {input.dim()} dim",
        )
        out_size = list(input.size())
        out_size[0] = sum(output_split_sizes)
        out_tensor = input.new_empty(out_size)
    else:
        out_tensor = input.new_empty(input.size())

    work = c10d.all_to_all_single(
        out_tensor,
        input,
        output_split_sizes=output_split_sizes,
        input_split_sizes=input_split_sizes,
        group=group,
        async_op=True,
    )
    _register_tensor_work(out_tensor, work)

    return out_tensor<|MERGE_RESOLUTION|>--- conflicted
+++ resolved
@@ -25,15 +25,11 @@
 
 """
 
-<<<<<<< HEAD
+logger = logging.getLogger(__name__)
+
 _use_native_funcol: Optional[bool] = None
-=======
-logger = logging.getLogger(__name__)
->>>>>>> 22ba180e
-
-_use_native_funcol: Optional[bool] = None
-
-<<<<<<< HEAD
+
+
 if torch._running_with_deploy():
 
     def native_funcol_enabled():
@@ -50,34 +46,6 @@
                 # Disable native funcol when torch_xla is installed. This check
                 # will be removed once torch_xla adopts the native_funcol IR.
                 import torch_xla  # noqa: F401
-
-                _use_native_funcol = False
-            except Exception:
-                # When TORCH_DISABLE_NATIVE_FUNCOL is set, fallback to py funcol
-                _use_native_funcol = (
-                    os.environ.get("TORCH_DISABLE_NATIVE_FUNCOL") != "1"
-                )
-
-        return _use_native_funcol
-=======
-
-if torch._running_with_deploy():
-
-    def native_funcol_enabled():
-        return False
-
-else:
-    from torch._dynamo import assume_constant_result
-
-    @assume_constant_result
-    def native_funcol_enabled():
-        global _use_native_funcol
-        if _use_native_funcol is None:
-            try:
-                # Disable native funcol when torch_xla is installed. This check
-                # will be removed once torch_xla adopts the native_funcol IR.
-                import torch_xla  # noqa: F401
->>>>>>> 22ba180e
 
                 _use_native_funcol = False
             except Exception:
