--- conflicted
+++ resolved
@@ -1,10 +1,4 @@
-<<<<<<< HEAD
-import itertools
-
 from typing import List, NamedTuple, Optional, Tuple
-=======
-from typing import List, NamedTuple, Optional
->>>>>>> 62b9ac8d
 
 import torch
 import torch.distributed as dist
@@ -44,19 +38,12 @@
         param_all_gather_inputs: List[List[torch.Tensor]] = [
             fsdp_param.all_gather_inputs for fsdp_param in fsdp_params
         ]
-<<<<<<< HEAD
         (
             param_all_gather_input_dtypes,
             param_all_gather_input_numels,
         ) = _get_all_gather_input_metadatas(param_all_gather_inputs)
-        g = itertools.groupby(d for ds in param_all_gather_input_dtypes for d in ds)
-        if next(g, True) and not next(g, False):  # same dtype
-            dtype = param_all_gather_inputs[0][0].dtype
-        else:
-=======
-        dtype = param_all_gather_inputs[0].dtype
-        if not all(t.dtype == dtype for t in param_all_gather_inputs):
->>>>>>> 62b9ac8d
+        dtype = param_all_gather_inputs[0][0].dtype
+        if not all(t.dtype == dtype for ts in param_all_gather_inputs for t in ts):
             raise NotImplementedError(
                 f"Mixed dtype not supported yet: {param_all_gather_input_dtypes}"
             )
