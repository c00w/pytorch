--- conflicted
+++ resolved
@@ -112,22 +112,16 @@
         self.comm_ctx = FSDPCommContext()
         # Group's indices in the shared post-forward order
         self._post_forward_indices: List[int] = []
-<<<<<<< HEAD
-        # Used to avoid mistargeted backward prefetches in the case that some
-        # module is used in forward but not in backward
-        self.expected_backward_unshard_count: int = 0
+        # Used to avoid mistargeted backward prefetches when the module is used
+        # in forward but not in backward: for each forward, we record a tuple
+        # of the output's grad fns and later query the autograd engine whether
+        # any grad fn will execute in the current backward to know to prefetch.
+        self.all_forward_grad_fns: Set[Tuple[Any, ...]] = set()
         # Whether to reduce-scatter or all-reduce gradients, respectively
         # (can be set to false to save communication during gradient
         # accumulation); all-reducing without reduce-scatter is disallowed
         self.reduce_scatter_grads: bool = True
         self.all_reduce_grads: bool = True
-=======
-        # Used to avoid mistargeted backward prefetches when the module is used
-        # in forward but not in backward: for each forward, we record a tuple
-        # of the output's grad fns and later query the autograd engine whether
-        # any grad fn will execute in the current backward to know to prefetch.
-        self.all_forward_grad_fns: Set[Tuple[Any, ...]] = set()
->>>>>>> 68b3782d
         self._init_grad_divide_factors()
 
         # - CUDA events for stream synchronization
