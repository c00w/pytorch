--- conflicted
+++ resolved
@@ -27,13 +27,7 @@
 
         self.loop_body = loop_body
         self.replacement_vals = {
-<<<<<<< HEAD
-            k: ValueRanges(0, upper_bound(v) - 1)
-=======
-            k: ValueRanges[Expr](0, v - 1)
-            if (isinstance(v, int) or v.is_number)
-            else bound_sympy(v)
->>>>>>> 21189cf5
+            k: ValueRanges[Expr](0, upper_bound(v) - 1)
             for k, v in loop_body.var_ranges.items()
         }
         # avoid computing these values, pessimistically assume that they are unbounded
@@ -86,13 +80,7 @@
                     )
 
                 result[key] = make_fn(subblock)
-<<<<<<< HEAD
-            else:
-                assert "set_indirect" in key
-=======
-
             elif "set_indirect" in key:
->>>>>>> 21189cf5
                 idx = int(key[len("set_indirect") :])
                 var = self.loop_body.indirect_vars[idx]
                 indirect = partial(self.set_indirect, var)
