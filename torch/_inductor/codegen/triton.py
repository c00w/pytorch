from __future__ import annotations

import collections
import contextlib
import dataclasses
import functools
import itertools
import logging
import math
import operator
import os
import textwrap
from functools import lru_cache
from typing import (
    Any,
    Callable,
    cast,
    Counter,
    DefaultDict,
    Dict,
    Iterable,
    List,
    Optional,
    Set,
    Tuple,
    Union,
)

import sympy

import torch
import torch._logging
import torch.utils._pytree as pytree
from torch._dynamo.utils import preserve_rng_state

from torch._inductor.metrics import is_metric_table_enabled, log_kernel_metadata
from torch._prims_common import is_integer_dtype
from torch.utils._sympy.functions import FloorDiv, ModularIndexing
from torch.utils._sympy.value_ranges import ValueRanges
from torch.utils._triton import has_triton_package

from ..._dynamo.utils import counters
from .. import config, ir, scheduler
from ..codecache import code_hash, get_path, PyCodeCache
from ..dependencies import Dep, MemoryDep, StarDep, WeakDep
from ..ir import IRNode, ReductionHint, TritonTemplateBuffer
from ..optimize_indexing import indexing_dtype_strength_reduction
from ..scheduler import BaseSchedulerNode, BaseScheduling, WhyNoFuse
from ..triton_heuristics import AutotuneHint
from ..utils import (
    cache_on_self,
    do_bench,
    get_dtype_size,
    get_fused_kernel_name,
    get_kernel_metadata,
    get_max_y_grid,
    green_text,
    is_welford_reduction,
    next_power_of_2,
    Placeholder,
    sympy_dot,
    sympy_index_symbol,
    sympy_product,
    sympy_subs,
    unique,
    yellow_text,
)
from ..virtualized import _ops as ops, OpsHandler, ReductionType, StoreMode, V
from ..wrapper_benchmark import get_kernel_category_by_source_code
from .common import (
    CSE,
    CSEVariable,
    DeferredLine,
    free_symbol_startswith,
    IndentedBuffer,
    index_prevent_reordering,
    Kernel,
    OpOverrides,
    PythonPrinter,
    SizeArg,
    TensorArg,
)
from .multi_kernel import MultiKernel
from .triton_utils import config_of, signature_of, signature_to_meta

log = logging.getLogger(__name__)
perf_hint_log = torch._logging.getArtifactLogger(__name__, "perf_hints")
schedule_log = torch._logging.getArtifactLogger(__name__, "schedule")
fusion_log = torch._logging.getArtifactLogger(__name__, "fusion")


@lru_cache(None)
def gen_attr_descriptor_import():
    """
    import AttrsDescriptor if the triton version is new enough to have this
    class defined.
    """
    if not has_triton_package():
        return ""

    import triton.compiler.compiler

    if hasattr(triton.compiler.compiler, "AttrsDescriptor"):
        return "from triton.compiler.compiler import AttrsDescriptor"
    else:
        return ""


@lru_cache(None)
def gen_common_triton_imports():
    imports = IndentedBuffer()
    imports.splice(
        """
        import triton
        import triton.language as tl
        """
    )
    if attr_desc := gen_attr_descriptor_import():
        imports.writeline(attr_desc)

    imports.splice(
        """
        from torch._inductor import triton_helpers, triton_heuristics
        from torch._inductor.ir import ReductionHint, TileHint
        from torch._inductor.triton_helpers import libdevice, math as tl_math
        from torch._inductor.triton_heuristics import AutotuneHint
        from torch._inductor.utils import instance_descriptor
        """
    )
    return imports.getvalue()


@dataclasses.dataclass
class IndexingOptions:
    index_str: str
    mask_vars: Set[sympy.Symbol]
    mask_str: str
    expand_str: Optional[str]
    _has_rindex: bool

    def has_mask(self):
        return bool(self.mask_vars)

    def has_rindex(self):
        return self._has_rindex

    def has_tmpmask(self):
        return "tmp" in self.mask_str

    def has_rmask(self):
        return "rmask" in self.mask_str


@dataclasses.dataclass
class BlockPtrOptions:
    constant_offset: sympy.Expr
    shape: List[sympy.Expr]
    strides: List[sympy.Expr]
    block_shape: List[str]
    order: List[int]
    offsets: List[str]
    mask_vars: Set[sympy.Symbol]
    reshape_suffix: List[str]

    @staticmethod
    def create(
        strides: List[sympy.Expr],
        constant_offset: sympy.Expr,
        range_trees: List[IterationRangesEntry],
        mask_vars: Set[sympy.Symbol],
    ) -> BlockPtrOptions:
        """Helper to create a  BlockPtrOptions instance"""
        block_shape = [f"{t.prefix.upper()}BLOCK" for t in range_trees]
        reshape_suffix = [*block_shape]

        broadcasting_dim = [s == 0 for s in strides]
        for i, is_broadcasting in enumerate(broadcasting_dim):
            if is_broadcasting:
                # drop any stride==0 dimensions for performance
                reshape_suffix[i] = "1"

        if V.kernel.no_x_dim:
            assert range_trees[0].prefix == "x"
            reshape_suffix.pop(0)

        if (
            not V.kernel.inside_reduction
            and len(strides) == len(V.kernel.numels) - 1
            and V.kernel.numels[-1] != 1
        ):
            # Need to expand rank by 1 to match rank when self.inside_reduction=True
            reshape_suffix.append("1")

        def filter(it):
            """Removes any broadcasting dims from a given sequence"""
            assert len(it) == len(broadcasting_dim)
            return [
                item
                for item, is_broadcasting in zip(it, broadcasting_dim)
                if not is_broadcasting
            ]

        return BlockPtrOptions(
            constant_offset=V.graph.sizevars.lookup_precomputed_size(constant_offset),
            shape=[
                V.graph.sizevars.lookup_precomputed_size(t.numel)
                for t in filter(range_trees)
            ],
            strides=[*map(V.graph.sizevars.lookup_precomputed_size, filter(strides))],
            block_shape=filter(block_shape),
            order=V.graph.sizevars.guarded_order(filter(strides)),
            offsets=filter([f"{t.prefix}offset" for t in range_trees]),
            mask_vars=mask_vars,
            reshape_suffix=reshape_suffix,
        )

    def format(self, name: str, roffset=True) -> str:
        """
        Codegen a call to tl.make_block_ptr()

        Args:
            name: variable name for pointer
            roffset: should roffset be included in offsets=..., for use with tl.advance()

        Returns:
            "tl.make_block_ptr(...)"
        """
        f = V.kernel.index_to_str
        offsets = [*self.offsets]
        if not roffset:
            offsets[offsets.index("roffset")] = "0"
        args = [
            f"{name} + ({f(self.constant_offset)})"
            if self.constant_offset != 0
            else name,
            f"shape={f(self.shape)}",
            f"strides={f(self.strides)}",
            f"block_shape={f(self.block_shape)}",
            f"order={f(self.order)}",
            f"offsets={f(offsets)}",
        ]
        return f"tl.make_block_ptr({', '.join(args)})"

    @cache_on_self
    def boundary_check(self) -> List[int]:
        """List of indices to pass to tl.load(boundary_check=...)"""
        check = []
        for i in range(len(self.shape)):
            if (
                self.block_shape[i] != "1"
                and not V.graph.sizevars.statically_known_equals(self.strides[i], 0)  # type: ignore[arg-type]
                and not V.graph.sizevars.statically_known_multiple_of(
                    self.shape[i],
                    config.triton.max_block[self.block_shape[i][0]],  # type: ignore[arg-type]
                )
                and not (V.kernel.no_x_dim and self.block_shape[i] == "XBLOCK")
            ):
                check.append(i)
        return check

    def advance_roffset(self):
        """Codegen string to pass to tl.advance(name, ...)"""
        advance = ["0"] * len(self.shape)
        advance[self.offsets.index("roffset")] = "RBLOCK"
        return V.kernel.index_to_str(advance)

    def has_rindex(self):
        return "RBLOCK" in self.block_shape

    def has_rmask(self):
        return self.has_rindex()

    def has_tmpmask(self):
        return False  # block_ptr can't do indirect indexing

    def has_mask(self):
        return bool(self.boundary_check())


def triton_reshape(value: str, old_shape: List[str], new_shape: List[str]):
    """Workaround https://github.com/openai/triton/issues/2836"""
    assert isinstance(old_shape, list) and isinstance(new_shape, list)
    if old_shape == new_shape:
        return value
    if [s for s in new_shape if s != "1"] != old_shape:
        return f"tl.reshape({value}, [{', '.join(new_shape)}])"
    # rewrite to [:, None] syntax, which is less buggy
    idx = 0
    expand = []
    for size in new_shape:
        if idx < len(old_shape) and size == old_shape[idx]:
            expand.append(":")
            idx += 1
        else:
            assert size == "1"
            expand.append("None")
    assert idx == len(old_shape)
    return f"{value}[{', '.join(expand)}]"


class TritonPrinter(PythonPrinter):
    def _print_floor(self, expr):
        assert len(expr.args) == 1
        return (
            f"libdevice.floor({self._print(expr.args[0])}).to({V.kernel.index_dtype})"
        )

    def _print_ceiling(self, expr):
        assert len(expr.args) == 1
        return f"libdevice.ceil({self._print(expr.args[0])}).to({V.kernel.index_dtype})"

    def _helper_sqrt(self, expr):
        return f"libdevice.sqrt({self._print(expr)}.to(tl.float32))"

    def _print_Where(self, expr):
        c = self.doprint(expr.args[0])
        p = self.doprint(expr.args[1])
        q = self.doprint(expr.args[2])
        return f"tl.where({c}, {p}, {q})"

    def _print_Min(self, expr):
        nargs = len(expr.args)
        if len(expr.args) == 1:
            return self._print(expr.args[0])

        mid = len(expr.args) // 2
        a = self._print(sympy.Min(*expr.args[:mid]))
        b = self._print(sympy.Min(*expr.args[mid:]))
        return f"tl.minimum({a}, {b})"

    def _print_Max(self, expr):
        nargs = len(expr.args)
        if len(expr.args) == 1:
            return self._print(expr.args[0])

        mid = len(expr.args) // 2
        a = self._print(sympy.Max(*expr.args[:mid]))
        b = self._print(sympy.Max(*expr.args[mid:]))

        return f"tl.maximum({a}, {b})"

    def _print_Abs(self, expr):
        assert len(expr.args) == 1
        return f"tl_math.abs({self._print(expr.args[0])})"

    def _print_OpaqueUnaryFn_cos(self, expr):
        assert len(expr.args) == 1
        return f"libdevice.cos(({self._print(expr.args[0])}).to(tl.float32))"

    def _print_OpaqueUnaryFn_cosh(self, expr):
        assert len(expr.args) == 1
        return f"libdevice.cosh(({self._print(expr.args[0])}).to(tl.float32))"

    def _print_OpaqueUnaryFn_acos(self, expr):
        assert len(expr.args) == 1
        return f"libdevice.acos(({self._print(expr.args[0])}).to(tl.float32))"

    def _print_OpaqueUnaryFn_sin(self, expr):
        assert len(expr.args) == 1
        return f"libdevice.sin(({self._print(expr.args[0])}).to(tl.float32))"

    def _print_OpaqueUnaryFn_sinh(self, expr):
        assert len(expr.args) == 1
        return f"libdevice.sinh(({self._print(expr.args[0])}).to(tl.float32))"

    def _print_OpaqueUnaryFn_asin(self, expr):
        assert len(expr.args) == 1
        return f"libdevice.asin(({self._print(expr.args[0])}).to(tl.float32))"

    def _print_OpaqueUnaryFn_tan(self, expr):
        assert len(expr.args) == 1
        return f"libdevice.tan(({self._print(expr.args[0])}).to(tl.float32))"

    def _print_OpaqueUnaryFn_tanh(self, expr):
        assert len(expr.args) == 1
        return f"libdevice.tanh(({self._print(expr.args[0])}).to(tl.float32))"

    def _print_OpaqueUnaryFn_atan(self, expr):
        assert len(expr.args) == 1
        return f"libdevice.atan(({self._print(expr.args[0])}).to(tl.float32))"

    def _print_FloorDiv(self, expr):
        if expr.is_integer:
            return super()._print_FloorDiv(expr)

        x, div = expr.args
        x = self.paren(self.doprint(x))
        div = self.paren(self.doprint(div))
        return f"libdevice.floor({x} / {div}).to({V.kernel.index_dtype})"

    def _print_Round(self, expr):
        assert len(expr.args) == 1
        return (
            f"libdevice.llrint({self._print(expr.args[0])}).to({V.kernel.index_dtype})"
        )

    def _print_RoundDecimal(self, expr):
        assert len(expr.args) == 2
        number, ndigits = expr.args
        if number.is_integer:
            # ndigits < 0 should have been filtered by the sympy function
            assert ndigits < 0
            raise ValueError(
                f"For integer inputs, only non-negative ndigits are currently supported, but got {ndigits}."
            )
        return f"libdevice.nearbyint(1e{ndigits} * {self.paren(self._print(number))}) * 1e{-ndigits}"


texpr = TritonPrinter().doprint
pexpr = PythonPrinter().doprint


def triton_compute_type(dtype):
    triton_type_name = str(dtype).split(".")[-1]
    if triton_type_name == "bool":
        triton_type_name = "int1"
    elif triton_type_name in ("float16", "bfloat16"):
        # float16 math is done in float32 inside the kernel
        triton_type_name = "float32"
    elif triton_type_name == "float8_e4m3fn":
        triton_type_name = "float8e4nv"
    elif triton_type_name == "float8_e5m2":
        triton_type_name = "float8e5"
    elif triton_type_name == "float8_e4m3fnuz":
        triton_type_name = "float8e4b8"
    elif triton_type_name == "float8_e5m2":
        triton_type_name = "float8e5b16"
    return f"tl.{triton_type_name}"


def triton_store_type(dtype):
    triton_type_name = str(dtype).split(".")[-1]
    if triton_type_name == "bool":
        triton_type_name = "int8"
    elif triton_type_name == "float8_e4m3fn":
        triton_type_name = "float8e4nv"
    elif triton_type_name == "float8_e5m2":
        triton_type_name = "float8e5"
    return f"tl.{triton_type_name}"


def triton_acc_type(dtype):
    if is_integer_dtype(dtype) and dtype.is_signed:
        nbits = 64 if dtype == torch.int64 else 32
        return f"tl.int{nbits}"
    return triton_compute_type(dtype)


def triton_constant(value):
    if value == float("inf"):
        return 'float("inf")'
    elif value == float("-inf"):
        return 'float("-inf")'
    elif math.isnan(value):
        return 'float("nan")'
    return repr(value)


class TritonCSEVariable(CSEVariable):
    def __init__(self, name, bounds: ValueRanges[Any]):
        super().__init__(name, bounds)
        # We'll use this to track which masks the variable needs when used for indirect indexing
        self.mask_vars: Set[str] = set()

    def update_on_args(self, name, args, kwargs):
        # When making a variable that is going to be used in indirect indexing
        # if a where clause is used it should mean that the result is always a
        # valid index, so you shouldn't include any of the dependent variables
        # in the resulting load mask
        if name == "where":
            return
        for arg in args:
            if isinstance(arg, TritonCSEVariable):
                self.mask_vars.update(arg.mask_vars)
            elif isinstance(arg, sympy.Symbol) and arg.name[0] in "xyr":
                # most of the time index vars don't need masks associated with them
                # however, when index vars are used to compute indices for indirect reads
                # those reads should subsequently be masked,
                self.mask_vars.update({f"{arg.name[0]}mask"})

    def __repr__(self):
        return f"TritonCSEVariable(name={self.name})"


class TritonOverrides(OpOverrides):
    """Map element-wise ops to Triton"""

    @staticmethod
    def to_dtype(x, dtype: torch.dtype, src_dtype: Optional[torch.dtype] = None):
        def _get_min_elements_per_thread(
            src_dtype: torch.dtype, dst_dtype: torch.dtype
        ) -> int:
            if src_dtype == dst_dtype:
                # No data type conversion is needed. No requirements on min_elem_per_thread.
                return 0

            # fp8 data type conversions has min_elem_per_thread requirements.
            # Refer to Triton implementations here:
            # https://github.com/openai/triton/blob/10f59d8ce04052521c1bc0cb3a3f8b98918fc7e3/lib/Conversion/TritonGPUToLLVM/ElementwiseOpToLLVM.cpp#L10.
            fp8_dtypes = {
                torch.float8_e4m3fn,
                torch.float8_e5m2,
            }
            # Triton doesn't support type conversions between fp8_e4m3 and fp8_e5m2.
            assert not (
                src_dtype in fp8_dtypes
                and dst_dtype in fp8_dtypes
                and src_dtype != dst_dtype
            ), "Conversions between float8_e5m2 and float8_e4m3fn is not supported!"
            if src_dtype == torch.float8_e5m2 or dst_dtype == torch.float8_e5m2:
                return 4
            if src_dtype == torch.float8_e4m3fn or dst_dtype == torch.float8_e4m3fn:
                return 2
            # No requirements on min_elem_per_thread.
            return 0

        if src_dtype is not None:
            # Both dtype and src_dtype are set. This is used by torch to(dtype=dtype).
            # It takes the maximum min_elem_per_thread if there are multiple fp8 conversions
            # in the same kernel.
            V.kernel.min_elem_per_thread = max(
                _get_min_elements_per_thread(src_dtype, dtype),
                V.kernel.min_elem_per_thread,
            )

        if dtype == torch.bool:
            return f"({x} != 0)"
        elif dtype == torch.uint8:
            # to work around llvm uint conversion semantics
            # that produces 0's for negative values
            return f"{x}.to(tl.int8).to(tl.uint8)"
        return f"{x}.to({triton_compute_type(dtype)})"

    @staticmethod
    def to_dtype_bitcast(x, dtype: torch.dtype, src_dtype: torch.dtype):
        triton_dtype = triton_compute_type(dtype)
        # We may promote float16 or bfloat16 to float32 and cause the
        # bitwidth of dtype to be different from the input tensor (i.e. float32).
        # In such as case, we will have to convert the input tensor to
        # its src_type, perform bitcast, and then convert the bit-casted
        # tensor back to float to ensure we use values with the right precision.
        if src_dtype in (torch.float16, torch.bfloat16):
            triton_src_dtype = str(src_dtype).split(".")[-1]
            cast_x = f"{x}.to(tl.{triton_src_dtype})"
            cast_x = f"{cast_x}.to({triton_dtype}, bitcast=True)"
            return f"{cast_x}.to(tl.float32)"
        else:
            return f"{x}.to({triton_dtype}, bitcast=True)"

    @staticmethod
    def _shaped_constant(value, dtype, shape):
        type_ = torch._prims_common.dtype_to_type(dtype)
        triton_val = triton_constant(type_(value))
        triton_type = triton_compute_type(dtype)

        if triton_type == "tl.float32":
            # Float constants are always f32 in triton
            return triton_val

        # NOTE: We use a tensor here in order to get the expected type.
        # Otherwise, e.g. float64 constants would be trunctated to float32.
        return f"tl.full({shape}, {triton_val}, {triton_type})"

    @classmethod
    def constant(cls, value, dtype):
        return cls._shaped_constant(value, dtype, shape=[])

    @staticmethod
    def abs(x):
        return f"tl_math.abs({x})"

    @staticmethod
    def libdevice_abs(x):
        return f"libdevice.abs({x})"

    @staticmethod
    def exp(x):
        return f"tl_math.exp({x})"

    @staticmethod
    def libdevice_exp(x):
        return f"libdevice.exp({x})"

    @staticmethod
    def exp2(x):
        return f"libdevice.exp2({x})"

    @staticmethod
    def expm1(x):
        return f"libdevice.expm1({x})"

    @staticmethod
    def sqrt(x):
        return f"libdevice.sqrt({x})"

    @staticmethod
    def libdevice_sqrt(x):
        return f"libdevice.sqrt({x})"

    @staticmethod
    def relu(x):
        bug = config.triton.inject_relu_bug_TESTING_ONLY
        if bug == "compile_error":
            return "compile error!"
        elif bug == "runtime_error":
            # NB: this only triggers runtime error as long as input
            # is not all zero
            return f'triton_helpers.device_assert_then({x} == 0, "injected assert fail", {x})'
        elif bug == "accuracy":
            return f"{x} + 1"
        elif bug is None:
            return ops.maximum("0", x)
        else:
            raise AssertionError(
                f"unrecognized config triton.inject_relu_bug_TESTING_ONLY = {bug!r}"
            )

    @staticmethod
    def minimum(a, b):
        return f"triton_helpers.minimum({a}, {b})"

    @staticmethod
    def maximum(a, b):
        return f"triton_helpers.maximum({a}, {b})"

    @staticmethod
    def where(a, b, c):
        return f"tl.where({a}, {b}, {c})"

    @staticmethod
    def cos(x):
        return f"tl_math.cos({x})"

    @staticmethod
    def libdevice_cos(x):
        return f"libdevice.cos({x})"

    @staticmethod
    def sin(x):
        return f"tl_math.sin({x})"

    @staticmethod
    def libdevice_sin(x):
        return f"libdevice.sin({x})"

    @classmethod
    def index_expr(cls, expr, dtype):
        raise NotImplementedError("ops.index_expr not implemented outside a kernel")

    @staticmethod
    def masked(mask, body, other):
        raise NotImplementedError("ops.masked not implemented outside a kernel")

    @staticmethod
    def lgamma(x):
        return f"libdevice.lgamma({x})"

    @staticmethod
    def erf(x):
        return f"libdevice.erf({x})"

    @staticmethod
    def cosh(x):
        return f"libdevice.cosh({x})"

    @staticmethod
    def sinh(x):
        return f"libdevice.sinh({x})"

    @staticmethod
    def acos(x):
        return f"libdevice.acos({x})"

    @staticmethod
    def acosh(x):
        return f"libdevice.acosh({x})"

    @staticmethod
    def asin(x):
        return f"libdevice.asin({x})"

    @staticmethod
    def asinh(x):
        return f"libdevice.asinh({x})"

    @staticmethod
    def atan2(x, y):
        return f"libdevice.atan2({x}, {y})"

    @staticmethod
    def atan(x):
        return f"libdevice.atan({x})"

    @staticmethod
    def atanh(x):
        return f"libdevice.atanh({x})"

    @staticmethod
    def copysign(x, y):
        return f"libdevice.copysign({x}, {y})"

    @staticmethod
    def erfc(x):
        return f"libdevice.erfc({x})"

    @staticmethod
    def erfinv(x):
        return f"libdevice.erfinv({x})"

    @staticmethod
    def hypot(x, y):
        return f"libdevice.hypot({x}, {y})"

    @staticmethod
    def log10(x):
        return f"libdevice.log10({x})"
<<<<<<< HEAD
=======

    @staticmethod
    def log2(x):
        return f"libdevice.log2({x})"
>>>>>>> b279034e

    @staticmethod
    def nextafter(x, y):
        return f"libdevice.nextafter({x}, {y})"

    @staticmethod
    def logical_and(a, b):
        return f"{a} & {b}"

    @staticmethod
    def logical_not(a):
        return f"{a} == 0"

    @staticmethod
    def logical_or(a, b):
        return f"{a} | {b}"

    @staticmethod
    def logical_xor(a, b):
        return f"({a} ^ {b})"

    @staticmethod
    def bitwise_and(a, b):
        return f"{a} & {b}"

    @staticmethod
    def bitwise_not(a):
        return f"~{a}"

    @staticmethod
    def bitwise_or(a, b):
        return f"{a} | {b}"

    @staticmethod
    def bitwise_xor(a, b):
        return f"{a} ^ {b}"

    @staticmethod
    def bitwise_left_shift(a, b):
        return f"{a} << {b}"

    @staticmethod
    def bitwise_right_shift(a, b):
        return f"{a} >> {b}"

    @staticmethod
    def rand(seed, offset):
        offset = f"({offset}).to(tl.uint32)"
        return f"tl.rand({seed}, {offset})"

    @staticmethod
    def randn(seed, offset):
        offset = f"({offset}).to(tl.uint32)"
        return f"tl.randn({seed}, {offset})"

    @staticmethod
    def randint64(seed, offset, low, high):
        offset = f"({offset}).to(tl.uint32)"
        return f"triton_helpers.randint64({seed}, {offset}, {low}, {high})"

    @staticmethod
    def load_seed(name, offset):
        raise NotImplementedError("ops.load_seed not implemented outside a kernel")

    @staticmethod
    def rsqrt(x):
        return f"libdevice.rsqrt({x})"

    @staticmethod
    def log1p(x):
        return f"libdevice.log1p({x})"

    @staticmethod
    def tan(x):
        return f"libdevice.tan({x})"

    @staticmethod
    def tanh(x):
        return f"libdevice.tanh({x})"

    @staticmethod
    def sigmoid(x):
        return f"tl.sigmoid({x})"

    @staticmethod
    def libdevice_sigmoid(x):
        return f"1/(1 + libdevice.exp(-({x})))"

    @staticmethod
    def signbit(x):
        # XX: This is wrong for the value -0.0 in floating point
        return f"libdevice.signbit({x}) if ({x}).dtype is tl.float32 else {x} < 0"

    @staticmethod
    def fmod(a, b):
        return f"libdevice.fmod({a}, {b})"

    @staticmethod
    def pow(a, b):
        return f"libdevice.pow({a}, {b})"

    @staticmethod
    def log(x):
        return f"tl_math.log({x})"

    @staticmethod
    def libdevice_log(x):
        return f"libdevice.log({x})"

    @staticmethod
    def isinf(x):
        return f"libdevice.isinf({x}).to(tl.int1)"

    @staticmethod
    def isnan(x):
        return f"libdevice.isnan({x}).to(tl.int1)"

    @staticmethod
    def round(x):
        return f"libdevice.nearbyint({x})"

    @staticmethod
    def floor(x):
        return f"libdevice.floor({x})"

    @staticmethod
    def floordiv(a, b):
        # See the comment in lowering.div_mode. a and b are integer type.
        # Similar to div_floor_kernel_cuda in pytorch core.
        # Notice that // in triton behaves as truncdiv instead of floordiv
        quot = f"{a} // {b}"
        rem = f"{a} % {b}"
        return f"tl.where(({a} < 0) != ({b} < 0), tl.where({rem} != 0, {quot} - 1, {quot}), {quot})"

    @staticmethod
    def sign(x):
        def to_int(s):
            return f"{s}.to(tl.int8)"

        left = to_int(ops.lt("0", x))
        right = to_int(ops.lt(x, "0"))
        sub = ops.sub(left, right)
        return f"{sub}.to({x}.dtype)"

    @staticmethod
    def trunc(x):
        return f"libdevice.trunc({x})"

    @staticmethod
    def truncdiv(a, b):
        # See the comment in lowering.div_mode. a and b are integer type.
        # Notice that // in triton behaves as truncdiv instead of floordiv
        return f"{a} // {b}"

    @staticmethod
    def ceil(x):
        return f"libdevice.ceil({x})"


TritonOverrides._initialize_pointwise_overrides("triton")


# Use mypy to check protocol implemented correctly
def _typecheck_TritonOverrides(h: TritonOverrides) -> OpsHandler[str]:
    return h


class TritonKernelOverrides(TritonOverrides):
    """Map element-wise ops to Triton within a TritonKernel

    Unlike TritonOverrides, these assume the code is going to be inserted into
    the body of the main triton kernel and so it may use indexing and mask
    variables which are assumed to already be defined in the current scope.
    """

    @classmethod
    def constant(cls, value, dtype):
        # NOTE: Cannot use shape=[] as it's not supported by triton-rocm
        # We could use shape=[1] instead but starting with the correct
        # ndim avoids extra `tt.expand_dim` ops appearing in the triton IR.
        ndim = V.kernel.triton_tensor_ndim()
        shape = [1] * ndim
        return cls._shaped_constant(value, dtype, shape=shape)

    @classmethod
    def index_expr(cls, expr, dtype):
        indexing = V.kernel.indexing(expr, block_ptr=False)
        assert isinstance(indexing, IndexingOptions)
        # This is called from CSEProxy.__getattr__,  so we'll set the bounds there
        var = V.kernel.cse.generate(V.kernel.compute, indexing.index_str)

        if dtype not in {torch.int32, torch.int64}:
            var = V.kernel.cse.generate(V.kernel.compute, cls.to_dtype(var, dtype))
        var.mask_vars = indexing.mask_vars
        return var

    @staticmethod
    def masked(mask, body, other):
        with V.kernel.mask_loads(mask) as new_mask:
            result = body()

        # Take dtype from result to prevent accidental promotion
        other = V.kernel.cse.generate(
            V.kernel.compute,
            f"tl.full({result}.shape, {triton_constant(other)}, {result}.dtype)",
        )
        return ops.where(new_mask, result, other)

    @staticmethod
    def load_seed(name, offset):
        var = V.kernel.args.input(name)
        return (
            f"tl.load({var} + {V.kernel.args.seed_offset('load_seed_offset', offset)})"
        )

    @staticmethod
    def frexp(x):
        cache_key = f"frexp({x})"
        if cache_key in V.kernel.cse.cache:
            return V.kernel.cse.cache[cache_key]

        mantissa = V.kernel.cse.newvar()
        exponent = V.kernel.cse.newvar()
        V.kernel.compute.writeline(
            f"{mantissa}, {exponent} = triton_helpers.frexp({x})"
        )
        V.kernel.cse.cache[cache_key] = (mantissa, exponent)
        return (mantissa, exponent)


# Use mypy to check protocol implemented correctly
def _typecheck_TritonKernelOverrides(h: TritonKernelOverrides) -> OpsHandler[str]:
    return h


@dataclasses.dataclass
class IterationRanges:
    """
    Each range tree represents multiple sets of iteration indexing
    in a single tiled dimension in the output kernel.

    If you have two loops ranges one (4, 3, 2) and another (4, 6),
    then the range tree will be:
            4 (i0)
        3 (i1)  6 (i3)
        2 (i2)
    Where i0 is shared between both loops, but then the split into
    different indexing vars.  All loop ranges must iterate over
    the same number of elements.
    """

    def __init__(
        self,
        name: str,
        var_list: List[sympy.Symbol],
        var_ranges: Dict[sympy.Symbol, sympy.Expr],
        numel: sympy.Expr,
        prefix: str,
        *,
        kernel: TritonKernel,
        divisor=sympy.Integer(1),
        length=sympy.Integer(1),
        root: IterationRangesRoot,
    ):
        super().__init__()
        self.name = name
        self.var_list = var_list
        self.var_ranges = var_ranges
        self.numel = numel
        self.prefix = prefix
        self.divisor = divisor
        self.length = length
        self.kernel = kernel
        self.root = root

    def symbol(self):
        return sympy_index_symbol(self.name)


class IterationRangesRoot(IterationRanges):
    def __init__(
        self,
        name: str,
        numel: sympy.Expr,
        prefix: str,
        index: int,
        kernel: TritonKernel,
        pid_cache=None,
        *,
        is_loop: bool,
        tensor_dim: Optional[int],
        grid_dim: Optional[int],
    ):
        if pid_cache is None:
            pid_cache = {}
        super().__init__(
            name=name,
            var_list=[],
            var_ranges={},
            numel=numel,
            prefix=prefix,
            kernel=kernel,
            root=self,
        )
        self.index = index
        # Store all the nodes in one flat list
        self.nodes: Dict[sympy.Expr, IterationRangesEntry] = {}
        # This is for re-ordering program ID in triton mm template
        # pid_cache["tl.program_id(0)"] = pid_m
        self.pid_cache: Dict[str, str] = pid_cache

        # True if the dimension is implemented as a single program looping over
        # the full dimension (currently only used for non-persistent reduction)
        assert not is_loop or (prefix == "r" and grid_dim is None)
        self.is_loop = is_loop
        # Index of corresponding dimension on triton tensors
        self.tensor_dim = tensor_dim
        # Index of corresponding dimension in the triton grid
        self.grid_dim = grid_dim

    def __repr__(self):
        return f"IterationRangesRoot({self.name!r}, {self.numel}, ...)"

    def cache_clear(self):
        for node in self.nodes.values():
            node.cache_clear()

    def lookup(self, divisor, length):
        """
        Lookup a given RangeTreeEntry, creating it if needed
        """
        if V.graph.sizevars.statically_known_equals(divisor * length, self.numel):
            expr = FloorDiv(sympy_index_symbol(f"{self.prefix}index"), divisor)
        else:
            expr = ModularIndexing(
                sympy_index_symbol(f"{self.prefix}index"), divisor, length
            )

        if expr not in self.nodes:
            node = IterationRangesEntry(
                f"{self.prefix}{next(V.kernel.iter_vars_count)}",
                divisor,
                length,
                expr,
                self,
            )
            V.kernel.range_tree_nodes[node.symbol()] = node
            self.var_list.append(node.symbol())
            self.var_ranges[node.symbol()] = length
            self.nodes[expr] = node
        return self.nodes[expr]

    def construct_entries(self, lengths: List[sympy.Expr]):
        divisor = sympy.Integer(1)
        itervars = []
        for length in reversed(lengths):
            itervars.append(self.lookup(divisor, length))
            divisor = divisor * length
        return list(reversed(itervars))

    def construct(self, lengths: List[sympy.Expr]):
        return [e.symbol() for e in self.construct_entries(lengths)]

    def vars_and_sizes(self, index: sympy.Expr):
        """Figure out vars from this tree used in index"""
        nodes = [V.kernel.range_tree_nodes.get(s) for s in index.free_symbols]
        nodes = [n for n in nodes if n and n.prefix == self.prefix]
        nodes.sort(key=lambda x: V.graph.sizevars.size_hint(x.divisor))
        divisor = sympy.Integer(1)
        index_vars = []
        sizes = []

        def add(node):
            nonlocal divisor
            index_vars.append(node.symbol())
            sizes.append(node.length)
            divisor = divisor * node.length

        for node in nodes:
            if not V.graph.sizevars.statically_known_equals(node.divisor, divisor):
                # fill in unused index var
                add(self.lookup(divisor, FloorDiv(node.divisor, divisor)))
                divisor = node.divisor
            add(node)
        if not V.graph.sizevars.statically_known_equals(self.numel, divisor):
            # fill in unused index var
            add(self.lookup(divisor, FloorDiv(self.numel, divisor)))

        return list(reversed(index_vars)), list(reversed(sizes))

    def ranges_code(self):
        assert self.tensor_dim is not None
        size = self.kernel.indexing_size_str(self.tensor_dim)
        index_dtype = self.kernel.index_dtype
        convert = f".to({index_dtype})" if index_dtype != "tl.int32" else ""
        return f"tl.arange(0, {self.prefix.upper()}BLOCK){size}{convert}"

    def scalar_code(self, value):
        index_dtype = self.kernel.index_dtype
        ndim = self.kernel.triton_tensor_ndim()
        size = [1] * ndim
        return f"tl.full({size}, {value}, {index_dtype})"

    def get_pid(self):
        assert self.grid_dim is not None
        key = f"tl.program_id({self.grid_dim})"
        # y_grid has a limit, so express it in terms of y and z in case of overflow.
        # z grid is only exercised when max_tiles == 3 (off by default).
        if (
            self.grid_dim == 1
            and config.triton.max_tiles <= 2
            and not (isinstance(self.numel, int) and self.numel <= get_max_y_grid())
        ):
            key = f"{key} * (tl.program_id({self.grid_dim + 1}) + 1)"
        pid = self.pid_cache.get(key, key)
        if self.kernel.index_dtype != "tl.int32":
            return f"{pid}.to({self.kernel.index_dtype})"
        return pid

    def codegen_header(self, code):
        x = self.prefix
        if self.is_loop:
            code.writeline(f"{self.name} = {x}offset + {x}base")
        elif self.grid_dim is None:
            # no need to "{x}offset = "
            code.writeline(f"{self.name} = {self.ranges_code()}")
            code.writeline(f"{x}offset = 0")
        else:
            if self.tensor_dim is not None:
                line = f"{x}offset + {self.ranges_code()}"
            else:
                line = self.scalar_code(f"{x}offset")
            code.writelines(
                [
                    f"{x}offset = {self.get_pid()} * {x.upper()}BLOCK",
                    f"{self.name} = {line}",
                ]
            )
        code.writeline(f"{x}mask = {self.name} < {x}numel")


class IterationRangesEntry(IterationRanges):
    def __init__(
        self,
        name: str,
        divisor: sympy.Expr,
        length: sympy.Expr,
        expr: sympy.Expr,
        parent: IterationRanges,
    ):
        super().__init__(
            name=name,
            numel=parent.numel / length,
            var_list=parent.var_list,
            var_ranges=parent.var_ranges,
            prefix=parent.prefix,
            divisor=divisor,
            length=length,
            kernel=parent.kernel,
            root=parent.root,
        )
        self.parent = parent
        self.codegen = functools.lru_cache(None)(self._codegen)
        self.expr = expr

    def __repr__(self):
        return f"IterationRangesEntry({self.name}, {self.divisor}, {self.length}, {self.expr}, {self.var_ranges})"

    def set_name(self, name):
        self.codegen = lambda: name  # type: ignore[assignment]
        self.codegen.cache_clear = lambda: None  # type: ignore[method-assign]
        self.name = name

    def cache_clear(self):
        self.codegen.cache_clear()

    def writeline(self, line):
        if self.root.is_loop:
            V.kernel.indexing_code.writeline(line)
        else:
            # lift non-reduction stores outside loop
            V.kernel.body.writeline(line)

    def _codegen(self):
        self.writeline(f"{self.name} = " + texpr(V.kernel.rename_indexing(self.expr)))
        return self.name

    def precomputed_args(self):
        # for dynamic shapes, find parts of indexing expressions that have to be precomputed
        precomputed_args: List[sympy.Expr] = []
        if isinstance(self.expr, sympy.Symbol):
            return precomputed_args
        assert isinstance(self.expr, (FloorDiv, ModularIndexing)), type(self.expr)
        for arg in self.expr.args[1:]:
            if not isinstance(arg, (sympy.Integer, sympy.Symbol)):
                symbols = arg.free_symbols
                if len(symbols) > 0 and all(s.name.startswith("s") for s in symbols):
                    precomputed_args.append(arg)
        return precomputed_args

    def __hash__(self):
        return hash(self.name)

    def __eq__(self, other):
        return self.name == other.name


class HelperFunctions:
    """An ordered set of helper functions."""

    _templates_seen: Dict[str, str]  # Template code to function name
    finalized_helpers: List[str]

    def __init__(self):
        self._templates_seen = {}
        self.finalized_helpers = []

    def add(self, template_code: str, *, base_name="_triton_helper_fn") -> str:
        """This accepts a function definition with the function name
        left as a format specifier e.g.

            @triton.jit
            def {name}(arg0, arg1):
                return arg0 + arg1

        We add the templated code to the function set and return the name
        assigned to that function.

        """
        existing_name = self._templates_seen.get(template_code)
        if existing_name is not None:
            # Don't duplicate existing helpers
            return existing_name

        name = f"{base_name}{len(self.finalized_helpers)}"
        self._templates_seen[template_code] = name
        self.finalized_helpers.append(template_code.format(name=name))
        return name

    def __iter__(self):
        return iter(self.finalized_helpers)

    def __getitem__(self, idx):
        return self.finalized_helpers[idx]


class TritonKernel(Kernel):
    overrides = TritonKernelOverrides  # type: ignore[assignment]
    sexpr = pexpr

    helper_functions: HelperFunctions

    def __init__(
        self,
        *groups,
        index_dtype: str,
        mutations: Optional[Set[str]] = None,
        pid_cache=None,
        reduction_hint=ReductionHint.DEFAULT,
        min_elem_per_thread=0,
        disable_persistent_reduction=False,
    ):
        if pid_cache is None:
            pid_cache = {}
        super().__init__()
        self.numels = [V.graph.sizevars.simplify(s) for s in groups]
        self.mutations: Set[str] = mutations if mutations is not None else set()
        self.range_trees: List[IterationRangesRoot] = []
        self.range_tree_nodes: Dict[sympy.Symbol, IterationRangesEntry] = {}
        self.iter_vars_count = itertools.count()
        self.inside_reduction = self.numels[-1] != 1
        self.body = IndentedBuffer()
        self.indexing_code = IndentedBuffer()
        self.suffix: IndentedBuffer = IndentedBuffer()  # type: ignore[assignment]
        self.outside_loop_vars: Set[Any] = set()
        self.reduction_hint = reduction_hint
        self.index_dtype: str = index_dtype
        self.min_elem_per_thread = min_elem_per_thread
        self.last_usage: Set[str] = set()
        self.block_ptr_id = itertools.count()
        # buffer accesses in the kernel
        self.buf_accesses: DefaultDict[str, List[Dep]] = collections.defaultdict(list)

        self.persistent_reduction: bool = (
            not disable_persistent_reduction
        ) and self.should_use_persistent_reduction()
        self.no_x_dim = (
            self.reduction_hint == ReductionHint.INNER
            and self.persistent_reduction
            and len(self.numels) == 2
            and self.numels[-1] >= 256
        )
        self.initialize_range_tree(pid_cache)

        self.helper_functions = HelperFunctions()

        # A set of autotuning hints to pass as part of triton_meta
        self.autotune_hints: Set[AutotuneHint] = set()

        # define this in a closure to make cache local to object
        @functools.lru_cache(None)
        def simplify_indexing(index: sympy.Expr):
            index = V.graph.sizevars.simplify_with_ranges(index, self.var_ranges())
            for tree in self.range_trees:
                index = self.combine_contiguous_dims(index, tree)
            return index

        self.simplify_indexing = simplify_indexing
        self.code_hash = None
        self.triton_meta: Optional[Dict[str, object]] = None

    def need_numel_args(self):
        r"""
        Indicate whether we need provide numel as arguments for the generated
        kernel calls in the benchmark.

        Should be true for pointwise/reduction kernels but false for triton
        matmul kernels.
        """
        return True

    def should_use_persistent_reduction(self) -> bool:
        """
        Heuristic to set self.persistent_reduction and add guards
        if needed.
        """
        if not (self.inside_reduction and config.triton.persistent_reductions):
            return False
        threshold = {
            ReductionHint.INNER: 1024,
        }.get(self.reduction_hint, 64)

        # If multi_kernel is enabled, we do more aggressive persistent reduction.
        # This may result in some persisent reductions slower than the
        # corresponding non-persistent reductions. MultiKernel will do benchmarking
        # to pick the faster one.
        if config.triton.multi_kernel:
            threshold *= 16
        last_numel = self.numels[-1]
        if not isinstance(last_numel, (int, sympy.Integer)):
            # Not static
            return False
        hint = V.graph.sizevars.size_hint(last_numel)
        if hint > threshold:
            return False
        # will need to recompile if we cross a larger power of 2 boundary
        V.graph.sizevars.guard_leq(self.numels[-1], next_power_of_2(hint))  # type: ignore[arg-type]
        return True

    def set_last_usage(self, nodes):
        if not self.inside_reduction or self.persistent_reduction:
            return
        self.last_usage = set(
            itertools.chain.from_iterable(
                n.last_usage for n in nodes if n is not EnableReduction
            )
        )

    def initialize_range_tree(self, pid_cache):
        no_r_dim = not self.inside_reduction or self.numels[-1] == 1

        prefixes = "zyxr"
        active_prefixes = prefixes[-len(self.numels) :]

        grid_dims = "xyz"
        if self.no_x_dim:
            tensor_dims = "r"
        elif no_r_dim:
            tensor_dims = "xyz"
        else:
            tensor_dims = "xyzr"

        tensor_dims = "".join(p for p in tensor_dims if p in active_prefixes)

        for i, prefix in enumerate(active_prefixes):
            is_reduction = prefix == "r"
            tensor_dim = tensor_dims.find(prefix) if prefix in tensor_dims else None
            grid_dim = None if is_reduction else grid_dims.find(prefix)
            index = i if grid_dim is None else grid_dim
            self.range_trees.append(
                IterationRangesRoot(
                    f"{prefix}index",
                    self.numels[i],
                    prefix,
                    index,
                    self,
                    pid_cache=pid_cache,
                    is_loop=is_reduction and not self.persistent_reduction,
                    tensor_dim=tensor_dim,
                    grid_dim=grid_dim,
                )
            )
        for tree in self.range_trees:
            # reduction indexing goes inside a loop
            if not tree.is_loop:
                tree.codegen_header(self.body)
        if self.inside_reduction and self.range_trees[-1].is_loop:
            # workaround for this issue:
            # https://gist.github.com/jansel/6527126f781559095c5531f98a4235a7
            self.body.writeline(f"rbase = {self.range_trees[-1].ranges_code()}")

    def disable_reduction(self):
        should_flush = self.range_trees[-1].is_loop

        @contextlib.contextmanager
        def ctx():
            if self.numels[-1] == 1:
                assert not self.inside_reduction
                yield
                return
            if should_flush:
                # calling codegen_body() will flush all the pending buffers
                # and write out a reduction loop
                self.codegen_body()
            self.inside_reduction = False
            try:
                yield
                if should_flush:
                    # flush out any code before opening the next loop
                    self.codegen_body()
            finally:
                self.inside_reduction = True

        return ctx()

    def set_ranges(self, *lengths):
        assert len(lengths) == len(self.range_trees)
        return [
            ranges.construct(length)
            for length, ranges in zip(lengths, self.range_trees)
        ]

    @staticmethod
    def _split_iteration_ranges(
        groups: Iterable[sympy.Expr], lengths: List[List[sympy.Expr]]
    ):
        sv = V.graph.sizevars
        new_ranges: List[List[sympy.Expr]] = [[] for _ in groups]
        remaining = [sv.simplify(g) for g in groups]
        var_count = itertools.count()

        def add_range(i, expr):
            expr = sv.simplify(expr)
            if not sv.statically_known_multiple_of(remaining[i], expr):
                raise CantSplit()
            # guard on the last item out
            remaining[i] = FloorDiv(remaining[i], expr)
            new_ranges[i].append(expr)
            return next(var_count)

        def make_combined(size, idx1, idx2):
            def getter(flat_vars):
                return size * flat_vars[idx1] + flat_vars[idx2]

            return getter

        return_getters_groups = []
        current_group = 0
        for length_group in lengths:
            return_getters = []
            for size in length_group:
                if sv.statically_known_equals(size, 1):  # type: ignore[arg-type]
                    return_getters.append(lambda _: sympy.Integer(0))
                    continue

                while (
                    current_group < len(remaining)
                    and sv.size_hint(remaining[current_group]) == 1
                ):
                    # scroll to next group with remaining elements
                    current_group += 1

                if sv.size_hint(size) > sv.size_hint(remaining[current_group]):
                    # need to break size in two
                    if not sv.statically_known_multiple_of(
                        size, remaining[current_group]
                    ):
                        raise CantSplit()
                    size1 = remaining[current_group]
                    size2 = FloorDiv(size, remaining[current_group])
                    return_getters.append(
                        make_combined(
                            size2,
                            add_range(current_group, size1),
                            add_range(current_group + 1, size2),
                        )
                    )
                else:
                    return_getters.append(
                        operator.itemgetter(add_range(current_group, size))
                    )
            return_getters_groups.append(return_getters)

        assert all(
            V.graph.sizevars.size_hint(s) == 1 for s in remaining
        ), f"failed to set ranges {remaining} {lengths}"

        return new_ranges, return_getters_groups

    @classmethod
    def is_compatible(
        cls, groups: Iterable[sympy.Expr], lengths: List[List[sympy.Expr]]
    ):
        try:
            cls._split_iteration_ranges(groups, lengths)
            return True
        except CantSplit:
            return False

    def split_and_set_ranges(self, lengths: List[List[sympy.Expr]]):
        """
        We may want to fuse `for i0 in s0*s1` into a tiled kernel with groups (s0, s1).

        To do this we need to split up the iteration space of i0 into something like:
            for i1 in s0:
              for i2 in s1:
                i0 = i1*s1 + i2
                ....

        This function matches and resplits lengths to the groups of
        this kernel to enable tiled + non-tiled fusions.
        """
        groups = [rt.numel for rt in self.range_trees]
        if not self.inside_reduction:
            groups[-1] = sympy.Integer(1)

        if len(lengths) == len(self.range_trees) and all(
            V.graph.sizevars.simplify(sympy_product(x) - g) == 0
            for x, g in zip(lengths, groups)
        ):
            return self.set_ranges(*lengths)

        new_ranges, return_getters_groups = self._split_iteration_ranges(
            groups, lengths
        )
        itervars = list(itertools.chain.from_iterable(self.set_ranges(*new_ranges)))
        return [[fn(itervars) for fn in fns] for fns in return_getters_groups]

    def is_indirect_indexing(self, index: sympy.Expr):
        # tmpX  means indirect indexing
        return free_symbol_startswith(index, "tmp")

    def is_broadcasted(self, index: sympy.Expr):
        # Note. This may not be correct when there is indirect indexing
        if self.is_indirect_indexing(index):
            return False

        index_numels = [1] * len(self.numels)
        for symbol in index.free_symbols:
            if symbol not in self.range_tree_nodes:
                # Non-iterated variables, e.g. strides
                continue
            entry = self.range_tree_nodes[symbol]  # type: ignore[index]
            assert isinstance(entry.parent, IterationRangesRoot)
            index_numels[entry.parent.index] *= entry.length

        # If the index variables only iterate over a subset of the kernel
        # numels, then it must be broadcasted.
        simplify = V.graph.sizevars.simplify
        return any(
            simplify(idx_range) != simplify(iter_range)  # type: ignore[arg-type]
            for idx_range, iter_range in zip(index_numels, self.numels)
        )

    def combine_contiguous_dims(self, index: sympy.Expr, tree: IterationRangesRoot):
        """
        More aggressive simplification to merge contiguous dims
        """
        if isinstance(index, (sympy.Integer, sympy.Symbol)):
            return index
        index_vars, sizes = tree.vars_and_sizes(index)
        if len(sizes) <= 1:
            return index
        new_sizes, reindex, prune = V.graph.sizevars._simplify_loops(
            index_vars, sizes, index_prevent_reordering([index], index_vars, sizes)
        )
        if new_sizes == sizes:
            return index
        new_index_vars = tree.construct(new_sizes)
        new_index = sympy_subs(index, dict(zip(index_vars, reindex(new_index_vars))))
        return new_index

    def index_to_str(self, index: sympy.Expr) -> str:
        """
        Convert an index expr to a string that can be used in triton code.
        e.g. a sympy expression "s2" may actually appear as "ks1" in the triton kernel.

        Index expressions often need to be passed in as arguments to the triton kernel.
        Rename_indexing and codegen_indexing keep track of the needed indices and add
        new parameters to the function signature.
        """
        if isinstance(index, list):
            return f"[{', '.join(map(self.index_to_str, index))}]"
        return texpr(self.rename_indexing(self.codegen_indexing(index)))

    def indexing(
        self,
        index: sympy.Expr,
        *,
        copy_shape=None,
        dense_indexing=False,
        override_mask=None,
        block_ptr=False,
    ) -> Union[IndexingOptions, BlockPtrOptions]:
        """
        Compute the index and mask to pass to tl.load() or tl.store()
        """
        index = self.simplify_indexing(index)
        index = sympy_subs(index, V.graph.sizevars.precomputed_replacements)
        # if simple replacements didn't get rid of floor/ceil, try full subs
        if len(index.atoms(sympy.floor)) or len(index.atoms(sympy.ceiling)):
            index = index.subs(V.graph.sizevars.precomputed_replacements)
        # last resort, if no range vars are in the expr, hoist it
        # TODO instead of trying to blindly find complicated exprs, we should hoist the
        # inputs/outputs sizes and strides, but at the time indexing is generated
        # kernel inputs and outputs are not set yet, we'd need a deeper refactor
        # to do it this way

        if len(index.atoms(sympy.ceiling)):
            for a in index.atoms(sympy.ceiling):
                # for nested exprs, atoms yields top level first (?)
                # so if everything goes fine, lower level replacements will come up empty
                symbols = a.free_symbols
                if len(symbols) > 0 and all(
                    s.name.startswith("s") or s.name.startswith("ps") for s in symbols
                ):
                    replacements = {a: V.graph.sizevars.lookup_precomputed_size(a)}
                    index = sympy_subs(index, replacements)

        index = self.simplify_indexing(index)
        index_vars = index.free_symbols
        has_rindex = False

        mask_vars: Set[str] = set()
        for var in index_vars:
            assert isinstance(var, sympy.Symbol)
            has_rindex = has_rindex or var.name.startswith("r")
            if override_mask:
                pass
            elif var.name.startswith("tmp"):
                # indirect indexing
                cse_var = self.cse.varname_map[var.name]
                mask_vars.update(cse_var.mask_vars)
            elif var.name.startswith(("s", "ps", "i", "u")):
                pass
            else:
                # var is one of xN, yN or rN
                assert var.name[0] in "xyr", var.name
                mask_vars.add(f"{var.name[0]}mask")

        need_dense = (
            config.triton.dense_indexing
            or dense_indexing
            or self._load_mask is not None
        ) and index != 0

        have_dense = True
        have_loop_vars = False
        dense_mask_vars = set()

        for tree in self.active_range_trees():
            if index_vars.intersection(tree.var_list):
                have_loop_vars = True
            else:
                have_dense = False
            dense_mask_vars.add(f"{tree.prefix}mask")

        if (
            block_ptr
            and config.triton.use_block_ptr
            and not override_mask
            and not self._load_mask
            and len(mask_vars - dense_mask_vars) == 0
            and not self.is_indirect_indexing(index)
            and have_loop_vars
            # workaround https://github.com/openai/triton/issues/2821
            and self.index_dtype == "tl.int32"
        ):
            index_relative_to_xyr_index = sympy_subs(
                index, {v: t.expr for v, t in self.range_tree_nodes.items()}
            )
            range_trees = self.active_range_trees(reorder=True)
            symbols = [t.symbol() for t in range_trees]
            strides = [sympy.Wild(f"stride_{s}", exclude=symbols) for s in symbols]
            offset = sympy.Wild("_offset", exclude=symbols)
            m = index_relative_to_xyr_index.match(sympy_dot(symbols, strides) + offset)
            # TODO(jansel): it is sometimes possible to do higher dimensional block_ptrs with
            #               a tl.reshape the correct block.  We will miss these cases today.
            if m:
                self.filter_masks(mask_vars)
                return BlockPtrOptions.create(
                    [m[s] for s in strides],
                    m[offset],
                    range_trees,
                    mask_vars,  # type: ignore[arg-type]
                )

        expand_str = None
        index_str = self.index_to_str(index)
        if isinstance(index, sympy.Integer):
            expand_str = f"{copy_shape}.shape" if copy_shape else self.dense_size_str()
            index_str = f"tl.full({expand_str}, {index_str}, tl.int32)"
            return IndexingOptions(index_str, set(), "None", expand_str, has_rindex)

        if need_dense and not have_dense:
            expand_str = f"{copy_shape}.shape" if copy_shape else self.dense_size_str()
            index_str = f"tl.broadcast_to({index_str}, {expand_str})"
            mask_vars = dense_mask_vars
        elif not have_loop_vars and copy_shape:
            index_str = f"tl.broadcast_to({index_str}, {copy_shape}.shape)"
            mask_vars = dense_mask_vars

        if override_mask:
            mask_vars = {override_mask}

        if self._load_mask:
            mask_vars.add(self._load_mask)

        self.filter_masks(mask_vars)

        mask_str = " & ".join(sorted(map(str, mask_vars))) if mask_vars else "None"
        return IndexingOptions(index_str, mask_vars, mask_str, expand_str, has_rindex)  # type: ignore[arg-type]

    def active_range_trees(self, reorder=False):
        trees = [
            t for t in self.range_trees if t.prefix != "r" or self.inside_reduction
        ]
        if reorder and len(trees) > 1:
            count = sum(t.prefix in "xyz" for t in trees)
            assert "".join(t.prefix for t in trees[:count]) == "zyx"[-count:], [
                t.prefix for t in trees[:count]
            ]
            trees[:count] = reversed(trees[:count])
        return trees

    def filter_masks(self, mask_vars):
        for tree in self.range_trees:
            # Masks are superfluous if we only have one element
            if V.graph.sizevars.statically_known_equals(tree.numel, 1):  # type: ignore[arg-type]
                mask_vars.discard(f"{tree.prefix}mask")
                continue
            # Masks are superfluous if numel is a multiple of BLOCK
            # (We use the fact that BLOCK is required by triton to be a power of 2)
            if tree.prefix.upper() not in config.triton.max_block:
                continue
            max_block = config.triton.max_block[tree.prefix.upper()]
            # Optional optimization: if block divides numel exactly, we will
            # never need to do a masked load to handle stragglers at the end.
            # It's faster to avoid masking at all.  But it is sound to always
            # mask.
            if V.graph.sizevars.statically_known_multiple_of(tree.numel, max_block):  # type: ignore[arg-type]
                mask_vars.discard(f"{tree.prefix}mask")

    def var_ranges(self):
        return dict(
            itertools.chain.from_iterable(
                tree.var_ranges.items() for tree in self.range_trees
            )
        )

    def codegen_indexing(self, expr: sympy.Expr):
        expr = V.graph.sizevars.simplify_with_ranges(expr, self.var_ranges())
        for sym in sorted(expr.free_symbols, key=str):
            if sym in self.range_tree_nodes:
                # if indexing expression is complicated, we precompute it on the host side
                # and send the result as a kernel argument
                replacements = {}
                for ps in self.range_tree_nodes[sym].precomputed_args():  # type: ignore[index]
                    replacements[ps] = V.graph.sizevars.lookup_precomputed_size(ps)
                if len(replacements) > 0:
                    self.range_tree_nodes[sym].expr = sympy_subs(  # type: ignore[index]
                        self.range_tree_nodes[sym].expr, replacements  # type: ignore[index]
                    )
                self.range_tree_nodes[sym].codegen()  # type: ignore[index]
        return expr

    @contextlib.contextmanager
    def mask_loads(self, mask):
        """Context manager to add an additional mask to tl.load/store"""
        prior = self._load_mask
        if prior:
            mask = self.cse.generate(self.compute, f"{mask} & {prior}")

        self._load_mask = mask
        try:
            # TODO(jansel): do we need a reshape here?
            yield mask
        finally:
            self._load_mask = prior

    def generate_assert(self, check):
        return torch.version.hip is None and super().generate_assert(check)

    def load_mask(self, var):
        mask = ""
        mask_vars = set(var.mask_vars)
        if self._load_mask:
            mask_vars.add(self._load_mask)

        if mask_vars:
            mask = (
                f"{next(iter(mask_vars))}"
                if len(mask_vars) == 1
                else f"({' & '.join(str(v) for v in mask_vars)})"
            )
        return mask

    @property
    def assert_function(self) -> str:
        return "tl.device_assert"

    def get_strides_of_load(self, index: sympy.Expr):
        """
        This gets the stride of the index for each of the tiling variables
        (technically, it does it at index 0)

        For example, if
        xindex = x0 + 512*x1 + 1024*r0
        x0 = (xindex//512)
        x1 = (xindex % 512)
        r0 = rindex // 1024

        this function would return
        {xindex: 512, rindex: 1024}
        """
        index_to_tile_indexes = {k: v.expr for k, v in self.range_tree_nodes.items()}
        index_in_tile_vars = sympy_subs(index, index_to_tile_indexes)  # type: ignore[arg-type]
        strides = {}
        for range_tree in self.range_trees:
            s = sympy_index_symbol(range_tree.name)
            strides[s] = sympy_subs(index_in_tile_vars, {s: 1}) - sympy_subs(
                index_in_tile_vars, {s: 0}
            )
        return strides

    def codegen_block_ptr(
        self, name: str, var: str, indexing: BlockPtrOptions, other=""
    ) -> Tuple[str, Optional[DeferredLine], str]:
        advance_block_ptr = None
        check = indexing.boundary_check()
        if not check:
            # workaround https://github.com/openai/triton/issues/2813
            other = ""
        elif other:
            assert other == ", other=0.0"
            other = f", boundary_check={check!r}, padding_option='zero'"
        else:
            other = f", boundary_check={check!r}"
        if (
            self.inside_reduction
            and self.range_trees[-1].is_loop
            and indexing.has_rindex()
        ):
            block_ptr = f"block_ptr{next(self.block_ptr_id)}"
            self.body.writeline(
                DeferredLine(
                    name, f"{block_ptr} = {indexing.format(var, roffset=False)}"
                )
            )
            advance_block_ptr = DeferredLine(
                name,
                f"{block_ptr} = tl.advance({block_ptr}, {indexing.advance_roffset()})",
            )
        else:
            block_ptr = indexing.format(var)
        return block_ptr, advance_block_ptr, other

    def codegen_block_ptr_store_line(self, name, indexing, block_ptr, value, other=""):
        # broadcasting is not implicit for block_ptrs
        value = (
            f"tl.broadcast_to({value}, {self.index_to_str(indexing.reshape_suffix)})"
        )
        # drop any extra size=1 dimensions
        value = triton_reshape(value, indexing.reshape_suffix, indexing.block_shape)
        # workaround https://github.com/openai/triton/issues/2814
        value = f"{value}.to({triton_store_type(V.graph.get_dtype(name))})"
        return f"tl.store({block_ptr}, {value}{other})"

    def load(self, name: str, index: sympy.Expr):
        var = self.args.input(name)
        indirect_indexing = self.is_indirect_indexing(index)
        original_index = index
        indexing = self.indexing(index, block_ptr=True)
        has_rindex = indexing.has_rindex()
        has_tmpmask = indexing.has_tmpmask()

        # Keep the variable in cache if were going to reuse it. Equiv., if any of the following hold
        #  1) We are doing broadcasting
        #  2) It is a non-coalesced load. The intuition is that if it's
        #  non-coalesced, we will likely load each element multiple times in
        #  practice.
        #  3) It will be used later and it won't be CSE'd. Equiv., if all the following hold
        #   3.1) We are in a reduction loop
        #   3.2) Its not its last use
        #   3.3) This load will not be lifted to the body
        #
        is_coalesced = any(
            i == 1 for i in self.get_strides_of_load(original_index).values()
        )
        if self.is_broadcasted(original_index):
            ep = ", eviction_policy='evict_last'"
        elif not is_coalesced:
            ep = ", eviction_policy='evict_last'"
        elif self.inside_reduction and self.range_trees[-1].is_loop:
            if name in self.args.inplace_buffers:
                names = set(self.args.inplace_buffers[name].other_names)
            else:
                names = {name}
            last_use = len(names & self.last_usage) > 0
            evict_last = not last_use and (has_rindex or indirect_indexing)
            if evict_last:
                ep = ", eviction_policy='evict_last'"
            else:
                ep = ", eviction_policy='evict_first'"
        else:
            ep = ""
        # "other" below is a workaround for https://github.com/openai/triton/issues/737
        # for bool, even though it's likely subject to the same bug, setting `other` leads
        # to LLVM errors so we are skipping it for now
        if (
            (has_tmpmask or has_rindex)
            and V.graph.get_dtype(name) != torch.bool
            and indexing.has_mask()
        ):
            other = ", other=0.0"
        else:
            other = ""

        advance_block_ptr = None
        append_broadcast = None
        if V.graph.is_unspec_arg(name):
            line = var
        else:
            if isinstance(indexing, BlockPtrOptions):
                block_ptr, advance_block_ptr, other = self.codegen_block_ptr(
                    name, var, indexing, other
                )
                line = f"tl.load({block_ptr}{other}{ep})"
                # add needed size=1 dimensions
                line = triton_reshape(
                    line, indexing.block_shape, indexing.reshape_suffix
                )
            elif isinstance(original_index, sympy.Integer):
                line = f"tl.load({var} + ({original_index}))"
                append_broadcast = indexing.expand_str
            else:
                line = f"tl.load({var} + ({indexing.index_str}), {indexing.mask_str}{ep}{other})"

            dtype = V.graph.get_dtype(name)
            if dtype in (torch.float16, torch.bfloat16):
                line += ".to(tl.float32)"
            if dtype == torch.bool and torch.version.hip is None:
                # Workaround for https://github.com/openai/triton/issues/2151
                # tl.load returns int8 when loading from pointer to int1
                # NOTE: Currently causes hangs on bool UTs for ROCm
                line += ".to(tl.int1)"

        if has_tmpmask:
            # Masked loads must come after the mask is computed
            load_buffer = self.compute
        elif (
            self.inside_reduction
            and self.range_trees[-1].is_loop
            and not indirect_indexing
            and not has_rindex
        ):
            # can lift a common load outside of reduction loop
            # One exception is when this is an indirect_load.
            load_buffer = self.body
        else:
            load_buffer = self.loads

        result_var = self.cse.generate(load_buffer, line)
        assert isinstance(result_var, TritonCSEVariable)
        result_var.mask_vars = indexing.mask_vars  # type: ignore[assignment]

        if append_broadcast:
            line = f"tl.broadcast_to({result_var}, {append_broadcast})"
            result_var = self.cse.generate(load_buffer, line)

        if advance_block_ptr:
            load_buffer.writeline(advance_block_ptr)

        if not self.inside_reduction or (not indexing.has_rmask() and not has_rindex):
            self.outside_loop_vars.add(result_var)

        return result_var

    def store(
        self, name: str, index: sympy.Expr, value: CSEVariable, mode: StoreMode = None
    ) -> None:
        var = self.args.output(name)
        original_index = index
        indexing = self.indexing(index, dense_indexing=True, block_ptr=mode is None)

        # Guard against write-after-read corruption in triton.
        # See # https://github.com/openai/triton/issues/1615
        # This triton bug means that a load which is broadcasted over multiple
        # warps may see the result of a store that happens later in the triton
        # program. The workaround is to add a barrier before storing, which
        # enforces that all warps have already read the data.
        is_inplace = name in self.args.inplace_buffers
        is_broadcasted = self.is_broadcasted(original_index)
        if is_inplace and is_broadcasted:
            self.stores.writeline(DeferredLine(name, "tl.debug_barrier()"))

        advance_block_ptr = None
        if isinstance(indexing, BlockPtrOptions):
            block_ptr, advance_block_ptr, other = self.codegen_block_ptr(
                name, var, indexing
            )
            # block_ptr stores don't do implicit casting
            line = self.codegen_block_ptr_store_line(
                name, indexing, block_ptr, value, other
            )
        elif mode is None:
            line = f"tl.store({var} + ({indexing.index_str}), {value}, {indexing.mask_str})"
        elif mode == "atomic_add":
            line = f"tl.atomic_add({var} + ({indexing.index_str}), {value}, {indexing.mask_str})"
        else:
            raise NotImplementedError(f"store mode={mode}")
        self.stores.writeline(DeferredLine(name, line))
        if advance_block_ptr:
            self.stores.writeline(advance_block_ptr)

        if not self.inside_reduction:
            self.outside_loop_vars.add(value)

    def bucketize(
        self,
        values: CSEVariable,
        offsets_name: str,
        offsets_size: sympy.Expr,
        indexing_dtype: torch.dtype,
        right: bool,
    ) -> CSEVariable:
        """
        See [Note: Inductor bucketize op]
        """

        # Triton performance for bucketize_binary_search is much better when the number
        # of threads equals the number of elements.
        # If we're trying to use a bucketize kernel, we should make sure that an
        # autotuning config with num_elements_per_warp=32 exists.
        self.autotune_hints.add(AutotuneHint.ELEMENTS_PER_WARP_32)

        offsets_ptr = self.args.input(offsets_name)
        block_size = self.dense_size_str()
        offsets_size_str = self.index_to_str(offsets_size)

        if indexing_dtype == torch.int32:
            triton_dtype = "tl.int32"
        elif indexing_dtype == torch.int64:
            triton_dtype = "tl.int64"
        else:
            raise NotImplementedError(
                "Bucketize only supports indexing with int32 and int64"
            )

        result = self.cse.generate(
            self.compute,
            f"triton_helpers.bucketize_binary_search({values}, {offsets_ptr}, {triton_dtype}, {right}, {offsets_size_str}, {block_size})",  # noqa: B950 line too long
        )

        return result

    def reduction_resize(self, value):
        ndims = self.triton_tensor_ndim()
        if ndims == 1:
            return f"triton_helpers.promote_to_tensor({value})"

        sizes = [":"] * ndims
        sizes[-1] = "None"
        return f"{value}[{', '.join(sizes)}]"

    @staticmethod
    def _map_tuple_or_scalar(fn, value):
        if isinstance(value, tuple):
            return tuple(map(fn, value))
        return fn(value)

    def reduction(
        self,
        dtype: torch.dtype,
        src_dtype: torch.dtype,
        reduction_type: ReductionType,
        value: Union[CSEVariable, Tuple[CSEVariable, ...]],
    ) -> Union[CSEVariable, Tuple[CSEVariable, ...]]:
        assert self.inside_reduction
        masks = {f"{tree.prefix}mask" for tree in self.range_trees}
        self.filter_masks(masks)
        masks = sorted(masks)
        if self._load_mask:
            masks.append(self._load_mask)
        reduction_range_prefix = self.range_trees[-1].prefix

        # Say we have
        #     tmp0 = ops.constant(1, torch.int64)
        #     tmp1 = ops.reduction(torch.int64, torch.int64, "sum", tmp0)
        # tmp0 in the triton code is either a scalar, or single-element tensor
        # so if we emit tl.sum directly, it will only give 1 instead of RBLOCK * 1
        # To avoid this, we broadcast to the expected shape first.
        dense_size_str = self.dense_size_str()
        value = self._map_tuple_or_scalar(
            lambda v: self.cse.generate(
                self.compute, f"tl.broadcast_to({v}, {dense_size_str})"
            ),
            value,
        )

        dim: int
        root_op: str

        def final_reduction(value):
            use_helper = reduction_type in {"any", "max", "min", "prod"}
            module = "triton_helpers" if use_helper else "tl"
            if reduction_type in {"max", "min"}:
                return self.reduction_resize(
                    f"{module}.{reduction_type}2({value}, {dim})"
                )
            return self.reduction_resize(f"{module}.{reduction_type}({value}, {dim})")

        def final_argreduce(buffer, result_var, value, index):
            buffer.splice(
                f"""\
                _, {result_var}_tmp = triton_helpers.{root_op}_with_index({value}, {index}, {dim})
                {result_var} = {self.reduction_resize(f'{result_var}_tmp')}
                """
            )

        cache_key = (src_dtype, reduction_type, value)
        if cache_key in self.cse.reduction_cache:
            return self.cse.reduction_cache[cache_key]

        dim = self.triton_tensor_ndim() - 1
        acc_type = triton_acc_type(src_dtype)
        result_var: Any = self.cse.newvar()
        result_var.mask_vars = {var for var in masks if var[0] != "r"}
        cond = " & ".join(masks)

        def where_cond(tval, fval):
            if not cond:
                return tval
            return TritonKernelOverrides.where(cond, tval, fval)

        if self.persistent_reduction:
            default = ir.Reduction.default_value(reduction_type, src_dtype)
            default = self._map_tuple_or_scalar(triton_constant, default)

            def _mask_value(value, default):
                return self.cse.generate(self.compute, where_cond(value, default))

            if isinstance(value, tuple):
                masked_value = [_mask_value(v, d) for v, d in zip(value, default)]
            else:
                masked_value = _mask_value(value, default)

            if reduction_type in {"argmax", "argmin"}:
                accumulator_index = str(
                    self.cse.generate(
                        self.compute,
                        f"tl.broadcast_to({reduction_range_prefix}index, {masked_value}.shape)",
                    )
                )
                root_op = {"argmax": "max", "argmin": "min"}[reduction_type]
                final_argreduce(
                    self.compute, result_var, masked_value, accumulator_index
                )
            elif reduction_type == "welford_reduce":
                # For persistent reductions, don't bother with
                # welford's algorithm since it uses more registers, and
                # taking two reductions doesn't increase memory usage.
                sum_ = ops.reduction(dtype, dtype, "sum", value)
                self.inside_reduction = False
                rnumel = ops.index_expr(self.numels[-1], dtype)
                mean = ops.truediv(sum_, rnumel)

                self.inside_reduction = True
                dx = ops.sub(value, mean)
                dx2 = ops.mul(dx, dx)
                m2 = ops.reduction(dtype, dtype, "sum", dx2)
                result_var = (mean, m2, rnumel)
            elif reduction_type == "welford_combine":
                mean, m2, weight = masked_value
                welford = f"triton_helpers.welford({mean}, {m2}, {weight}, {dim})"
                mean, m2, weight = (self.cse.newvar() for _ in range(3))
                self.compute.writeline(f"{mean}, {m2}, {weight} = {welford}")

                result_var = tuple(
                    self.cse.generate(self.compute, self.reduction_resize(var_name))
                    for var_name in (mean, m2, weight)
                )
            else:
                result_var = self.cse.generate(
                    self.compute, final_reduction(masked_value)
                )
        else:
            accumulator = f"_{result_var}"
            default = ir.Reduction.default_accumulator(reduction_type, src_dtype)
            default = self._map_tuple_or_scalar(triton_constant, default)
            if not isinstance(default, tuple):
                self.body.writeline(
                    f"{accumulator} = tl.full({self.dense_size_str()}, {default}, {acc_type})"
                )

            if reduction_type in {"argmax", "argmin"}:
                accumulator_index = f"_{result_var}_index"
                long_max = torch.iinfo(torch.int64).max
                self.body.writeline(
                    f"{accumulator_index} = tl.full({self.dense_size_str()}, {long_max}, tl.int64)"
                )
                root_op = {"argmax": "max", "argmin": "min"}[reduction_type]

                self.compute.splice(
                    f"""\
                {accumulator}_next, {accumulator_index}_next = triton_helpers.{root_op}imum_with_index(
                    {accumulator}, {accumulator_index}, {value}, {reduction_range_prefix}index
                )
                {accumulator} = {where_cond(f'{accumulator}_next', accumulator)}
                {accumulator_index} = {where_cond(f'{accumulator_index}_next', accumulator_index)}
                """
                )
                final_argreduce(self.suffix, result_var, accumulator, accumulator_index)
            elif is_welford_reduction(reduction_type):
                accumulator = f"{result_var}_mean"
                accumulator_m2 = f"{result_var}_m2"
                accumulator_weight = f"{result_var}_weight"
                self.body.writeline(
                    f"{accumulator} = tl.zeros({self.dense_size_str()}, {acc_type})"
                )
                self.body.writeline(
                    f"{accumulator_m2} = tl.zeros({self.dense_size_str()}, {acc_type})"
                )
                self.body.writeline(
                    f"{accumulator_weight} = tl.zeros({self.dense_size_str()}, {acc_type})"
                )

                if reduction_type == "welford_combine":
                    mean, m2, weight = value
                    self.compute.splice(
                        f"""\
                    {accumulator}_next, {accumulator_m2}_next, {accumulator_weight}_next = triton_helpers.welford_combine(
                        {accumulator}, {accumulator_m2}, {accumulator_weight},
                        {mean}, {m2}, {weight}
                    )
                    """
                    )
                else:
                    assert reduction_type == "welford_reduce"
                    self.compute.splice(
                        f"""\
                    {accumulator}_next, {accumulator_m2}_next, {accumulator_weight}_next = triton_helpers.welford_reduce(
                        {value}, {accumulator}, {accumulator_m2}, {accumulator_weight}, roffset == 0
                    )
                    """
                    )

                self.compute.splice(
                    f"""\
                {accumulator} = {where_cond(f'{accumulator}_next', accumulator)}
                {accumulator_m2} = {where_cond(f'{accumulator_m2}_next', accumulator_m2)}
                {accumulator_weight} = {where_cond(f'{accumulator_weight}_next', accumulator_weight)}
                """
                )

                result_mean = result_var
                result_m2 = self.cse.newvar()
                result_weight = self.cse.newvar()
                self.suffix.splice(
                    f"""\
                {result_mean}_tmp, {result_m2}_tmp, {result_weight}_tmp = triton_helpers.welford(
                    {accumulator}, {accumulator_m2}, {accumulator_weight}, {dim}
                )
                {result_mean} = {self.reduction_resize(f'{result_mean}_tmp')}
                {result_m2} = {self.reduction_resize(f'{result_m2}_tmp')}
                {result_weight} = {self.reduction_resize(f'{result_weight}_tmp')}
                """
                )
                result_var = result_mean, result_m2, result_weight
            else:
                combine_fn = ir.get_reduction_combine_fn(reduction_type, src_dtype)
                updated = combine_fn(accumulator, value)
                self.compute.writeline(
                    f"{accumulator} = {where_cond(updated, accumulator)}"
                )

                if src_dtype == torch.bool:
                    # This is only really used for aten.any. It changes the
                    # final reduction of a non-persistent reduction from
                    #     tmp5 = triton_helpers.max(_tmp5, 1)[:, None]
                    # to
                    #     tmp5 = triton_helpers.max(_tmp5.to(tl.int8), 1)[:, None].to(tl.int1)
                    # which is needed because tl.reduce doesn't support tl.int1
                    accumulator = f"{accumulator}.to(tl.int8)"
                    result_type = triton_compute_type(dtype)
                    self.suffix.writeline(
                        f"{result_var} = {final_reduction(accumulator)}.to({result_type})"
                    )
                else:
                    self.suffix.writeline(
                        f"{result_var} = {final_reduction(accumulator)}"
                    )

        self.cse.reduction_cache[cache_key] = result_var

        if isinstance(result_var, tuple):
            self.outside_loop_vars |= set(result_var)
        else:
            self.outside_loop_vars.add(result_var)

        return result_var

    def store_reduction(self, name: str, index: sympy.Expr, value: CSEVariable):
        assert self.inside_reduction
        self.inside_reduction = False
        indexing = self.indexing(index, block_ptr=True)
        self.inside_reduction = True
        var = self.args.output(name)

        if isinstance(indexing, BlockPtrOptions):
            self.suffix.writeline(
                DeferredLine(
                    name,
                    self.codegen_block_ptr_store_line(
                        name,
                        indexing,
                        indexing.format(var),
                        value,
                        f", boundary_check={indexing.boundary_check()!r}",
                    ),
                )
            )
        else:
            assert isinstance(indexing, IndexingOptions)
            self.suffix.writeline(
                DeferredLine(
                    name,
                    f"tl.store({var} + ({indexing.index_str}), {value}, {indexing.mask_str})",
                )
            )

    def _lift_helper(self, fn, num_args) -> str:
        # Lift IR function for scan operations into a triton function
        # in the global namespace
        helper = IndentedBuffer()
        helper.writeline("@triton.jit")
        args = [tuple(f"arg{i}_{n}" for n in range(num_args)) for i in range(2)]
        signature = ", ".join(itertools.chain.from_iterable(args))
        helper.writeline(f"def {{name}}({signature}):")

        cse = CSE(prefix="", suffix="")
        overrides = TritonOverrides(V.MockHandler())

        # Build a name that changes depending on fn to workaround a triton bug
        # where the combine_fn to reduce and scan is not hashed, and so different
        # scan ops may collide in the triton cache.
        # This is fixed with the latest triton pin, but not the triton-rocm pin.
        helper_name = "_triton_helper_fn"

        class CSEProxy:
            def __getattr__(self, name: str) -> Callable[..., CSEVariable]:
                def inner(*args, **kwargs):
                    nonlocal helper_name
                    helper_name += f"_{name}"
                    return cse.generate(
                        helper,
                        getattr(overrides, name)(*args, **kwargs),
                    )

                return inner

        with helper.indent(), V.set_ops_handler(CSEProxy()):
            outputs = fn(*args)
            outputs = ", ".join(str(output) for output in outputs)
            helper.writeline(f"return {outputs}")

        return self.helper_functions.add(helper.getvalue(), base_name=helper_name)

    def scan(
        self,
        dtypes: Tuple[torch.dtype, ...],
        combine_fn: Callable[
            [Tuple[CSEVariable, ...], Tuple[CSEVariable, ...]], Tuple[CSEVariable, ...]
        ],
        values: Tuple[CSEVariable, ...],
    ) -> Tuple[CSEVariable, ...]:
        assert self.inside_reduction
        masks = {f"{tree.prefix}mask" for tree in self.range_trees}
        self.filter_masks(masks)
        masks = sorted(masks)
        assert not self._load_mask, "ops.scan not supported inside ops.masked"
        reduction_range_prefix = self.range_trees[-1].prefix

        broadcasted_values = []
        accumulators = []

        cse_compute = functools.partial(self.cse.generate, self.compute)
        combine_helper_fn = self._lift_helper(combine_fn, len(values))
        dim = self.triton_tensor_ndim() - 1

        for value, dtype in zip(values, dtypes):
            acc_type = triton_acc_type(dtype)
            cond = " & ".join(masks)

            value_dtype = self.cse.generate(
                self.compute,
                f"{value}.to({triton_compute_type(dtype)})",
            )
            value = self.cse.generate(
                self.compute,
                f"tl.broadcast_to({value_dtype}, {self.dense_size_str()})",
            )
            broadcasted_values.append(value)

            acc_type = triton_acc_type(dtype)
            cond = " & ".join(masks)

            if not self.persistent_reduction:
                accumulator = self.cse.newvar()
                reduced_size = self.dense_size_list()
                reduced_size[-1] = "1"
                reduced_size = f"[{', '.join(reduced_size)}]"

                default = "float('nan')" if dtype.is_floating_point else "-1"
                self.body.writeline(
                    f"{accumulator} = tl.full({reduced_size}, {default}, {acc_type})"
                )

                accumulators.append(accumulator)

        def csv(values):
            return " ".join(f"{value}," for value in values)

        def cse_multiple(line, n, masks):
            cache_keys = [f"{line}, {i}, {masks}" for i in range(n)]
            if all(cache_key in self.cse.cache for cache_key in cache_keys):
                return [self.cse.cache[cache_key] for cache_key in cache_keys]
            result_vars = [self.cse.newvar() for _ in range(n)]
            self.compute.writeline(
                f"{csv(result_vars)} = {line}",
            )
            for result_var, cache_key in zip(result_vars, cache_keys):
                if masks:
                    result_var.mask_vars = masks  # type: ignore[attr-defined]
                self.cse.cache[cache_key] = result_var
            return tuple(result_vars)

        partial_scan_vars = cse_multiple(
            f"tl.associative_scan(({csv(broadcasted_values)}), {dim}, {combine_helper_fn})",
            len(values),
            masks,
        )

        if not self.persistent_reduction:
            partial_reduce_vars = pytree.tree_map(
                self.reduction_resize,
                cse_multiple(
                    f"tl.reduce(({csv(broadcasted_values)}), {dim}, {combine_helper_fn})",
                    len(values),
                    None,
                ),
            )
            accs_next = combine_fn(tuple(accumulators), partial_reduce_vars)
            full_scan_vars = combine_fn(tuple(accumulators), partial_scan_vars)
            result_vars = [
                cse_compute(f"tl.where(roffset > 0, {full_scan}, {partial_scan})")
                for full_scan, partial_scan in zip(full_scan_vars, partial_scan_vars)
            ]
            for acc_next, accumulator, partial_reduce in zip(
                accs_next, accumulators, partial_reduce_vars
            ):
                self.compute.writeline(
                    f"{accumulator} = tl.where(roffset > 0, {acc_next}, {partial_reduce})"
                )
        else:
            result_vars = partial_scan_vars

        for result_var in result_vars:
            result_var.mask_vars = masks  # type: ignore[attr-defined]

        return tuple(result_vars)

    def codegen_body(self):
        """
        Concat output code from index_code, loads, compute, stores,
        suffix into self.body.

        For pointwise kernels, this is called just once at the end.

        For reduction kernels, this generates a loop over the reduction
        axis.
        """
        if not (
            self.indexing_code
            or self.loads
            or self.stores
            or self.compute
            or self.suffix
        ):
            return

        if self.inside_reduction and self.range_trees[-1].is_loop:
            self.body.writeline("for roffset in range(0, rnumel, RBLOCK):")
            with self.body.indent():
                # last range tree is always reduction
                self.range_trees[-1].codegen_header(self.body)
                self.body.splice(self.indexing_code)
                self.body.splice(self.loads)
                self.body.splice(self.compute)
                self.body.splice(self.stores)

            # invalidate any caches that came from inside the reduction loop
            self.cse.invalidate(self.outside_loop_vars)
            self.range_trees[-1].cache_clear()
        else:
            self.body.splice(self.indexing_code)
            self.body.splice(self.loads)
            self.body.splice(self.compute)
            self.body.splice(self.stores)
        self.body.splice(self.suffix)
        self.indexing_code.clear()
        self.loads.clear()
        self.compute.clear()
        self.stores.clear()
        self.suffix.clear()

    def codegen_kernel_benchmark(self, num_gb, grid=None):
        result = IndentedBuffer()
        argdefs, call_args, signature = self.args.python_argdefs()

        result.writelines(["", "", "def get_args():"])
        with result.indent():
            name_cnt = itertools.count()
            var_names = []
            for arg_name, arg_sig in zip(call_args, signature):
                var_name = f"arg_{next(name_cnt)}"
                buf = V.graph.get_buffer(arg_name)
                if buf:
                    result.writeline(
                        f"{var_name} = rand_strided({V.graph.sizevars.size_hints(buf.get_size())}, {V.graph.sizevars.size_hints(buf.get_stride())}, device='{buf.get_device()}', dtype={buf.get_dtype()})"  # noqa: B950 line too long
                    )
                elif arg_name in V.graph.constants:
                    # note that random seed is put in V.graph.constants
                    const_tensor = V.graph.constants[arg_name]
                    result.writeline(
                        f"{var_name} = rand_strided({V.graph.sizevars.size_hints(const_tensor.size())}, {V.graph.sizevars.size_hints(const_tensor.stride())}, device='{const_tensor.device}', dtype={const_tensor.dtype})"  # type: ignore[arg-type]  # noqa: B950 line too long
                    )
                elif isinstance(arg_sig, SizeArg):
                    symval_hint = V.graph.sizevars.size_hint(arg_sig.expr)

                    # Force the seed_offset to be 0 so calls to the same kernel
                    # using different seed offset will have the same benchmark harness.
                    # We can dedup kernel definitions in this case.
                    if "seed_offset" in arg_sig.name:
                        symval_hint = 0
                    result.writeline(f"{var_name} = {symval_hint}")
                else:
                    raise KeyError(
                        f"Don't find the buffer or const tensor for {arg_name}"
                    )
                var_names.append(var_name)
            result.writeline(f"return {', '.join(var_names)},")

        result.writelines(["\n", "\n", "def call(args):"])
        if grid is None:
            grid = []
            extra_args = []
            extra_args_str = None
            for tree in self.active_range_trees():
                expr = pexpr(V.graph.sizevars.size_hint(tree.numel))
                extra_args.append(expr)
                if tree.prefix != "r":
                    grid.append(expr)
            if self.need_numel_args():
                extra_args_str = ", ".join(map(str, extra_args)) + ", "
            else:
                extra_args_str = ""
            grid_arg = f"{extra_args_str}grid=grid({', '.join(grid)})"
        else:
            grid_arg = f"grid={grid}"
        index = V.graph.scheduler.current_device.index
        with result.indent():
            result.writeline(f"with {V.graph.device_ops.device_guard(index)}:")
            with result.indent():
                result.writeline(
                    V.graph.device_ops.set_device(index)
                )  # no-op to ensure context
                stream_name = f"stream{index}"
                result.writeline(f"{stream_name} = get_raw_stream({index})")
                result.writeline(
                    f"{str(Placeholder.KERNEL_NAME)}.run(*args, {grid_arg}, stream={stream_name})"
                )

        # benchmark all configs
        result.writelines(["\n", "\n", "def benchmark_all_configs(args):"])
        with result.indent():
            result.writeline(f"with {V.graph.device_ops.device_guard(index)}:")
            with result.indent():
                result.writeline(
                    V.graph.device_ops.set_device(index)
                )  # no-op to ensure context
                result.writeline(
                    f"return {str(Placeholder.KERNEL_NAME)}.benchmark_all_configs(*args, {grid_arg})"
                )

        result.writelines(["\n", "\n", "if __name__ == '__main__':"])
        with result.indent():
            result.writeline("from triton.testing import do_bench")
            result.writeline("")

            result.writeline("args = get_args()")
            result.writeline(
                "ms = do_bench(lambda: call(args), rep=40, fast_flush=True)"
            )
            result.writeline(f"num_gb = {num_gb}")
            result.writeline("gb_per_s = num_gb / (ms / 1e3)")
            result.writeline(
                'print(f"{ms:.3f}ms    {num_gb:.3f}GB    {gb_per_s:.2f}GB/s")'
            )

        return result

    def imports_for_benchmark_kernel(self):
        return textwrap.dedent(
            """
            from torch._dynamo.testing import rand_strided
            {}
            import torch
            from torch._inductor.triton_heuristics import grid, split_scan_grid
        """.format(
                V.graph.device_ops.import_get_raw_stream_as("get_raw_stream")
            )
        )

    def estimate_kernel_num_bytes(self):
        """
        Try the best to estimate the total size (in bytes) of the
        kernel's inputs and outputs, which is used for estimating the memory
        throughput of this kernel. This information is used for checking how
        far we are from the peak memory bandwidth. It's important that
        we want to avoid overestimating the sizes of the inputs and outputs,
        because it can wrongfully give us a very large memory traffic value,
        which may be even larger than the theoretical bandwidth and thus
        become very misleading. This is particularly problematic for cases
        where we slice some inputs. In those cases, we should only count
        the size of the "slices" instead of the original inputs, because
        only the slices contribute to the real memory traffic.
        """
        nbytes = []
        ninplace_args = len(unique(self.args.inplace_buffers.values()))
        _, call_args, _ = self.args.python_argdefs()

        # For pointwise and reduction kernels, this is the upper-bound numels
        # for the output buffer.
        # FIXME: This is not exactly right for cases like below:
        #    def foo(tensor0, tensor1):
        #        x0 = narrow(tensor0)
        #        return cat(x0, tensor1)
        # For this example, we will end up overestimate the size for the
        # slice s0. Potentially, we could have precise inputs information
        # if we maintained the original inputs of the Pointwise kernel created
        # for the "cat". However, I think it might be a bit overwhelming that
        # we add such complexity only for handling some particular cases for
        # benchmarking.
        out_numel = V.graph.sizevars.size_hint(sympy_product(self.numels))
        for i, arg in enumerate(call_args):
            # "buf" may be narrowed. In this case, the number of memory accesses
            # should be estimated based on the reinterpreted layout.
            # On the other hand, buf may be broadcasted. In this case,
            # counting the size of the underline storage would give us
            # a better estimation in terms of memory accesses.
            if arg not in self.buf_accesses:
                nbytes.append(0)
                continue
            arg_numel = V.graph.get_numel(arg)
            buf_size = V.graph.sizevars.size_hint(arg_numel)
            if buf_size > out_numel:
                # This arg points to a buf that has been sliced.
                # We need to count each individual slice to have
                # a better estimation.
                indices: Set[Any] = set()
                no_index_dep_count = 0
                for dep in self.buf_accesses[arg]:
                    if isinstance(dep, (StarDep, WeakDep)):
                        indices.add(f"no_index_dep_{no_index_dep_count}")
                        no_index_dep_count += 1
                    else:
                        indices.add(dep.index)
                numel = len(indices) * out_numel
            else:
                numel = buf_size
            dtype = V.graph.get_dtype(arg)
            dtype_size = get_dtype_size(dtype)
            nbytes.append(numel * dtype_size * (1 + int(i < ninplace_args)))
        return sum(nbytes)

    def _get_heuristic(self):
        if self.persistent_reduction:
            assert self.inside_reduction
            return "persistent_reduction"
        elif self.inside_reduction:
            return "reduction"
        return "pointwise"

    def codegen_kernel(self, name=None):
        code = IndentedBuffer()

        size_hints = []
        for numel in self.numels:
            numel_hint = V.graph.sizevars.symbolic_hint(numel)
            if not isinstance(numel_hint, (int, sympy.Integer)):
                # This default heuristic hint was picked carefully: it is
                # large, to ensure that we don't shrink the block size (since
                # if you don't have many elements, it'd be wasteful to pick a
                # large block size).  Since we don't know how many elements we
                # might have, we should be OK with some inefficiency to make
                # sure we handle the large case well.  8192 is the largest
                # block size we support, so we pick that.
                #
                # If we have a better hint for unbacked SymInts (e.g., because
                # a user told us, or we are tracking upper bounds) we could
                # use that here.
                size_hint = 8192
            else:
                size_hint = next_power_of_2(int(numel_hint))
            size_hints.append(size_hint)

        if not self.inside_reduction:
            size_hints.pop()

        heuristics = self._get_heuristic()

        if name is None:
            code.splice(gen_common_triton_imports())

            if config.benchmark_kernel:
                code.splice(self.imports_for_benchmark_kernel())

        argdefs, _, signature = self.args.python_argdefs()
        # maps actual expression to SizeArg if it is in sizevars replacements
        for i, arg in enumerate(signature):
            if isinstance(arg, SizeArg):
                # mypy is unhappy about the sympy.Expr
                # type for the key of the dict below
                symbol = cast(sympy.Symbol, arg.expr)
                if symbol in V.graph.sizevars.inv_precomputed_replacements:
                    signature[i] = SizeArg(
                        arg.name, V.graph.sizevars.inv_precomputed_replacements[symbol]
                    )

        mutated_args = set()
        for mutation in self.mutations:
            if mutation in self.args.input_buffers:
                mutated_args.add(self.args.input_buffers[mutation])
            if (
                mutation in self.args.inplace_buffers
                and mutation not in V.graph.removed_buffers
                and mutation not in self.removed_buffers
            ):
                mutated_args.add(self.args.inplace_buffers[mutation].inner_name)
            if mutation in self.args.output_buffers:
                mutated_args.add(self.args.output_buffers[mutation])
        mutated_args = sorted(mutated_args)

        triton_meta_signature = signature_to_meta(
            signature, size_dtype=self.index_dtype
        )
        triton_meta = {
            "signature": triton_meta_signature,
            "device": V.graph.scheduler.current_device.index,
            "device_type": V.graph.scheduler.current_device.type,
            "constants": {},
        }

        inductor_meta = {
            "autotune_hints": set(self.autotune_hints),
            "kernel_name": str(Placeholder.DESCRIPTIVE_NAME),
            "mutated_arg_names": mutated_args,
            "no_x_dim": self.no_x_dim,
            "backend_hash": torch.utils._triton.triton_hash_with_backend(),
        }
        num_gb = None
        if config.benchmark_kernel or config.profile_bandwidth:
            num_gb = self.estimate_kernel_num_bytes() / 1e9
            inductor_meta["kernel_num_gb"] = num_gb

        for tree in self.active_range_trees():
            sizearg = SizeArg(f"{tree.prefix}numel", tree.numel)
            signature.append(sizearg)
            triton_meta_signature[len(argdefs)] = signature_of(
                sizearg, size_dtype=self.index_dtype
            )
            argdefs.append(f"{tree.prefix}numel")
            # constexpr version causes issues, see
            # https://github.com/pytorch/torchdynamo/pull/1362
            # triton_meta["constants"][len(argdefs)] = V.graph.sizevars.size_hint(
            #     tree.numel
            # )
            # argdefs.append(f"{tree.prefix}numel: tl.constexpr")
        triton_meta["configs"] = [config_of(signature)]

        # Triton compiler includes equal_to_1 args into constants even
        # when they are not constexpr. otherwise there may be a segfault
        # during launching the Inductor-compiled Triton kernel.
        # https://github.com/pytorch/pytorch/issues/120478#issuecomment-1962822307
        # https://github.com/openai/triton/blob/231efe9ed2d200be0f69a07c298e4342b08efe3d/python/triton/runtime/jit.py#L384
        for arg_num in triton_meta["configs"][0].equal_to_1:  # type: ignore[index]
            triton_meta["constants"][arg_num] = 1  # type: ignore[index]

        self.triton_meta = triton_meta

        for tree in self.range_trees:
            if tree.prefix == "r" and self.persistent_reduction:
                # RBLOCK for persistent_reduction is defined in codegen_static_numels
                continue
            if tree.tensor_dim is None:
                continue
            argdefs.append(f"{tree.prefix.upper()}BLOCK : tl.constexpr")

        self.codegen_body()

        for helper in self.helper_functions:
            code.writeline("")
            code.splice(helper)

        if self.inside_reduction:
            reduction_hint = self.reduction_hint
            heuristics_line = f"""
                @triton_heuristics.{heuristics}(
                    size_hints={size_hints!r},
                    reduction_hint={reduction_hint},
                    filename=__file__,
                    triton_meta={triton_meta!r},
                    inductor_meta={inductor_meta!r}
                )
                @triton.jit
            """
        else:
            tile_hint = ""
            if len(size_hints) == 2:
                if len(signature) == 4:  # input, output and 2 args
                    tile_hint = "tile_hint=TileHint.SQUARE,"
                else:
                    tile_hint = "tile_hint=TileHint.DEFAULT,"
            heuristics_line = f"""
                @triton_heuristics.{heuristics}(
                    size_hints={size_hints!r}, {tile_hint}
                    filename=__file__,
                    triton_meta={triton_meta!r},
                    inductor_meta={inductor_meta!r},
                    min_elem_per_thread={self.min_elem_per_thread}
                )
                @triton.jit
            """
        code.splice(heuristics_line)
        code.writeline(
            f"def {name or str(Placeholder.KERNEL_NAME)}({', '.join(argdefs)}):"
        )
        with code.indent():
            self.codegen_static_numels(code)
            for old, new in self.args.aliases():
                code.writeline(f"{old} = {new}")
            code.splice(self.body)

        if config.benchmark_kernel:
            code.splice(self.codegen_kernel_benchmark(num_gb))

        return code.getvalue()

    def codegen_static_numels(self, code):
        """
        We get a small speedup from hard coding numels if they are static.

        This code stomps on the passed-in values by writing an constant to the top of the kernel.

        In a kernel like:
        def KERNEL_NAME(in_ptr0, in_ptr1, out_ptr2, xnumel, rnumel, XBLOCK : tl.constexpr, RBLOCK : tl.constexpr):

        We would add
        xnumel = 4096
        rnumel = 768

        After the signature, before the kernel code, if we decided to make these static. As its hardcoded, it becomes
        a better signal to triton on how to unroll and do some static indexing. So, it's not so much that downstream
        knows that its a static numel, as that you just plop a constant into the kernel.
        """
        for tree in self.range_trees:
            if tree.prefix != "r" or self.inside_reduction:
                simplified_tree_numel = V.graph.sizevars.simplify(tree.numel)
                if isinstance(simplified_tree_numel, (sympy.Integer, int)):
                    code.writeline(f"{tree.prefix}numel = {int(simplified_tree_numel)}")

            if tree.prefix == "r" and self.persistent_reduction:
                simplified_tree_numel = V.graph.sizevars.simplify(tree.numel)
                if isinstance(simplified_tree_numel, (sympy.Integer, int)):
                    val = int(simplified_tree_numel)
                else:
                    continue
                val = next_power_of_2(val)
                code.writeline(f"RBLOCK: tl.constexpr = {val}")

            if tree.prefix == "x" and self.no_x_dim:
                code.writeline("XBLOCK: tl.constexpr = 1")

    def triton_tensor_ndim(self):
        return sum(int(tree.tensor_dim is not None) for tree in self.range_trees)

    def indexing_size_str(self, i):
        sizes = ["None"] * self.triton_tensor_ndim()
        sizes[i] = ":"
        return f"[{', '.join(sizes)}]"

    def dense_size_list(self) -> List[str]:
        sizes = ["1"] * self.triton_tensor_ndim()
        for tree in self.range_trees:
            if tree.tensor_dim is None:
                continue

            if tree.prefix != "r" or self.inside_reduction:
                sizes[tree.tensor_dim] = f"{tree.prefix.upper()}BLOCK"
        return sizes

    def dense_size_str(self):
        sizes = self.dense_size_list()
        return f"[{', '.join(sizes)}]"

    def _get_grid_fn(self):
        return "grid"

    def add_numel_to_call_args_and_grid(self, name, call_args, grid):
        # TODO(jansel): if there are constants, we shouldn't bother passing them as args
        for tree in self.range_trees:
            if isinstance(tree.numel, (sympy.Integer, sympy.Symbol)):
                expr = tree.numel
            else:
                expr = V.graph.wrapper_code.generate_numel_expr(name, tree)

            if tree.prefix != "r" or self.inside_reduction:
                call_args.append(expr)
            if tree.grid_dim is not None:
                grid.append(expr)

    def get_call_args(self):
        _, call_args, _ = self.args.python_argdefs()
        # dynamo wraps unspec variable as 0d CPU tensor, need convert to scalar
        for i in range(len(call_args)):
            if V.graph.is_unspec_arg(call_args[i]):
                call_args[i] = call_args[i] + ".item()"

        return call_args

    def call_kernel(self, name: str, node: Optional[IRNode] = None):
        wrapper = V.graph.wrapper_code
        call_args = self.get_call_args()
        grid: List[Any] = []
        self.add_numel_to_call_args_and_grid(name, call_args, grid)
        current_device = V.graph.scheduler.current_device

        if self.args.workspace_arg is not None:
            ws = self.args.workspace_arg
            wrapper.generate_workspace_allocation(
                ws.nbytes, current_device, ws.zero_fill
            )

        grid = wrapper.generate_default_grid(name, grid)
        wrapper.generate_kernel_call(
            name,
            call_args,
            grid,
            current_device.index,
            cuda=True,
            triton=True,
            grid_fn=self._get_grid_fn(),
            triton_meta=self.triton_meta,
        )

        if self.args.workspace_arg is not None:
            wrapper.writeline(wrapper.make_free_by_names(["workspace"]))

    def codegen_nan_check(self):
        wrapper = V.graph.wrapper_code
        _, call_args, arg_types = self.args.python_argdefs()
        for arg, arg_type in zip(call_args, arg_types):
            if isinstance(arg_type, TensorArg):
                line = f"assert not {arg}.isnan().any().item()"
                wrapper.writeline(line)
                line = f"assert not {arg}.isinf().any().item()"
                wrapper.writeline(line)

    def warn_mix_layout(self, kernel_name):
        """
        Print message if the kernel have mixed layout inputs.
        Only care about 4D tensor for now.
        """
        if (
            len(self.args.input_buffers) == 1
            and len(self.args.output_buffers) == 1
            and len(self.args.inplace_buffers) == 0
        ):
            # even if input buffer and output buffer have different layout,
            # this can be a layout conversion kernel. No need to warn for
            # the mix layouts.
            return

        argdefs, call_args, signature = self.args.python_argdefs()
        uniform_stride_order = None
        for arg_name in call_args:
            buf = V.graph.get_buffer(arg_name)
            if buf and len(buf.layout.size) == 4:
                # ignore the tensor if only 1 dimension is non-zero
                if len([x for x in buf.layout.size if x == 1]) == 3:
                    continue
                stride_order = ir.get_stride_order(buf.layout.stride)
                if uniform_stride_order is None:
                    uniform_stride_order = stride_order
                elif uniform_stride_order != stride_order:
                    msg = yellow_text(
                        f"Expected stride order {uniform_stride_order}, but found stride order"
                        + f" {stride_order} for kernel {kernel_name}"
                    )
                    log.warning(msg)

                    stride_order_list = [
                        ir.get_stride_order(V.graph.get_buffer(name).layout.stride)
                        if V.graph.get_buffer(name)
                        else None
                        for name in call_args
                    ]
                    size_list = [
                        V.graph.get_buffer(name).layout.size
                        if V.graph.get_buffer(name)
                        else None
                        for name in call_args
                    ]
                    source_list = [
                        "GraphInput"
                        if name in V.graph.graph_inputs
                        else "IntermediateBuffer"
                        if name in V.graph.name_to_buffer
                        else None
                        for name in call_args
                    ]

                    msg = yellow_text(
                        f"  param names {argdefs}\n  buf names {call_args}\n  strides {stride_order_list}"
                        + f"\n  sizes {size_list}\n  sources {source_list}\n"
                    )
                    log.warning(msg)
                    return
        msg = green_text(
            f"All the inputs for the triton kernel {kernel_name} have uniform layout"
        )
        log.warning(msg)

    def create_cse_var(self, *args, **kwargs):
        return TritonCSEVariable(*args, **kwargs)


class TritonScheduling(BaseScheduling):
    def __init__(self, scheduler):
        self.scheduler = scheduler

    def group_fn(self, sizes):
        return tuple(V.graph.sizevars.simplify(sympy_product(s)) for s in sizes)

    def can_fuse(self, node1, node2):
        """
        Hook called by Scheduler to determine if the Triton backend
        can fuse node1 and node2.  These nodes might already be
        FusedSchedulerNodes.
        """
        if isinstance(node1, scheduler.ForeachKernelSchedulerNode) or isinstance(
            node2, scheduler.ForeachKernelSchedulerNode
        ):
            return scheduler.ForeachKernelSchedulerNode.can_fuse(node1, node2)

        _, (numel1, rnumel1) = node1.group
        _, (numel2, rnumel2) = node2.group
        why = WhyNoFuse(node1, node2)

        if node1.is_split_scan() and not node2.is_split_scan():
            if node2.is_reduction():
                why("Split scan cannot fuse with reductions")
        elif node2.is_split_scan() and not node1.is_split_scan():
            if node1.is_reduction():
                why("Split scan cannot fuse with reductions")

        if node1.is_reduction() and node2.is_reduction():
            reduction_can_fuse = numel1 == numel2 and rnumel1 == rnumel2
            if not reduction_can_fuse:
                why(
                    "numel/rnumel mismatch (reduce) (%s, %s), (%s, %s)",
                    numel1,
                    numel2,
                    rnumel1,
                    rnumel2,
                )
            return reduction_can_fuse

        if not node1.is_reduction() and not node2.is_reduction():
            if not (numel1 == numel2 and rnumel1 == rnumel2):
                why(
                    "numel/rnumel mismatch (non-reduce) (%s, %s), (%s, %s)",
                    numel1,
                    numel2,
                    rnumel1,
                    rnumel2,
                )
                return False

            if node1.is_template():
                # Only allow fusion for TritonTemplates for now.
                # Fusion for CUDATemplates are not supported.
                is_triton_template = isinstance(node1.node, TritonTemplateBuffer)
                if not is_triton_template:
                    why("node1 is not TritonTemplateBuffer")
                return is_triton_template

            # check for a bad combined tiling
            tiling1 = self.select_tiling(node1.get_nodes(), numel1, rnumel1)
            tiling2 = self.select_tiling(node2.get_nodes(), numel1, rnumel1)
            tiling3 = self.select_tiling(
                node1.get_nodes() + node2.get_nodes(), numel1, rnumel1
            )
            if config.triton.tiling_prevents_pointwise_fusion:
                cond = True
                if len(tiling1) > 2:
                    if len(tiling2) > 2:
                        cond = tiling1 == tiling2 == tiling3
                    else:
                        cond = tiling1 == tiling3
                elif len(tiling2) > 2:
                    cond = tiling2 == tiling3
                if not cond:
                    why(
                        "tiling mismatch (%s, %s, %s)",
                        tiling1,
                        tiling2,
                        tiling3,
                    )
                    return False

            return True

        if not node1.is_reduction() and node2.is_reduction():
            assert rnumel1 == 1 and rnumel2 != 1
            if numel1 == numel2 * rnumel2:
                if not all(
                    TritonKernel.is_compatible((numel2, rnumel2), n.get_ranges())
                    for n in node1.get_nodes()
                ):
                    why("nodes numel/rnumel incompatibility")
                    return False
                if (
                    config.triton.tiling_prevents_reduction_fusion
                    and not node1.is_template()
                ):
                    is_reduction_tiling_valid = self.select_tiling(
                        node1.get_nodes(), numel1
                    ) in (
                        (numel1, 1),
                        (numel2, rnumel2, 1),
                    )
                    if not is_reduction_tiling_valid:
                        why("invalid tiling for reduction")
                    return is_reduction_tiling_valid
                return True

            if numel1 != numel2:
                why("nodes numel incompatibility")
            return numel1 == numel2

        assert node1.is_reduction() and not node2.is_reduction()
        # swap args to hit the case above
        return self.can_fuse_horizontal(node2, node1)

    can_fuse_vertical = can_fuse
    can_fuse_horizontal = can_fuse

    def generate_node_schedule(self, nodes, numel, rnumel):
        node_schedule: List[Any] = []
        current_loop_writes: Set[str] = set()

        # Writes with a reduced shape, meaning they are only present once the
        # reduction loop has ended
        current_loop_reduced_writes = set()
        current_loop_has_writes = False
        done = set()

        def fits_in_main_body(n):
            _, (node_numel, node_rnumel) = n.group
            return (node_numel == numel and node_rnumel == rnumel) or (
                node_numel == numel * rnumel and node_rnumel == 1
            )

        def fits_outside_reduction(n):
            _, (node_numel, node_rnumel) = n.group
            return node_numel == numel and node_rnumel == 1 and rnumel != 1

        def schedule_node_in_loop(n):
            nonlocal current_loop_has_writes
            done.add(n)
            node_schedule.append(n)
            current_loop_has_writes = True
            # A scan is modelled as a reduction in the scheduler but has a
            # full sized output that can be used inside the loop body
            if (
                n.is_reduction()
                and isinstance(n, scheduler.SchedulerNode)
                and isinstance(n.node, ir.ComputedBuffer)
                and not isinstance(n.node.data, ir.Scan)
            ):
                current_loop_reduced_writes.add(n.get_name())

        @contextlib.contextmanager
        def end_current_reduction_loop():
            nonlocal current_loop_has_writes
            if current_loop_has_writes:
                # flush out any other runnable nodes to reduce number of loops
                for other_node in nodes[index + 1 :]:
                    if (
                        node not in done
                        and fits_in_main_body(other_node)
                        and not (current_loop_reduced_writes & other_node.ancestors)
                    ):
                        schedule_node_in_loop(node)

            if node_schedule and node_schedule[-1] is EnableReduction:
                node_schedule.pop()
            else:
                node_schedule.append(DisableReduction)
            yield
            node_schedule.append(EnableReduction)
            current_loop_reduced_writes.clear()
            current_loop_has_writes = False

        for index, node in enumerate(nodes):
            if node in done:
                continue
            done.add(node)

            def requires_closing_previous_reduction(node, node_schedule):
                if rnumel == 1:
                    return False
                if not current_loop_reduced_writes & node.ancestors:
                    return False
                assert node_schedule and not isinstance(
                    node_schedule[-1], (EnableReduction, DisableReduction)
                )
                return bool(current_loop_reduced_writes)

            if fits_in_main_body(node):
                if requires_closing_previous_reduction(node, node_schedule):
                    with end_current_reduction_loop():
                        pass  # need to start a new reduction loop

                schedule_node_in_loop(node)
            elif fits_outside_reduction(node):
                with end_current_reduction_loop():
                    node_schedule.append(node)
            else:
                raise NotImplementedError(
                    f"unexpected group: ({numel}, {rnumel}) != {node.group[1]}"
                )

        return node_schedule

    def codegen_node(
        self, node: Union[scheduler.FusedSchedulerNode, scheduler.SchedulerNode]
    ):
        """
        Given a set of pre-fused nodes, generate a Triton kernel.
        """

        nodes: List[scheduler.SchedulerNode] = node.get_nodes()  # type: ignore[assignment]

        _, (numel, rnumel) = max(nodes, key=lambda x: int(x.is_reduction())).group

        node_schedule = self.generate_node_schedule(nodes, numel, rnumel)
        buf_accesses = collections.defaultdict(list)
        for node in nodes:
            for access in node.read_writes.reads | node.read_writes.writes:
                buf_accesses[access.name].append(access)

        schedule_log.debug("Schedule:\n %s", node_schedule)

        return self.codegen_node_schedule(node_schedule, buf_accesses, numel, rnumel)

    @staticmethod
    def reduction_hint(node):
        assert node.is_reduction()
        if all(
            dep.is_contiguous()
            for dep in itertools.chain(node.read_writes.reads, node.read_writes.writes)
        ):
            return ReductionHint.INNER
        else:
            return node.node.data.reduction_hint

    @staticmethod
    def can_use_32bit_indexing(
        numel: sympy.Expr, buffers: Iterable[Union[ir.Buffer, ir.TensorBox]]
    ) -> bool:
        int_max = torch.iinfo(torch.int32).max
        size_hint = V.graph.sizevars.size_hint
        has_hint = V.graph.sizevars.shape_env.has_hint

        def within_32bit(e):
            # Allow for unhinted e as long as we can still statically prove
            # (e.g., via ValueRanges) that it is still in bounds
            if V.graph.sizevars.is_expr_static_and_true(e <= int_max):
                return True
            # Otherwise, the hint MUST exist and be in range
            return has_hint(e) and size_hint(e) <= int_max

        if not within_32bit(numel):
            return False

        # Any use of a MultiOutputLayout will create a buffer with a
        # Layout whose sizes are accounted for
        buf_sizes = [
            buf.get_layout().storage_size()
            for buf in buffers
            if not isinstance(buf.get_layout(), ir.MultiOutputLayout)
        ]

        if not all(within_32bit(size) for size in buf_sizes):
            return False

        # Only install guards for 32-bit indexing as there is no correctness
        # issue with using 64-bit for everything
        V.graph.sizevars.guard_leq(numel, int_max)  # type: ignore[arg-type]
        for size in buf_sizes:
            V.graph.sizevars.guard_leq(size, int_max)  # type: ignore[arg-type]
        return True

    @staticmethod
    def select_index_dtype(node_schedule, numel, reduction_numel):
        # Gather all used buffer names
        buffer_names = set()
        for node in node_schedule:
            if not isinstance(node, scheduler.BaseSchedulerNode):
                continue

            buffer_names.update(node.get_names())
            buffer_names.update(node.used_buffer_names())

        # Get buffers objects
        def _get_buffer(name: str) -> Union[ir.Buffer, ir.TensorBox]:
            if name in V.graph.name_to_buffer:
                return V.graph.name_to_buffer[name]
            elif name in V.graph.graph_inputs:
                return V.graph.graph_inputs[name]
            elif name in V.graph.constants:
                data = V.graph.constants[name]
                return ir.ConstantBuffer(
                    name,
                    ir.FixedLayout(
                        data.device, data.dtype, *V.graph.static_sizes_strides(data)
                    ),
                )
            raise RuntimeError(f"Failed to find buffer matching name {name}")

        buffers = [_get_buffer(name) for name in buffer_names]

        # In theory we can separately check xnumel and rnumel are <= int_max
        # but some indexers do use the full linear index so we need to be
        # conservative here.
        total_numel = numel * reduction_numel

        if TritonScheduling.can_use_32bit_indexing(total_numel, buffers):
            return "tl.int32"
        return "tl.int64"

    def get_kernel_args(self, node_schedule, numel, reduction_numel):
        reductions = list(
            filter(
                lambda n: n not in (EnableReduction, DisableReduction)
                and n.is_reduction(),
                node_schedule,
            )
        )
        if len(reductions) > 0:
            hints = [self.reduction_hint(n) for n in reductions]
            if hints.count(hints[0]) == len(hints):
                reduction_hint_val = hints[0]
            else:
                reduction_hint_val = ReductionHint.DEFAULT
        else:
            reduction_hint_val = ReductionHint.DEFAULT

        mutations = set()
        for node in node_schedule:
            if hasattr(node, "get_mutations"):
                mutations.update(node.get_mutations())

        index_dtype = self.select_index_dtype(node_schedule, numel, reduction_numel)

        return reduction_hint_val, mutations, index_dtype

    def codegen_comment(self, node_schedule):
        wrapper = V.graph.wrapper_code
        origins, detailed_origins = get_kernel_metadata(node_schedule, wrapper)
        if origins:
            wrapper.writeline(origins)

        if config.debug_fusion:
            from torch._inductor.scheduler import (
                BaseSchedulerNode,
                ForeachKernelSchedulerNode,
            )

            if not any(
                isinstance(n, ForeachKernelSchedulerNode) for n in node_schedule
            ):
                # We probably should look what are the nodes inside a foreach
                # schedule node
                node_names = [
                    n.get_name()
                    for n in node_schedule
                    if isinstance(n, BaseSchedulerNode)
                ]
                wrapper.writeline(
                    f"{wrapper.comment} Fused node name list: {', '.join(node_names)}"
                )

    def codegen_node_schedule(
        self, node_schedule, buf_accesses, numel, reduction_numel
    ):
        from torch._inductor.codegen.triton_split_scan import TritonSplitScanKernel

        tiled_groups = self.select_tiling(node_schedule, numel, reduction_numel)
        reduction_hint_val, mutations, index_dtype = self.get_kernel_args(
            node_schedule, numel, reduction_numel
        )

        is_split_scan = any(
            isinstance(node, BaseSchedulerNode) and node.is_split_scan()
            for node in node_schedule
        )
        kernel_type = TritonSplitScanKernel if is_split_scan else TritonKernel
        kernel_args = tiled_groups
        kernel_kwargs = {
            "reduction_hint": reduction_hint_val,
            "mutations": mutations,
            "index_dtype": index_dtype,
        }
        kernel = kernel_type(
            *kernel_args,
            **kernel_kwargs,
        )
        kernel.buf_accesses = buf_accesses

        self.codegen_node_schedule_with_kernel(node_schedule, kernel)

        with V.set_kernel_handler(kernel):
            src_code = kernel.codegen_kernel()

        kernel_name = self.define_kernel(src_code, node_schedule)
        log.debug("Generating kernel code with kernel_name: %s", kernel_name)
        kernel.kernel_name = kernel_name
        kernel.code_hash = code_hash(src_code)

        if kernel.persistent_reduction and config.triton.multi_kernel:
            kernel2 = TritonKernel(
                *kernel_args,
                **kernel_kwargs,
                disable_persistent_reduction=True,
            )
            self.codegen_node_schedule_with_kernel(node_schedule, kernel2)
            with V.set_kernel_handler(kernel2):
                src_code2 = kernel2.codegen_kernel()
            kernel_name2 = self.define_kernel(src_code2, node_schedule)
            kernel2.kernel_name = kernel_name2
            kernel2.code_hash = code_hash(src_code2)

            final_kernel = MultiKernel([kernel, kernel2])
        else:
            final_kernel = kernel  # type: ignore[assignment]

        with V.set_kernel_handler(final_kernel):
            for node in node_schedule:
                if node not in (EnableReduction, DisableReduction):
                    node.mark_run()

        self.codegen_comment(node_schedule)
        final_kernel.call_kernel(final_kernel.kernel_name)
        if config.nan_asserts:
            final_kernel.codegen_nan_check()
        if config.warn_mix_layout:
            final_kernel.warn_mix_layout(kernel_name)

        V.graph.removed_buffers |= final_kernel.removed_buffers
        V.graph.inplaced_to_remove |= final_kernel.inplaced_to_remove

        if (
            V.graph.wrapper_code.supports_intermediate_hooks
            and config.generate_intermediate_hooks
        ):
            # Not every node in the schedule will actually be live on output;
            # we can't check dead buffers.
            live_outs = kernel.args.live_output_buffers()
            for node in node_schedule:
                if not isinstance(node, scheduler.BaseSchedulerNode):
                    continue
                name = node.get_name()
                if name not in live_outs:
                    continue
                origin_node = node.node.get_origin_node()
                if origin_node is not None:
                    counters["inductor"]["intermediate_hooks"] += 1
                    V.graph.wrapper_code.writeline(
                        f"run_intermediate_hooks({origin_node.name!r}, {name})"
                    )

        self.scheduler.free_buffers()

    def codegen_node_schedule_with_kernel(self, node_schedule, kernel):
        def current_reduction_nodes(nodes):
            return itertools.takewhile(lambda n: n is not DisableReduction, nodes)

        with kernel:
            stack = contextlib.ExitStack()
            kernel.set_last_usage(current_reduction_nodes(node_schedule))

            for node in node_schedule:
                if node not in (EnableReduction, DisableReduction):
                    node.decide_inplace_update()
            for i, node in enumerate(node_schedule):
                if node is DisableReduction:
                    stack.enter_context(kernel.disable_reduction())
                elif node is EnableReduction:
                    stack.close()
                    kernel.set_last_usage(current_reduction_nodes(node_schedule[i:]))
                else:
                    # TODO - use split ranges ?
                    indexing_dtype_strength_reduction(node._body)
                    index_vars = kernel.split_and_set_ranges(node.get_ranges())
                    node.codegen(index_vars)

    def define_kernel(self, src_code, node_schedule):
        wrapper = V.graph.wrapper_code
        if src_code in wrapper.src_to_kernel:
            kernel_name = wrapper.src_to_kernel[src_code]
        else:
            fused_name = (
                get_fused_kernel_name(node_schedule, config.triton.descriptive_names)
                if config.triton.descriptive_names
                else ""
            )
            kernel_category = get_kernel_category_by_source_code(src_code)[:3]
            kernel_name = "_".join(
                ["triton", kernel_category, fused_name, wrapper.next_kernel_suffix()]
            )
            # use the original src_code as the key
            wrapper.src_to_kernel[src_code] = kernel_name
            subs_name = kernel_name if config.triton.unique_kernel_names else "triton_"

            # DESCRIPTIVE_NAME is used for profiling purposes; it shows the full kernel name
            # even when unique_kernel_names is turned off. Meanwhile, KERNEL_NAME is sometimes set
            # to "triton_" to maximize caching opportunities (when unique_kernel_names = False).
            src_code = src_code.replace(str(Placeholder.DESCRIPTIVE_NAME), kernel_name)
            src_code = src_code.replace(str(Placeholder.KERNEL_NAME), subs_name)

            # TODO(voz): Ostensibly, we should not need this. But there are cases where C++ codegen does
            # not use BracesBuffer, so we have no good indicator of a C++ buffer atm.
            src_code = src_code.replace("#pragma CMT", "#")

            basename, _, kernel_path = get_path(code_hash(src_code.strip()), "py")

            compile_wrapper = IndentedBuffer()
            compile_wrapper.writeline(f"async_compile.triton({subs_name!r}, '''")
            compile_wrapper.splice(src_code, strip=True)
            compile_wrapper.writeline(
                f"''', device_str='{V.graph.scheduler.current_device.type}')"
            )

            metadata_comment = f"# kernel path: {kernel_path}"
            origins, detailed_origins = get_kernel_metadata(node_schedule, wrapper)
            metadata_comment += "\n" + origins + "\n" + detailed_origins
            wrapper.define_kernel(
                kernel_name, compile_wrapper.getvalue(), metadata_comment
            )

            # log kernel metadata for offline analysis.
            # E.g. one can find all unaligned inner reduction and check if
            # padding helps with the perf kernel by kernel.
            if is_metric_table_enabled("kernel_metadata"):
                log_kernel_metadata(kernel_name, kernel_path, src_code)

        return kernel_name

    def codegen_template(
        self, template_node, epilogue_nodes, only_gen_src_code=False
    ) -> Optional[str]:
        """
        Codegen a triton template

        If `only_gen_src_code` the src code will be returned instead of codegen'd into the wrapper
        """
        _, (numel, rnumel) = template_node.group
        assert rnumel == 1
        kernel, render = template_node.node.make_kernel_render(template_node.node)
        with kernel:
            if not only_gen_src_code:
                for node in [template_node, *epilogue_nodes]:
                    node.mark_run()
            partial_code = render()
            for node in epilogue_nodes:
                node.codegen(kernel.split_and_set_ranges(node.get_ranges()))

        # finalize must be called after adding epilogue above
        with V.set_kernel_handler(kernel):
            # TODO: Maybe unify CUDATemplateKernel to also use PartialRender for flexible epilogue fusion.
            src_code = (
                partial_code
                if isinstance(partial_code, str)
                else partial_code.finalize()
            )
            node_schedule = [template_node, *epilogue_nodes]

            if config.benchmark_kernel:
                num_gb = kernel.estimate_kernel_num_bytes() / 1e9
                grid_args = V.graph.sizevars.size_hints(kernel.call_sizes)
                assert kernel.meta is not None, "meta is None"
                grid = kernel.grid_fn(*grid_args, kernel.meta)
                src_code = (
                    f"{kernel.imports_for_benchmark_kernel()}\n"
                    f"{src_code}\n"
                    f"{kernel.codegen_kernel_benchmark(num_gb, grid).getvalue()}"
                )

            if only_gen_src_code:
                return src_code

            kernel_name = self.define_kernel(src_code, node_schedule)

        self.codegen_comment(node_schedule)
        kernel.call_kernel(kernel_name, template_node.node)
        V.graph.removed_buffers |= kernel.removed_buffers
        V.graph.inplaced_to_remove |= kernel.inplaced_to_remove
        self.scheduler.free_buffers()
        return None

    def codegen_sync(self):
        V.graph.wrapper_code.writeline(V.graph.device_ops.synchronize())

    def codegen_foreach(self, foreach_node):
        from .triton_foreach import ForeachKernel

        for partitions_with_metadata in ForeachKernel.horizontal_partition(
            foreach_node.get_subkernel_nodes(), self
        ):
            kernel = ForeachKernel()
            for nodes, tiled_groups, numel, rnumel in partitions_with_metadata:
                node_schedule = self.generate_node_schedule(nodes, numel, rnumel)
                (
                    reduction_hint_val,
                    mutations,
                    index_dtype,
                ) = self.get_kernel_args(node_schedule, numel, rnumel)

                subkernel = kernel.create_sub_kernel(
                    *tiled_groups,
                    reduction_hint=reduction_hint_val,
                    mutations=mutations,
                    index_dtype=index_dtype,
                )

                self.codegen_node_schedule_with_kernel(
                    node_schedule,
                    subkernel,
                )

                with V.set_kernel_handler(subkernel):
                    for node in node_schedule:
                        if node not in (EnableReduction, DisableReduction):
                            node.mark_run()
                V.graph.removed_buffers |= subkernel.removed_buffers
                V.graph.inplaced_to_remove |= subkernel.inplaced_to_remove

            src_code = kernel.codegen_kernel()
            kernel_name = self.define_kernel(src_code, [foreach_node])
            self.codegen_comment([foreach_node])
            kernel.call_kernel(V.graph.wrapper_code, kernel_name)

        self.scheduler.free_buffers()

    @staticmethod
    @functools.lru_cache(32)
    def candidate_tilings(node):
        ranges, reduction_ranges = node.get_ranges()
        if len(ranges) <= 1:
            return ()

        rw = node.pointwise_read_writes()
        assert len(rw.range_vars) == len(ranges)

        # isinstance(dep, MemoryDep): this filters out StarDeps. StarDeps refer to reads
        # that need to access the entire tensor; they don't contribute read indexing
        # information (and practically, they don't have dep.index so they can't be used
        # for stride_hints below
        dep_sources = [rw.reads, rw.writes]
        assert all(
            isinstance(dep, (MemoryDep, StarDep))
            for dep in itertools.chain.from_iterable(dep_sources)
        )
        deps = [
            dep
            for dep in itertools.chain.from_iterable(dep_sources)
            if dep.name not in V.graph.removed_buffers and isinstance(dep, MemoryDep)
        ]
        write_names = {dep.name for dep in rw.writes}

        tilings: List[CandidateTiling] = []

        for dep in deps:
            strides = V.graph.sizevars.stride_hints(dep.index, rw.range_vars)
            assert len(strides) == len(ranges)
            try:
                split = strides.index(1) + 1
                if split == len(ranges):
                    continue
                if all(s == 0 for s in strides[split:]):
                    # if this is a broadcasted tensor and all dimensions after split are broadcast,
                    # this is not a real split
                    continue

            except ValueError:
                continue
            tiled_groups = (
                V.graph.sizevars.simplify(sympy_product(ranges[:split])),
                V.graph.sizevars.simplify(sympy_product(ranges[split:])),
            )
            # score by number of elements
            score = V.graph.sizevars.size_hint(
                sympy_product(
                    size for size, stride in zip(ranges, strides) if stride != 0
                )
            )
            if dep.name in write_names:
                # ngimel said contiguous writes is more important than reads
                score *= 2
            if CandidateTiling.is_good_size(tiled_groups[0]):
                score *= 2
            if CandidateTiling.is_good_size(tiled_groups[1]):
                score *= 2

            if (
                V.graph.sizevars.size_hint(
                    score - sympy_product(itertools.chain(ranges, reduction_ranges))
                )
                >= 0
            ):
                tilings.append(CandidateTiling(tiled_groups, score, dep.name))
        return tilings

    @classmethod
    def select_tiling(cls, node_schedule, numel, reduction_numel=sympy.Integer(1)):
        """
        Heuristics to decide how to tile kernels.
        Currently, we tile based on stride-1 dimensions.

        Returns:
            `(tile1, tile2, reduction_numel)` s.t. `tile1 * tile2 == numel`

        """
        if reduction_numel != 1 or config.triton.max_tiles <= 1:
            # TODO(jansel): should we tile reductions?
            # do perf hint here if stride-1 dim is not being reduced
            if perf_hint_log.level <= logging.WARNING:
                for node in EnableReduction.filter(node_schedule):
                    if len(cls.candidate_tilings(node)) > 0:
                        perf_hint_log.info("reduction over non-contiguous dims")
                        break
            return (numel, reduction_numel)

        seen_names = set()
        candidate_tiles: Counter[Any] = collections.Counter()
        for node in EnableReduction.filter(node_schedule):
            for tiling in cls.candidate_tilings(node):
                if tiling.name in seen_names:
                    continue
                seen_names.add(tiling.name)
                candidate_tiles[tiling.tiling] += tiling.score

        ranked_tilings = [tiling for tiling, score in candidate_tiles.most_common()]

        if config.triton.max_tiles >= 3:
            # Consider adding a third dimension of tiling, but only
            # when a1 is a multiple of b1; otherwise, you have a lot
            # of stragglers which is annoying to generate code for.
            #
            # NB: More than three max tiles is not enabled by default.

            # Add one 3D tiling choice
            for i in range(1, len(ranked_tilings)):
                a0, a1 = ranked_tilings[0]
                b0, b1 = ranked_tilings[i]
                if V.graph.sizevars.size_hint(a1 - b1) == 0:
                    continue
                if V.graph.sizevars.size_hint(a1 - b1) < 0:
                    # swap so a0 is bigger
                    a0, a1 = ranked_tilings[i]
                    b0, b1 = ranked_tilings[0]
                assert V.graph.sizevars.size_hint(a1 - b1) > 0
                if V.graph.sizevars.statically_known_multiple_of(a1, b1):
                    tiling = (a0, FloorDiv(a1, b1), b1)
                    ranked_tilings = [tiling] + ranked_tilings
                    break  # only 1 choice for now

        if len(ranked_tilings) > 1:
            perf_hint_log.info("possibly bad tiling: %s", ranked_tilings)

        for tiled_groups in ranked_tilings:
            new_groups = (*tiled_groups, reduction_numel)
            if all(
                TritonKernel.is_compatible(new_groups, node.get_ranges())
                for node in node_schedule
                if isinstance(node, scheduler.SchedulerNode)
            ):
                return new_groups

        return (numel, reduction_numel)

    def flush(self):
        pass

    def ready_to_flush(self) -> bool:
        return False

    @preserve_rng_state()
    def benchmark_fused_nodes(self, nodes):
        @dataclasses.dataclass
        class LastUsageHolder:
            n: Any
            last_usage: Any

            def __del__(self):
                self.n.last_usage = self.last_usage

        last_usage_holders = [LastUsageHolder(n, n.last_usage) for n in nodes]

        # empty last_usage. May cause more aggressive 'evict_last'. Should be fine.
        for n in nodes:
            n.last_usage = set()

        if not nodes[0].is_template():
            _, (numel, rnumel) = max(nodes, key=lambda x: int(x.is_reduction())).group
            node_schedule = self.generate_node_schedule(nodes, numel, rnumel)

            tiled_groups = self.select_tiling(node_schedule, numel, rnumel)
            reduction_hint_val, mutations, index_dtype = self.get_kernel_args(
                node_schedule, numel, rnumel
            )

            kernel = TritonKernel(
                *tiled_groups,
                reduction_hint=reduction_hint_val,
                mutations=mutations,
                index_dtype=index_dtype,
            )

            self.codegen_node_schedule_with_kernel(node_schedule, kernel)
            with config.patch("benchmark_kernel", True), V.set_kernel_handler(kernel):
                src_code = kernel.codegen_kernel()
        else:
            template_node = nodes[0]
            epilogue_nodes = nodes[1:]

            with config.patch("benchmark_kernel", True):
                src_code = self.codegen_template(
                    template_node, epilogue_nodes, only_gen_src_code=True
                )

        src_code = src_code.replace(str(Placeholder.KERNEL_NAME), "triton_")
        mod = PyCodeCache.load(src_code)

        def cache_file_path():
            assert mod.__file__ is not None
            return os.path.splitext(mod.__file__)[0] + ".kernel_perf"

        def load_cache():
            path = cache_file_path()
            if os.path.exists(path):
                with open(path) as fd:
                    return float(fd.read())
            return None

        def store_cache():
            path = cache_file_path()
            with open(path, "w") as fd:
                fd.write(str(ms))

        log.debug(
            "kernel src code for %s written to: %s",
            {n.get_name() for n in nodes},
            mod.__file__,
        )
        ms = load_cache()
        if ms is not None:
            return ms, mod.__file__

        args = mod.get_args()
        call = mod.call
        wrapped_jit_function = mod.triton_

        # call once to trigger the compilation
        call(wrapped_jit_function.clone_args(*args)[0])

        launchers = wrapped_jit_function.launchers
        assert len(launchers) == 1
        if launchers[0].n_spills > 0:
            # skip benchmarking the kernel if there are register spills
            ms = float("inf")
        else:
            # We have to clone the inplace updated arguments to avoid earlier calls
            # generating out of range indices for later calls.
            ms = do_bench(lambda: call(wrapped_jit_function.clone_args(*args)[0]))

            # overhead of cloning args gives bias for fusing the kernel
            # in the case of mutating/in-placeable second fusion
            # TODO - would be better as a hook in triton do_bench that reset
            # the input values between benchmarking
            ms = ms - do_bench(lambda: wrapped_jit_function.clone_args(*args))

        log.debug(
            "The fused kernel for %s took %.3f ms to run",
            {n.get_name() for n in nodes},
            ms,
        )
        store_cache()
        return ms, mod.__file__


@dataclasses.dataclass
class CandidateTiling:
    tiling: Tuple[sympy.Expr, sympy.Expr]
    score: int  # higher is better
    name: Optional[str] = None

    @staticmethod
    def is_good_size(s):
        """Somewhat arbitrary heuristic used to boost scores for some sizes"""
        s = V.graph.sizevars.size_hint(s)
        return s >= 32 and (s % 32 == 0)


class DisableReduction:
    """
    Marker to invoke `kernel.disable_reduction()`.  This closes a
    reduction loop and allows for pointwise ops to occur on the output
    of a reduction.
    """


class EnableReduction:
    """
    Marker to end a DisableReduction block.
    """

    @staticmethod
    def filter(node_schedule):
        """
        Get the nodes from node_schedule skipping those in a
        DisableReduction block.
        """
        disabled = False
        for node in node_schedule:
            if node in (EnableReduction, DisableReduction):
                # Don't tile stuff outside the main reduction loop
                disabled = node is DisableReduction
            elif disabled:
                pass
            else:
                yield node


class CantSplit(Exception):
    pass<|MERGE_RESOLUTION|>--- conflicted
+++ resolved
@@ -714,13 +714,10 @@
     @staticmethod
     def log10(x):
         return f"libdevice.log10({x})"
-<<<<<<< HEAD
-=======
 
     @staticmethod
     def log2(x):
         return f"libdevice.log2({x})"
->>>>>>> b279034e
 
     @staticmethod
     def nextafter(x, y):
