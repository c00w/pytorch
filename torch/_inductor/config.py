import os  # noqa: C101
import sys
from typing import Any, Callable, Dict, List, Optional, TYPE_CHECKING, Union

import torch


def is_fbcode():
    return not hasattr(torch.version, "git_version")


# add some debug printouts
debug = False

# add inf and NaN checkers
debug_check_inf_and_nan = False

# Whether to disable a progress bar for autotuning
disable_progress = True

# Whether to enable printing the source code for each future
verbose_progress = False

# use fx aot graph codegen cache
fx_graph_cache = os.environ.get("TORCHINDUCTOR_FX_GRAPH_CACHE") == "1"

# use fx aot graph codegen cache
fx_graph_remote_cache = os.environ.get("TORCHINDUCTOR_FX_GRAPH_REMOTE_CACHE") == "1"

# enable autotune local cache
autotune_local_cache = True

# enable autotune remote cache
autotune_remote_cache = os.environ.get("TORCHINDUCTOR_AUTOTUNE_REMOTE_CACHE") == "1"

# use cpp wrapper instead of python wrapper
cpp_wrapper = os.environ.get("TORCHINDUCTOR_CPP_WRAPPER", "0") == "1"

# codegen cpp wrapper code in an ABI compatible mode
abi_compatible = (
    os.environ.get("TORCHINDUCTOR_ABI_COMPATIBLE", "1" if is_fbcode() else "0") == "1"
)

c_shim_version = os.environ.get(
    "TORCHINDUCTOR_C_SHIM_VERSION", "1" if is_fbcode() else "2"
)

# dead code elimination
dce = False

# assume weight tensors are fixed size
static_weight_shapes = True

# put correctness assertions in generated code
size_asserts = os.environ.get("TORCHINDUCTOR_SIZE_ASSERTS", "1") == "1"
nan_asserts = os.environ.get("TORCHINDUCTOR_NAN_ASSERTS") == "1"

# enable loop reordering based on input orders
pick_loop_orders = True

# reuse a kernel input as the output
inplace_buffers = True

# reuse a buffer for an unrelated purpose
allow_buffer_reuse = True

# Enable pooled allocations for non-output tensors
memory_planning = os.environ.get("TORCHINDUCTOR_MEMORY_PLANNING", "0") == "1"

# How to organize memory under memory_planning=True:
# - "none": do not try to pool storage, just reuse
# - "intermediates": all non-outputs share storage, outputs each get unique storage
# - "outputs": two pools, one for intermediates (freed on return) and one for outputs
# - "combined": a single pool for both intermediates and outputs
memory_pool = os.environ.get("TORCHINDUCTOR_MEMORY_POOL", "intermediates")

# codegen benchmark harness
benchmark_harness = True

# fuse pointwise into templates
epilogue_fusion = True

# do epilogue fusions before other fusions
epilogue_fusion_first = False

# enable pattern match+replace optimizations
pattern_matcher = True

# register custom graph optimization pass hook. so far, pre/post passes are
# only applied before/after pattern_matcher in post_grad_passes.
#
# def my_custom_pre_pass(graph: torch.fx.graph.Graph):
#     # my custom graph optimization pass
#     ...
#
# def my_custom_post_pass(graph: torch.fx.graph.Graph):
#     # my custom graph optimization pass
#     ...
#
# torch._inductor.config.post_grad_custom_pre_pass = my_custom_pre_pass
# torch._inductor.config.post_grad_custom_post_pass = my_custom_post_pass
post_grad_custom_pre_pass: Optional[Callable[[torch.fx.graph.Graph], None]] = None
post_grad_custom_post_pass: Optional[Callable[[torch.fx.graph.Graph], None]] = None

# Registers a custom joint graph pass.
joint_custom_pre_pass: Optional[Callable[[torch.fx.Graph], None]] = None
joint_custom_post_pass: Optional[Callable[[torch.fx.Graph], None]] = None

# Registers a custom pregrad pass. Note that the pre-grad IR is 1.
# non-functional, 2. non-normalized, and 3. prone to change. Ideally we should
# use post-grad passes.
pre_grad_custom_pass: Optional[Callable[[torch.fx.graph.Graph], None]] = None

# Deprecated
split_cat_fx_passes = True

# Optimize conv-batchnorm if batchnorm is in eval mode. Slightly reduces numerical stability.
efficient_conv_bn_eval_fx_passes = False

# Enable predispatch aten IR for export
is_predispatch = False

# Deprecated
group_fusion = False

# Deprecated
batch_fusion = True

# Pre grad fusion and options in order, set to empty dict to disable fusion.
# Call `torch._inductor.fx_passes.group_batch_fusion.list_group_batch_fusions()` to see available fusions.
# batch fusion options:
# batch_linear
# batch_linear_lhs
# batch_layernorm
# batch_tanh
# batch_relu
# batch_sigmoid

# split cat fusion options:
# normalization_pass
# remove_split_with_size_one_pass
# merge_getitem_cat_pass
# merge_stack_tahn_unbind
# merge_splits_pass
# mutate_cat_pass
# split_cat_pass
pre_grad_fusion_options: Dict[str, Dict[str, Any]] = {
    "batch_linear": {},
    "batch_linear_lhs": {},
    "batch_layernorm": {},
    "batch_tanh": {},
    "batch_relu": {},
    "batch_sigmoid": {},
}

# Post grad fusion and options, set to empty dict to disable fusion.
# Call `torch._inductor.fx_passes.group_batch_fusion.list_group_batch_fusions(False)` to see available fusions.
post_grad_fusion_options: Dict[str, Dict[str, Any]] = {}

# enable reordering pass for improving memory locality
reorder_for_locality = True

# Scale down RBLOCK for better occupancy
dynamic_scale_rblock = os.environ.get("TORCHINDUCTOR_DYNAMIC_SCALE_RBLOCK", "1") == "1"

# this forces fusion for int_mm with mul. Needed when you want to avoid realizing the int32
# but the mul gets fused with other pointwise ops instead.
force_fuse_int_mm_with_mul = False

# for pattern torch.mm(a, b.to(dtype)) with cuda tensors,
# enable torch._inductor.kernel.mm.tuned_mixed_mm fused kernel.
# Autotune will compare perf with normal cast->then->mm option
use_mixed_mm = False

# enable runtime numeric check for pre/post grad fx passes
# floating point provides limited accuracy (about 7 decimal digits for single precision
# floating point numbers,about 16 decimal digits for double precision floating point numbers)
# according to PyTorch documentation.
# https://pytorch.org/docs/stable/notes/numerical_accuracy.html#batched-computations-or-slice-computations
fx_passes_numeric_check: Dict[str, Any] = {
    "pre_grad": False,
    "precision": 1e-4,
    "num_iterations": 1,
    "requires_optimizer": True,
}

# for pattern torch.mm(a, b.to(dtype)) with cuda tensors, always use
# torch._inductor.kernel.mm.tuned_mixed_mm's fused kernel.
# Autotune will not compare with normal cast->then->mm option.
# (if force_mixed_mm is true, the use_mixed_mm flag will be ignored)
force_mixed_mm = False

# enable reordering pass for increasing overlap between compute and communication
reorder_for_compute_comm_overlap = False

# passes (in execution order) for increasing overlap between compute and communication
# for built-in passes, use string name; for user-defined passes, pass in the function handle
reorder_for_compute_comm_overlap_passes = [
    "reorder_compute_for_overlap",
    "sink_waits",
    "raise_comms",
]

# runtime estimation function for ops
# for built-in estimation function, pass in "default"; for user-defined estimation function, pass in the function handle
estimate_op_runtime = "default"

# unit: GB/s, uni-directional P2P bandwidth per card
# default value is NVLink
intra_node_bw = 300

# unit: GB/s, uni-directional P2P bandwidth per node
# default value is InfiniBand
inter_node_bw = 25

# enable slow autotuning passes to select algorithms
max_autotune = os.environ.get("TORCHINDUCTOR_MAX_AUTOTUNE") == "1"

# enable slow autotuning passes to select pointwise/reductions algorithms
max_autotune_pointwise = os.environ.get("TORCHINDUCTOR_MAX_AUTOTUNE_POINTWISE") == "1"

# enable slow autotuning passes to select gemm algorithms
max_autotune_gemm = os.environ.get("TORCHINDUCTOR_MAX_AUTOTUNE_GEMM") == "1"

# force cublas and triton to use the same precision; cublas supports TF32 for matmul operations
# when m, n, k are multiples of 16, 16, 8, whereas triton supports TF32 for matmul operations
# for any combinations of m, n, k, regardless of their alignment. setting this flag will ensure
# that triton does not use TF32 wherever cublas would not use TF32
force_same_precision = (
    True if is_fbcode() else os.environ.get("TORCHINDUCTOR_FORCE_SAME_PRECISION") == "1"
)
# Specify candidate backends for gemm autotune.
<<<<<<< HEAD
# Possible choices are combinations of: ATen, Triton, CUTLASS/CK.
# ATen: default Pytorch ATen kernels.
# Triton: Triton templates defined in torch inductor.
# CUTLASS: Cutlass templates and kernels.
# CK: Composable Kernel templates and kernels.
=======
# Possible choices are combinations of: ATen, Triton, CUTLASS, CPP.
# ATen: default Pytorch ATen kernels.
# Triton: Triton templates defined in torch inductor.
# CUTLASS: Cutlass templates and kernels.
# CPP: CPP templates and kernels for CPU.
>>>>>>> 82edc8b5
max_autotune_gemm_backends = os.environ.get(
    "TORCHINDUCTOR_MAX_AUTOTUNE_GEMM_BACKENDS", "ATEN,TRITON,CPP"
).upper()

# the value used as a fallback for the unbacked SymInts
# that can appear in the input shapes (e.g., in autotuning)
unbacked_symint_fallback = 8192

# enable searching global and local cache regardless of `max_autotune`
search_autotune_cache = os.environ.get("TORCHINDUCTOR_SEARCH_AUTOTUNE_CACHE") == "1"

save_args = os.environ.get("TORCHINDUCTOR_SAVE_ARGS") == "1"

# We will disable creating subprocess for autotuning if this is False
autotune_in_subproc = os.environ.get("TORCHINDUCTOR_AUTOTUNE_IN_SUBPROC") == "1"

# The following three timeouts are applicable if autotune_in_subproc is True:

# Max time that a a valid benchmark result may take during autotuning
max_autotune_subproc_result_timeout_seconds = 60.0
# Additional time we allow subprocesses to terminate gracefully after the timeout until we send a SIGTERM
max_autotune_subproc_graceful_timeout_seconds = 1.0
# Additional time that we grant after a SIGTERM until we do a hard SIGKILL of subprocesses
max_autotune_subproc_terminate_timeout_seconds = 2.0

# If autotuning in subprocess, whether to use multiple devices
autotune_multi_device = os.environ.get("TORCHINDUCTOR_AUTOTUNE_MULTI_DEVICE") == "1"

coordinate_descent_tuning = (
    os.environ.get("TORCHINDUCTOR_COORDINATE_DESCENT_TUNING") == "1"
)
coordinate_descent_check_all_directions = (
    os.environ.get("TORCHINDUCTOR_COORDINATE_DESCENT_CHECK_ALL_DIRECTIONS") == "1"
)
coordinate_descent_search_radius = int(
    os.environ.get("TORCHINDUCTOR_COORDINATE_DESCENT_RADIUS", "1")
)

# Disabled by default on ROCm, opt-in if model utilises NHWC convolutions
layout_opt_default = "1" if not torch.version.hip else "0"
layout_optimization = (
    os.environ.get("TORCHINDUCTOR_LAYOUT_OPTIMIZATION", layout_opt_default) == "1"
)

force_layout_optimization = os.environ.get("TORCHINDUCTOR_FORCE_LAYOUT_OPT", "0") == "1"


# Whether to keep the output strides the same as eager after layout optimization.
keep_output_stride = os.environ.get("TORCHINDUCTOR_KEEP_OUTPUT_STRIDE", "1") == "1"

# Enabling this will let compiler print warning messages if a generated triton
# kernel has inputs with mixed layouts.  This is helpful for perf debugging
# since kernel with mixed layout inputs may run much slower then one whose inputs
# have uniform layouts.
warn_mix_layout = os.environ.get("TORCHINDUCTOR_WARN_MIX_LAYOUT") == "1"

# control store vs recompute heuristic
# For fanouts, rematerialization can lead to exponential blowup. So, have
# smaller threshold
realize_reads_threshold = 4
realize_opcount_threshold = 30

# Threshold to prevent excessive accumulation of ops in one buffer during lowering
realize_acc_reads_threshold = 8

# fallback to eager for random/dropout, this is slow but useful for debugging
fallback_random = False

# automatically create fallbacks when encountering an unhandled op
implicit_fallbacks = True

# fuse even in cases without common reads
aggressive_fusion = False

# For each fused kernel in the wrapper, comment with the nodes that get fused.
# Useful for debugging fusion.
debug_fusion = os.environ.get("TORCHINDUCTOR_DEBUG_FUSION") == "1"
benchmark_fusion = os.environ.get("TORCHINDUCTOR_BENCHMARK_FUSION") == "1"
enabled_metric_tables = os.environ.get("TORCHINDUCTOR_ENABLED_METRIC_TABLES", "")

benchmark_multi_templates = (
    os.environ.get(
        "TORCHINDUCTOR_BENCHMARK_MULTI_TEMPLATES", "0" if is_fbcode() else "1"
    )
    == "1"
)

# Take how many of the top triton kernels to benchmark epilogue
max_epilogue_benchmarked_choices = 3

# how many nodes to allow into a single fusion
max_fusion_size = 64

# max number of inputs to generate cat as a pointwise op with masked laods
max_pointwise_cat_inputs = 8

# replace small reductions with pointwise, disable with `= 1`
unroll_reductions_threshold = 8

# Add extra comments to output code (causes compile cache misses)
comment_origin = False

# Convert 1x1 convs into matmuls
conv_1x1_as_mm = False

# Enable split reductions for better utilization when the dimension
# being reduced over is large (by splitting it)
split_reductions = True

benchmark_kernel = os.environ.get("TORCHINDUCTOR_BENCHMARK_KERNEL", "0") == "1"

# Enable constant and index_expr folding
constant_and_index_propagation = True

# we always add constants into graph.constants without
# performing any constant-inlining optimization
always_keep_tensor_constants = False

# assert that indirect indexing does not read / write out of bounds
assert_indirect_indexing = True

# compute CSE bounds on variables that do not appear in the FX graph
compute_all_bounds = False

# constant folding on the joint graph
joint_graph_constant_folding = True

# Enable indirect_indexing asserts for decompositions and lowerings
debug_index_asserts = False

# warnings intended for PyTorch developers, disable for point releases
is_nightly_or_source = "dev" in torch.__version__ or "git" in torch.__version__
developer_warnings = is_fbcode() or is_nightly_or_source

# The multiprocessing start method to use for inductor workers in the codecache.
# TODO: fork is not safe in a multithreaded environment, we should evaluate changing
# the default to spawn.
worker_start_method = "fork"

# Flags to turn on all_reduce fusion. These 2 flags should be automaticaly turned
# on by DDP and should not be set by the users.
_fuse_ddp_communication = False
_fuse_ddp_bucket_size = 25

# Flag to control which fusion passes to apply. Functions in the list will
# be applied in order. There are two different different fusion passes
# --"fuse_ddp_with_concat_op" and "fuse_ddp_with_coalesced_op". The default
# one is "fuse_ddp_with_concat_op". Users can also change this to a customized
# fusion function.
#
# The fusion currently does not support multiple DDP with different PG or
# data type. This feature will be added in the future PRs.
#
# "schedule_comm_wait" is used to delay the wait ops to maximize comm/comp
# overlapping. At this moment, this pass performs better than
# reorder_for_compute_comm_overlap_passes but we will add the logic of
# "schedule_comm_wait" in the future and remove the one here.
_fuse_ddp_communication_passes: List[Union[Callable[..., None], str]] = [
    "fuse_ddp_with_concat_op",
    "schedule_comm_wait",
]


def decide_compile_threads():
    """
    Here are the precedence to decide compile_threads
    1. User can override it by TORCHINDUCTOR_COMPILE_THREADS.  One may want to disable async compiling by
       setting this to 1 to make pdb happy.
    2. Set to 1 if it's win32 platform or it's a fbcode build
    3. decide by the number of CPU cores
    """
    if "TORCHINDUCTOR_COMPILE_THREADS" in os.environ:
        return int(os.environ["TORCHINDUCTOR_COMPILE_THREADS"])
    elif sys.platform == "win32" or is_fbcode():
        return 1
    else:
        cpu_count = (
            len(os.sched_getaffinity(0))
            if hasattr(os, "sched_getaffinity")
            else os.cpu_count()
        )
        assert cpu_count
        return min(32, cpu_count)


compile_threads = decide_compile_threads()

# gemm autotuning global cache dir
if is_fbcode():
    from libfb.py import parutil

    try:
        if __package__:
            global_cache_dir = parutil.get_dir_path(
                os.path.join(__package__.replace(".", os.sep), "fb/cache")
            )
        else:
            global_cache_dir = parutil.get_dir_path("fb/cache")
    except ValueError:
        global_cache_dir = None
else:
    global_cache_dir = None

# If kernel is fused, the name is generated from the origin node op names
# for larger kernels limit this
kernel_name_max_ops = 10

# Pad input tensors of matmul/bmm/addmm to leverage Tensor Cores in NVIDIA GPUs
shape_padding = os.environ.get("TORCHINDUCTOR_SHAPE_PADDING", "1") == "1"

# Control if we will do padding for pointwise/reductions
comprehensive_padding = (
    os.environ.get("TORCHINDUCTOR_COMPREHENSIVE_PADDING", "0" if is_fbcode() else "1")
    == "1"
)
pad_channels_last = False

# Whether to treat output of the backward graph as user visible.
# For user visible outputs, inductor will make sure the stride matches with eager.
bw_outputs_user_visible = True

# Fx-based linear/matmul/bmm + permute/transpose vertical fusion
permute_fusion = os.environ.get("TORCHINDUCTOR_PERMUTE_FUSION", "0") == "1"

# Mark the wrapper call in PyTorch profiler
profiler_mark_wrapper_call = False

# Generate hook calls to torch._inductor.hooks.run_intermediate_hooks for
# every intermediate for which we can correlate it with an intermediate
# from the original FX graph
generate_intermediate_hooks = False

# Populate traceback field on IRNode; good for debugging why origin_node is
# not populated, or finding out where an IRNode was constructed
debug_ir_traceback = False

# used for debugging to make sure config is properly set
_raise_error_for_testing = False

_profile_var = os.environ.get("TORCHINDUCTOR_PROFILE", "")
profile_bandwidth = _profile_var != ""
profile_bandwidth_regex = "" if _profile_var == "1" else _profile_var
# Specify a file where we print out the profiling results.
# None means we do not dump results to a file.
profile_bandwidth_output = os.environ.get("TORCHINDUCTOR_PROFILE_OUTPUT", None)

# TODO: remove later
disable_cpp_codegen = False


# Freezing will attempt to inline weights as constants in optimization
# and run constant folding and other optimizations on them. After freezing, weights
# can no longer be updated.
freezing: bool = os.environ.get("TORCHINDUCTOR_FREEZING", "0") == "1"

# Make freezing invalidate the eager Parameters of nn modules, to avoid memory overhead
# of potentially keeping multiple copies of weights.
freezing_discard_parameters: bool = False

# Kill switch for allowing temporary tensors to be allocated as stack arrays. Tests
# should be run with this flag both on and off to make sure we have coverage.
allow_stack_allocation: bool = (
    os.environ.get("TORCHINDUCTOR_STACK_ALLOCATION", "1") == "1"
)

# Enables an alternate DSO interface (the "minimal ArrayRef interface") intended
# to maximize performance for use cases that it can accommodate at the expense of
# generality. In brief:
# - inputs and outputs are ArrayRefTensor<T> (note that strides are required, but the
#   tensor must be contiguous)
# - constant handling is unchanged because it is not a per-inference-iteration bottleneck
#
# When the DSO is generated in this mode, the usual interface will also be supported,
# but performance for that interface may be degraded.
use_minimal_arrayref_interface: bool = False

# decompose some memory bound matmul/bmm to mul
decompose_mem_bound_mm: bool = False

# assume_aligned_inputs means that we assume that inputs will be aligned; we generate
# code using this assumption, and clone tensors before use if they aren't aligned.
# In the common case, most inputs will be aligned.
assume_aligned_inputs: bool = False


# config specific to codegen/cpp.py
class cpp:
    # set to torch.get_num_threads()
    threads = -1

    # Do not generate loops when the condition doesn't hold, like:
    # for(long i0=4096; i0<4096; i0+=1)
    no_redundant_loops = (
        os.environ.get("TORCHINDUCTOR_CPP_NO_REDUNDANT_LOOPS", "1") == "1"
    )

    # Assume number of threads is dynamic, don't specialize thread number.
    # Kernels don't recompile on thread number changes with this flag on.
    # For single-threaded workload, turning it on would incur a slight
    # performance degradation.
    dynamic_threads = os.environ.get("TORCHINDUCTOR_CPP_DYNAMIC_THREADS", "0") == "1"

    simdlen: Optional[int] = None
    min_chunk_size = int(os.environ.get("TORCHINDUCTOR_CPP_MIN_CHUNK_SIZE", "4096"))
    cxx = (
        None,  # download gcc12 from conda-forge if conda is installed
        # "g++-12",
        # "g++-11",
        # "g++-10",
        # "clang++",
        os.environ.get("CXX", "clang++" if sys.platform == "darwin" else "g++"),
        # "g++.par",
    )
    # Allow kernel performance profiling via PyTorch profiler
    enable_kernel_profile = (
        os.environ.get("TORCHINDUCTOR_CPP_ENABLE_KERNEL_PROFILE", "0") == "1"
    )

    # enable weight prepacking to get a better performance; may lead to large memory footprint
    weight_prepack = os.environ.get("TORCHINDUCTOR_CPP_WEIGHT_PREPACK", "1") == "1"

    # Inject a bug into our relu implementation; useful for testing our repro
    # extraction and minification functionality.
    # Valid values: "compile_error", "runtime_error", "accuracy"
    inject_relu_bug_TESTING_ONLY: Optional[str] = None
    inject_log1p_bug_TESTING_ONLY: Optional[str] = None

    # If None, autodetect whether or not AVX512/AVX2 can be used.  Otherwise,
    # force usage as specified, without testing.
    vec_isa_ok: Optional[bool] = None

    # similar to config.triton.descriptive_names
    descriptive_names = "original_aten"

    # how many nodes to allow into a single horizontal fusion
    max_horizontal_fusion_size = int(
        os.environ.get("TORCHINDUCTOR_CPP_MAX_HORIZONTAL_FUSION_SIZE", "16")
    )

    # Make scatter_reduce fallback when reduce is sum to avoid performance regression
    # using atomic_add.
    fallback_scatter_reduce_sum = (
        os.environ.get("TORCHINDUCTOR_CPP_FALLBACK_SCATTER_REDUCE_SUM", "1") == "1"
    )

    # Use funsafe-math-optimizations when compiling
    enable_unsafe_math_opt_flag = (
        os.environ.get("TORCHINDUCTOR_CPP_ENABLE_UNSAFE_MATH_OPT_FLAG", "0") == "1"
    )

    # Use ffp-contract when compiling
    enable_floating_point_contract_flag = (
        os.environ.get("TORCHINDUCTOR_CPP_ENABLE_FLOATING_POINT_CONTRACT_FLAG", "0")
        == "1"
    )


# config specific to codegen/triton.py
class triton:
    # Use cudagraphs on output code
    cudagraphs = os.environ.get("TORCHINDUCTOR_CUDAGRAPHS") == "1"

    # Use cudagraph trees for memory pooling if `cudagraphs` is True
    cudagraph_trees = True

    # Should we skip cudagraphing graphs with dynamic shape inputs
    # If False, we will re-record a graph for each unique set of shape inputs
    cudagraph_skip_dynamic_graphs = False

    # assertions not on the fast path, steady state
    slow_path_cudagraph_asserts = True

    # TODO - need to debug why this prevents cleanup
    cudagraph_trees_history_recording = False

    # Enable cudagraph support for mutated inputs from prior cudagraph pool
    cudagraph_support_input_mutation = False

    # synchronize after cudagraph invocation
    force_cudagraph_sync = False

    # always run cudagraphs in the eager warmup stage
    # instead of recording and executing cudagraphs
    force_cudagraphs_warmup = False

    # assertions on the fast path
    fast_path_cudagraph_asserts = False

    # skip warmup for cudagraph trees
    skip_cudagraph_warmup = False

    # Synchronize before and after every compiled graph.
    debug_sync_graph = False

    # Synchronize after every kernel launch, to help pinpoint bugs
    debug_sync_kernel = False

    # Always load full blocks (rather than broadcasting inside the block)
    dense_indexing = False

    # limit tiling dimensions
    max_tiles = 2

    # use triton.autotune for pointwise ops with complex layouts
    # this should only be disabled for debugging/testing
    autotune_pointwise = True

    # max autotune gemm with cublasLt
    autotune_cublasLt = True

    # should we stop a fusion to allow better tiling?
    tiling_prevents_pointwise_fusion = True
    tiling_prevents_reduction_fusion = True

    # should we give different names to kernels
    # Note: This is orthogonal to descriptive_names - this is deciding whether
    # our triton kernel names should all be `triton_` (to maximize caching) or
    # whether they should be unique.
    unique_kernel_names = os.environ.get("TORCHINDUCTOR_UNIQUE_KERNEL_NAMES") == "1"

    # should we put op names in kernel names
    # False: No special names (just triton__1, triton__2, etc.)
    # "torch": Maps to the fx op in the Dynamo graph (module name, method name, etc.)
    # "original_aten": Maps to the highest-level aten op (i.e. pre-decompositions)
    # "inductor_node": Maps to the node name in the FX graph passed to Inductor
    descriptive_names = "original_aten"

    # use alternate codegen for smaller reductions
    persistent_reductions = (
        os.environ.get("TORCHINDUCTOR_PERSISTENT_REDUCTIONS", "1") == "1"
    )

    # 0/False: disable
    # 1/True: enable, use tuning to pick between different subkernels
    # 2: enable, force using persistent reduction (for debugging)
    # 3: enable, force using non-persistent reduction (for debugging)
    multi_kernel = int(os.environ.get("TORCHINDUCTOR_MULTI_KERNEL", "0"))

    # hint to Triton when arguments are divisible by 16
    divisible_by_16 = True

    # Minimum RBLOCK to be used for a TritonSplitScanKernel
    # NOTE: This also indirectly controls the size of workspace buffer required
    min_split_scan_rblock = 256

    # Store the generated cubin files for cpp wrapper code to load
    store_cubin = False

    # the max number of spills we allow for the configs we benchmark.
    # Setting this to 0 means we skip a config if it spills even a single
    # register.
    # Setting it to a larger value allows a config spilling a small amount
    # of registers being benchmarked.
    #
    # NOTE: triton will always report >0 register spills for kernels using sin/cos.
    # (check this issue https://github.com/openai/triton/issues/1756 )
    # So far we see a fixed 8 spilled registers for kernels using sin/cos.
    # Raise the threshold to 16 to be safe.
    # We should revisit this once we understand more of the source of register spills.
    spill_threshold: int = 16

    # Generate code containing the newer tl.make_block_ptr() API for loads/store
    use_block_ptr = False

    # Inject a bug into our relu implementation; useful for testing our repro
    # extraction and minification functionality.
    # Valid values: "compile_error", "runtime_error", "accuracy"
    inject_relu_bug_TESTING_ONLY: Optional[str] = None


class aot_inductor:
    # AOTInductor output path
    # If an absolute path is specified, the generated lib files will be stored under the directory;
    # If a relative path is specified, it will be used as a subdirectory under the default caching path;
    # If not specified, a temp directory will be created under the default caching path.
    # If the specified path contains something like "model.so", the sub-string will be used
    # to name the generated library.
    output_path = ""

    debug_compile = os.environ.get("AOT_INDUCTOR_DEBUG_COMPILE", "0") == "1"

    # Serialized tree spec for flattening inputs
    serialized_in_spec = ""

    # Serialized tree spec for flattening outputs
    serialized_out_spec = ""

    # flag to decide whether to create a submodule for constant graph.
    use_runtime_constant_folding: bool = False

    # flag to force weight to be appened to the shared library and mmaped  by the runtime
    # rather than embedded into the data section. Needed to support 1B+ parameter models
    force_mmap_weights: bool = False


class cuda:
    # CUDA arch to use for CUDA template kernel compilation.
    # e.g. "70", "75", "80", "90", etc.
    # When arch is None, Inductor uses torch.cuda.get_device_capability(0).
    arch: Optional[str] = None

    # CUDA version to use for CUDA template kernel compilation.
    # e.g. "11.4", "12.1", etc.
    # When version is None, Inductor uses torch.version.cuda.
    version: Optional[str] = None

    # Optimization level for the host compiler.
    compile_opt_level = "-O1"

    # Whether to enable device LTO (link-time-optimization).
    enable_cuda_lto = False

    # Whether to keep intermediate files dring compilation.
    enable_ptxas_info = False

    # Whether to enable debug info, e.g. line number, cutlass debug info.
    enable_debug_info = False

    # Whether to use fast math.
    use_fast_math = False

    # Path to the CUTLASS repo root directory.
    # The default path only works under PyTorch local development environment.
    cutlass_dir = os.environ.get(
        "TORCHINDUCTOR_CUTLASS_DIR",
        os.path.abspath(
            os.path.join(os.path.dirname(torch.__file__), "../third_party/cutlass/")
        ),
    )

    # Configures the maximum number of CUTLASS configs to profile in max_autotune.
    # By default it's None, so that all CUTLASS configs are tuned.
    # This is mainly used to reduce test time in CI.
    cutlass_max_profiling_configs: Optional[int] = None

    # Path to CUDA NVCC.
    # NVCC search order:
    # 1) cuda_cxx set in this config
    # 2）CUDACXX environment variable
    # 3）CUDA_HOME environment variable
    # 4) default system search PATH.
    cuda_cxx: Optional[str] = None

    # Minimum value of M*N*K to consider the CUTLASS backend for GEMM ops.
    cutlass_backend_min_gemm_size: int = 1

    # enable generation of inline standalone runner in CUDA CPP generated code
    # which allows to compile the generated code into a standalone executable.
    generate_test_runner: bool = (
        os.environ.get("INDUCTOR_CUDA_BACKEND_GENERATE_TEST_RUNNER_CODE", "1") == "1"
    )

    # Keep only Cutlass op configs which contain this regular expression pattern
    # Set this to "warpspecialized_cooperative_epi_tma" to enable only SM90 TMA Cutlass Kernels for large GEMMs
    cutlass_op_allowlist_regex: Optional[str] = None

    # Note: Names of Cutlass ops names can be obtained by calling
    # op.configuration_name() on a Cutlass op instance, for example those
    # returned from cutlass_utils.gen_ops() or the op argument passed to
    # CUTLASSGemmTemplate.render(...)

    # Filter Cutlass configs which contain this regular expression pattern
    # Set this to "pingpong" to avoid numerical issues
    # caused by the op ordering of the "pingpong" memory access
    # pattern used by some Cutlass Kernels.
    cutlass_op_denylist_regex: Optional[str] = "pingpong"


class rocm:
    # Device arch list, e.g. ["gfx908", "gfx942"]. If empty, the `native` arch is used
    arch: List[str] = []

    # Hip (and ROCm) version, if None, will use torch.hip.version
    hip_version: Optional[str] = None

    # Optimization level, use to balance compilation speed and runtime performance
    compile_opt_level = "-O2"

    # Flag to keep debug information in compiled objects
    is_debug = False

    # Flag to keep intermediate files (assembly listings, preprocessed sources, etc.)
    save_temps = False

    # Flag to add `-ffast-math`` to compile flags
    use_fast_math = True

    # Flag to add `-fgpu-flush-denormals-to-zero` to compile flags
    flush_denormals = True

    # Flag to print register and LDS usage during compilation
    print_kernel_resource_usage = False

    # Path to ROCm installation, if None, use env variable ROCM_HOME
    rocm_home: Optional[str] = None

    # Path to Composable Kernel library (by default it is checked out as a submodule)
    ck_dir = os.environ.get(
        "TORCHINDUCTOR_CK_DIR",
        os.path.abspath(
            os.path.join(os.path.dirname(torch.__file__), "../third_party/composable_kernel/")
        ),
    )

    # Number of op instance choices to trade off between runtime perf and compilation time
    n_max_profiling_configs: Optional[int] = None

    # Flag to use a short list of CK instances which perform well across a variety of shapes.
    # Currently RCR and F16 only
    use_preselected_instances: bool = False


# create a directory containing lots of debug information
class trace:
    # master switch for all debugging flags below
    enabled = os.environ.get("TORCH_COMPILE_DEBUG", "0") == "1"

    # Save debug information to a temporary directory
    # If not specified, a temp directory will be created by system
    debug_dir: Optional[str] = None

    # Save python logger call >=logging.DEBUG
    debug_log = False

    # Save python logger call >=logging.INFO
    info_log = False

    # Save input FX graph (post decomps, pre optimization)
    fx_graph = True

    # Save FX graph after transformations
    fx_graph_transformed = True

    # Save TorchInductor IR before fusion pass
    ir_pre_fusion = True

    # Save TorchInductor IR after fusion pass
    ir_post_fusion = True

    # Copy generated code to trace dir
    output_code = True

    # SVG figure showing post-fusion graph
    graph_diagram = os.environ.get("INDUCTOR_POST_FUSION_SVG", "0") == "1"

    # SVG figure showing fx with fusion
    draw_orig_fx_graph = os.environ.get("INDUCTOR_ORIG_FX_SVG", "0") == "1"

    # We draw our fx graphs with the "record" shape attribute by default.
    # Sometimes, when the graph is very complex, we may hit dot errors like below:
    #   "flat edge between adjacent nodes one of which has a record shape -
    #    replace records with HTML-like labels"
    # and thus fail to generate a graph. So, let's give the user an option
    # to specify the shape attribute for the dot graph. For example, passing
    # INDUCTOR_DOT_GRAPH_SHAPE_SVG = "none" would let us generate HTML-like lables
    # to workaround the above failure.
    dot_graph_shape = os.environ.get("INDUCTOR_DOT_GRAPH_SHAPE_SVG", None)

    # Store cProfile (see snakeviz to view)
    compile_profile = False

    # Upload the .tar.gz file
    # Needs to be overriden based on specific environment needs
    upload_tar: Optional[Callable[[str], None]] = None

    log_autotuning_results: bool = False


_save_config_ignore = {
    # workaround: "Can't pickle <function ...>"
    "trace.upload_tar",
}

if TYPE_CHECKING:
    from torch.utils._config_typing import *  # noqa: F401, F403

from torch.utils._config_module import install_config_module

# adds patch, save_config, etc
install_config_module(sys.modules[__name__])<|MERGE_RESOLUTION|>--- conflicted
+++ resolved
@@ -229,20 +229,14 @@
 force_same_precision = (
     True if is_fbcode() else os.environ.get("TORCHINDUCTOR_FORCE_SAME_PRECISION") == "1"
 )
+
 # Specify candidate backends for gemm autotune.
-<<<<<<< HEAD
-# Possible choices are combinations of: ATen, Triton, CUTLASS/CK.
+# Possible choices are combinations of: ATen, Triton, CUTLASS, CK, CPP.
 # ATen: default Pytorch ATen kernels.
 # Triton: Triton templates defined in torch inductor.
 # CUTLASS: Cutlass templates and kernels.
 # CK: Composable Kernel templates and kernels.
-=======
-# Possible choices are combinations of: ATen, Triton, CUTLASS, CPP.
-# ATen: default Pytorch ATen kernels.
-# Triton: Triton templates defined in torch inductor.
-# CUTLASS: Cutlass templates and kernels.
 # CPP: CPP templates and kernels for CPU.
->>>>>>> 82edc8b5
 max_autotune_gemm_backends = os.environ.get(
     "TORCHINDUCTOR_MAX_AUTOTUNE_GEMM_BACKENDS", "ATEN,TRITON,CPP"
 ).upper()
