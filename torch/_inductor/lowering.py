--- conflicted
+++ resolved
@@ -3328,7 +3328,6 @@
     reduce: Optional[str] = None,
     include_self: bool = True,
 ):
-<<<<<<< HEAD
     src_is_tensor = isinstance(src, TensorBox)
     if use_scatter_fallback(
         fn,
@@ -3337,26 +3336,6 @@
         src.get_dtype() if src_is_tensor else type(src),
         src.get_device().type if src_is_tensor else "not impl",
         src_is_tensor,
-=======
-    reduce_ty = "add" if fn == "aten.scatter_" else "sum"
-    if (
-        reduce not in {None, reduce_ty}
-        or (
-            isinstance(src, TensorBox)
-            and is_gpu(src.get_device().type)
-            and needs_fallback_due_to_atomic_add_limitations(src.get_dtype())
-        )
-        or (
-            fn == "aten.scatter_reduce_"
-            and reduce == "sum"
-            and isinstance(src, TensorBox)
-            and src.get_device() == torch.device("cpu")
-            and config.cpp.fallback_scatter_reduce_sum
-            and (config.cpp.dynamic_threads or parallel_num_threads() != 1)
-        )
-        or (reduce == reduce_ty and self.get_dtype() in {torch.bool, torch.int64})
-        or torch.are_deterministic_algorithms_enabled()
->>>>>>> 01febf63
     ):
         ir.ScatterFallback(
             V.graph.current_node.target,
