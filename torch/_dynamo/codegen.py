--- conflicted
+++ resolved
@@ -266,15 +266,12 @@
         self.tx.output.update_co_names(name)
         return create_load_method(name)
 
-<<<<<<< HEAD
-=======
     def load_method(self, name):
         self.append_output(self.create_load_method(name))
 
     def call_method(self, nargs):
         self.extend_output(create_call_method(nargs))
 
->>>>>>> b279034e
     def create_load_attr(self, name) -> Instruction:
         if name not in self.code_options["co_names"]:
             self.code_options["co_names"] += (name,)
@@ -332,12 +329,9 @@
             create_instruction("POP_TOP"),
         ]
 
-<<<<<<< HEAD
-=======
     def pop_top(self):
         self.append_output(create_instruction("POP_TOP"))
 
->>>>>>> b279034e
     def call_function(self, nargs: int, push_null: bool):
         self.extend_output(create_call_function(nargs, push_null=push_null))
 
