--- conflicted
+++ resolved
@@ -386,21 +386,14 @@
         ] = []
         self.random_values_var = None
 
-<<<<<<< HEAD
-=======
         # Bytecode to insert right before we call the graph
         self.pregraph_bytecode: List[Instruction] = []
 
->>>>>>> 22ba180e
         # Use to pass values to backward hooks when using compiled autograd
         self.backward_state: Dict[str, VariableTracker] = {}
         self.backward_state_proxy: Optional[torch.fx.Proxy] = None
         self.backward_state_var: Optional[str] = None
 
-<<<<<<< HEAD
-    def add_backward_state_hook(self, hook: VariableTracker):
-        name = f"hook{len(self.backward_state)}"
-=======
         self.name_of_builtins_dict_key_in_fglobals: str = (
             self.install_builtins_dict_in_fglobals()
         )
@@ -426,7 +419,6 @@
 
     def add_backward_state_hook(self, hook: VariableTracker, prefix="hook"):
         name = f"{prefix}{len(self.backward_state)}"
->>>>>>> 22ba180e
         assert name not in self.backward_state
         self.backward_state[name] = hook
         return name, self.get_backward_state_proxy()
@@ -1052,26 +1044,6 @@
                 cg(arg)
             cg.extend_output(create_call_function(len(args), True))
             cg.extend_output([create_instruction("POP_TOP")])
-
-        cg.restore_stack(stack_values, value_from_source=not tx.export)
-        self.side_effects.codegen_update_mutated(cg)
-
-    def codegen_suffix(self, tx, stack_values, cg):
-        if self.backward_state:
-            assert not self.export
-            for name, val in self.backward_state.items():
-                cg(val)
-                cg.append_output(cg.create_load(self.backward_state_var))
-                cg.store_attr(name)
-        self.side_effects.codegen_hooks(cg)
-        self.side_effects.codegen_save_tempvars(cg)
-
-        # Return variables used for logging at the end
-        for debug_var, args in tx.debug_locals:
-            cg(debug_var)
-            for arg in args:
-                cg(arg)
-            cg.extend_output(create_call_function(len(args), True))
 
         cg.restore_stack(stack_values, value_from_source=not tx.export)
         self.side_effects.codegen_update_mutated(cg)
@@ -1568,35 +1540,7 @@
                             ),
                         )
 
-<<<<<<< HEAD
-                    for ra in ras:
-                        log.debug("inserting runtime assert %s", ra.expr)
-                        # Need to process ALL free symbols, not just unbacked ones
-                        fvs = free_symbols(ra.expr)
-                        missing = fvs - symbol_to_proxy.keys()
-                        if missing:
-                            i1 = sorted(missing)[0]
-                            # TODO: Remove relaxing assert on unbacked_symint https://github.com/pytorch/pytorch/issues/119689
-                            # assert self.shape_env.is_unbacked_symint(i1), i1
-                            ras_by_symbol.setdefault(i1, []).append(ra)
-                        else:
-                            # Convert the sympy expression into a sequence of FX
-                            # nodes
-                            res = sympy_interp(
-                                PythonReferenceAnalysis, symbol_to_proxy, ra.expr
-                            ).node
-                            self.graph.call_function(
-                                torch.ops.aten._assert_scalar.default,
-                                # TODO: use ra.msg here, but it's pretty
-                                # useless right now
-                                (
-                                    res,
-                                    f"Deferred runtime assertion failed {ra.expr}",
-                                ),
-                            )
-=======
                     add_runtime_asserts(ras)
->>>>>>> 22ba180e
 
     def add_output_instructions(self, prefix: List[Instruction]) -> None:
         """
