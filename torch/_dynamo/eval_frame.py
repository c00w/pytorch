from __future__ import annotations

import contextlib
import dataclasses
import dis
import functools
import inspect
import logging
import os
import sys
import textwrap
import threading
import traceback
import types
import warnings
import weakref
from enum import Enum
from os.path import dirname, join
from typing import Any, Callable, Dict, List, Optional, Set, Tuple, TYPE_CHECKING, Union
from unittest.mock import patch

import torch
import torch.fx
import torch.utils._pytree as pytree
import torch.utils.checkpoint
from torch import _guards
from torch._subclasses import fake_tensor
from torch.fx.experimental.proxy_tensor import make_fx
from torch.fx.graph import _PyTreeCodeGen, _PyTreeInfo
from torch.nn.parallel.distributed import DistributedDataParallel
from ..fx import GraphModule
from .backends.registry import CompilerFn, lookup_backend

from .hooks import Hooks

if TYPE_CHECKING:
    from torch._C._dynamo.eval_frame import (  # noqa: F401
        reset_code,
        set_eval_frame,
        set_guard_error_hook,
        set_guard_fail_hook,
        skip_code,
        unsupported,
    )
else:
    for name in dir(torch._C._dynamo.eval_frame):
        if name.startswith("__"):
            continue
        globals()[name] = getattr(torch._C._dynamo.eval_frame, name)

from . import config, convert_frame, external_utils, skipfiles, utils
from .exc import CondOpArgsMismatchError, ResetRequired, UserError, UserErrorType
from .mutation_guard import install_generation_tagging_init
from .types import DynamoCallback
from .utils import compile_times

log = logging.getLogger(__name__)

from torch._dispatch.python import enable_python_dispatcher
from torch.utils._python_dispatch import _disable_current_modes

always_optimize_code_objects = utils.ExactWeakKeyDictionary()
null_context = contextlib.nullcontext


import sympy

from torch.fx.experimental.symbolic_shapes import (
    ConstraintViolationError,
    StrictMinMaxConstraint,
)
from torch.utils._sympy.value_ranges import ValueRanges


# See https://github.com/python/typing/pull/240
class Unset(Enum):
    token = 0


unset = Unset.token

compile_lock = threading.RLock()
most_recent_backend: Optional[CompilerFn] = None
DONT_WRAP_FILES = {
    # For tracing into fx modules
    inspect.getsourcefile(GraphModule),
    join(dirname(dirname(__file__)), "onnx/_internal/fx/dynamo_graph_extractor.py"),
}


class OptimizedModule(torch.nn.Module):
    """
    Wraps the original nn.Module object and later patches its
    forward method to optimized self.forward method.
    """

    def __init__(self, mod: torch.nn.Module, dynamo_ctx):
        super().__init__()
        # Installs the params/buffer
        self._orig_mod = mod
        self.dynamo_ctx = dynamo_ctx
        self._initialize()

    def _initialize(self):
        # Do this stuff in constructor to lower overhead slightly
        if isinstance(self._orig_mod.forward, types.MethodType) and skipfiles.check(
            inspect.getsourcefile(self._orig_mod.forward)
        ):
            # This may be a torch.nn.* instance in skipfiles.py which
            # won't trigger a frame evaluation workaround to add an extra
            # frame we can capture
            self.forward = self.dynamo_ctx(external_utils.wrap_inline(self._orig_mod))
        else:
            # Invoke hooks outside of dynamo then pickup the inner frame
            self.forward = self.dynamo_ctx(self._orig_mod.__call__)

        if hasattr(self._orig_mod, "_initialize_hook"):
            self._forward = self.forward
            self.forward = self._call_lazy_check

    def __getstate__(self):
        state = dict(self.__dict__)
        state.pop("forward", None)
        state.pop("__call__", None)
        return state

    def __setstate__(self, state):
        self.__dict__ = state
        self._initialize()

    def __getattr__(self, name):
        if name == "_orig_mod":
            return self._modules["_orig_mod"]
        return getattr(self._orig_mod, name)

    def _call_lazy_check(self, *args, **kwargs):
        if hasattr(self._orig_mod, "_initialize_hook"):
            # In the case of a lazy module, we want to run
            # the pre-hooks which initialize it.
            # Afterwards, lazy module deletes its pre-hooks
            # to avoid treating it as lazy on subsequent recompile.
            assert len(kwargs) == 0
            self._orig_mod._infer_parameters(self._orig_mod, args)
        return self._forward(*args, **kwargs)

    def __dir__(self):
        orig_mod_attrs = self._orig_mod.__dir__()
        return orig_mod_attrs + [
            attr for attr in super().__dir__() if attr not in orig_mod_attrs
        ]


def remove_from_cache(f):
    """
    Make sure f.__code__ is not cached to force a recompile
    """
    if isinstance(f, types.CodeType):
        reset_code(f)
    elif hasattr(f, "__code__"):
        reset_code(f.__code__)
    elif hasattr(getattr(f, "forward", None), "__code__"):
        reset_code(f.forward.__code__)
    else:
        from . import reset  # type: ignore[attr-defined]

        reset()
        log.warning("could not determine __code__ for %s", f)


def nothing():
    pass


def innermost_fn(fn):
    """
    In case of nesting of _TorchDynamoContext calls, find the innermost
    function. TorchDynamo caches on fn.__code__ object, so its necessary to find
    the innermost function to pass on the optimize, run, disable etc.
    """
    unaltered_fn = fn
    while hasattr(unaltered_fn, "_torchdynamo_orig_callable"):
        unaltered_fn = unaltered_fn._torchdynamo_orig_callable
        assert callable(unaltered_fn)
    return unaltered_fn


@contextlib.contextmanager
def enable_dynamic(enable: Optional[bool] = None, export: bool = False):
    if enable is None:
        yield
    elif enable:
        # Assume everything is dynamic by deafult
        with config.patch(assume_static_by_default=False):
            yield
    else:
        with config.patch(
            automatic_dynamic_shapes=False, assume_static_by_default=True
        ):
            yield


class _TorchDynamoContext:
    def __init__(
        self,
        callback: DynamoCallback,
        on_enter=nothing,
        backend_ctx_ctor=null_context,
        patch_fn=nothing,
        first_ctx=False,
        *,
        export=False,
        dynamic=None,
        compiler_config=None,
    ):
        super().__init__()
        assert callable(callback) or callback is False or callback is None
        self.callback: DynamoCallback = callback
        self.prior: Union[Unset, DynamoCallback] = unset
        self.on_enter = on_enter
        self.extra_ctx_ctor = backend_ctx_ctor
        self.first_ctx = first_ctx
        self.export = export
        self.dynamic = dynamic
        self.compiler_config = compiler_config
        patch_fn()

    def __enter__(self):
        if config.raise_on_ctx_manager_usage:
            raise RuntimeError(
                "torch._dynamo.optimize(...) is used with a context manager. "
                "Please refer to https://github.com/pytorch/torchdynamo#usage-example "
                "to use torch._dynamo.optimize(...) as an annotation/decorator. "
            )
        self.on_enter()
        self.prior = set_eval_frame(self.callback)
        self.backend_ctx = self.extra_ctx_ctor()
        self.backend_ctx.__enter__()
        self.dynamic_ctx = enable_dynamic(self.dynamic, self.export)
        self.dynamic_ctx.__enter__()

    def __exit__(self, exc_type, exc_val, exc_tb):
        assert self.prior is not unset
        set_eval_frame(self.prior)
        self.prior = unset
        # TODO: This is totally not the right way to chain contexts manually
        self.dynamic_ctx.__exit__(exc_type, exc_val, exc_tb)
        self.backend_ctx.__exit__(exc_type, exc_val, exc_tb)

    def __call__(self, fn):
        # public api for compiler config/options
        def get_compiler_config():
            return self.compiler_config

        fn = innermost_fn(fn)
        # Optimize the forward method of torch.nn.Module object
        if isinstance(fn, torch.nn.Module):
            mod = fn
            new_mod = OptimizedModule(mod, self)
            # Save the function pointer to find the original callable while nesting
            # of decorators.
            new_mod._torchdynamo_orig_callable = mod.forward

            # when compiling torch.nn.Module,
            # provide public api OptimizedModule.get_compiler_config()
            assert not hasattr(new_mod, "get_compiler_config")
            new_mod.get_compiler_config = get_compiler_config  # type: ignore[attr-defined]

            return new_mod
        assert callable(fn)

        try:
            filename = inspect.getsourcefile(fn)
        except TypeError:
            filename = None
        if (
            (filename is None or skipfiles.check(filename))
            and (
                getattr(fn, "__name__", "") not in ["_call_impl", "_wrapped_call_impl"]
            )
            and filename not in DONT_WRAP_FILES
        ):
            # call to a builtin without a frame for us to capture
            fn = external_utils.wrap_inline(fn)

        callback = self.callback
        on_enter = self.on_enter
        backend_ctx_ctor = self.extra_ctx_ctor

        @functools.wraps(fn)
        def _fn(*args, **kwargs):
            if (
                not isinstance(self, DisableContext)
                and torch.fx._symbolic_trace.is_fx_tracing()
            ):
                if config.error_on_nested_fx_trace:
                    raise RuntimeError(
                        "Detected that you are using FX to symbolically trace "
                        "a dynamo-optimized function. This is not supported at the moment."
                    )
                else:
                    return fn(*args, **kwargs)

            on_enter()
            prior = set_eval_frame(callback)
            backend_ctx = backend_ctx_ctor()
            backend_ctx.__enter__()
            dynamic_ctx = enable_dynamic(self.dynamic, self.export)
            dynamic_ctx.__enter__()
            try:
                return fn(*args, **kwargs)
            finally:
                set_eval_frame(prior)
                dynamic_ctx.__exit__(None, None, None)
                backend_ctx.__exit__(None, None, None)

        # hooks to properly handle inlining
        if isinstance(self, DisableContext):
            _fn._torchdynamo_disable = True  # type: ignore[attr-defined]
        else:
            _fn._torchdynamo_inline = fn  # type: ignore[attr-defined]

        # Save the function pointer to find the original callable while nesting
        # of decorators.
        _fn._torchdynamo_orig_callable = fn  # type: ignore[attr-defined]

        # when compiling user function instead of nn.Module
        # provide public api _fn.get_compiler_config()
        assert not hasattr(_fn, "get_compiler_config")
        _fn.get_compiler_config = get_compiler_config  # type: ignore[attr-defined]

        # If the function is called using torch._dynamo.optimize decorator, we
        # should prevent any type of skipping.
        if callback not in (None, False):
            if not hasattr(fn, "__code__"):
                raise RuntimeError(
                    textwrap.dedent(
                        """

                        torch._dynamo.optimize is called on a non function object.
                        If this is a callable class, please wrap the relevant code into a function and optimize the
                        wrapper function.

                        >> class CallableClass:
                        >>     def __init__(self):
                        >>         super().__init__()
                        >>         self.relu = torch.nn.ReLU()
                        >>
                        >>     def __call__(self, x):
                        >>         return self.relu(torch.sin(x))
                        >>
                        >>     def print_hello(self):
                        >>         print("Hello world")
                        >>
                        >> mod = CallableClass()

                        If you want to optimize the __call__ function and other code, wrap that up in a function

                        >> def wrapper_fn(x):
                        >>     y = mod(x)
                        >>     return y.sum()

                        and then optimize the wrapper_fn

                        >> opt_wrapper_fn = torch._dynamo.optimize(wrapper_fn)
                        """
                    )
                )
            always_optimize_code_objects[fn.__code__] = True

        return _fn


class OptimizeContext(_TorchDynamoContext):
    @staticmethod
    def _different_backend(old, new):
        return not (old == new or old is None)

    def __init__(
        self,
        callback,
        backend_ctx_ctor,
        first_ctx=False,
        *,
        export=False,
        dynamic=None,
        compiler_config=None,
    ):
        def on_enter():
            global most_recent_backend
            if OptimizeContext._different_backend(most_recent_backend, compiler_fn):
                if config.raise_on_backend_change:
                    raise ResetRequired()
                else:
                    warnings.warn(
                        "changing options to `torch.compile()` may require "
                        "calling `torch._dynamo.reset()` to take effect"
                    )
            most_recent_backend = compiler_fn
            install_generation_tagging_init()

        compiler_fn = innermost_fn(callback)
        super().__init__(
            callback=callback,
            on_enter=on_enter,
            backend_ctx_ctor=backend_ctx_ctor,
            patch_fn=TorchPatcher.patch,
            first_ctx=first_ctx,
            export=export,
            dynamic=dynamic,
            compiler_config=compiler_config,
        )


class RunOnlyContext(_TorchDynamoContext):
    def __init__(self):
        # cudagraph trees relies on generation increment
        def on_enter():
            torch._dynamo.mutation_guard.GenerationTracker.generation += 1

        super().__init__(callback=False, on_enter=on_enter)


class DisableContext(_TorchDynamoContext):
    def __init__(self):
        super().__init__(callback=None)


def first_real_inst_idx(code):
    if sys.version_info < (3, 11):
        return 0
    for inst in dis.get_instructions(code):
        if inst.opname == "RESUME":
            return inst.offset // 2
    raise RuntimeError("RESUME instruction not found in code")


def catch_errors_wrapper(callback, hooks: Hooks):
    @functools.wraps(callback)
    def catch_errors(frame, cache_size, frame_state):
        assert frame_state is not None

        if (
            # TODO: the first condition is not covered by any test
            frame.f_lasti >= first_real_inst_idx(frame.f_code)
            or skipfiles.check(frame.f_code.co_filename)
            or config.disable
        ):
            log.debug("skipping %s %s", frame.f_code.co_name, frame.f_code.co_filename)
            return None
        if frame.f_code.co_filename == "<string>" and frame.f_code.co_name == "__new__":
            # nametuple constructor
            return None
        if config.optimize_ddp:
            ddp_module = DistributedDataParallel._get_active_ddp_module()
            if ddp_module:
                with compile_lock:
                    from torch._dynamo.backends.distributed import DDPOptimizer

                    ddp_optimizer = DDPOptimizer(
                        bucket_bytes_cap=ddp_module.bucket_bytes_cap,
                        backend_compile_fn=callback._torchdynamo_orig_callable,
                    )
                    hijacked_callback = convert_frame.convert_frame(
                        ddp_optimizer.compile_fn,
                        hooks=hooks,
                    )
                    return hijacked_callback(frame, cache_size, hooks, frame_state)

        with compile_lock, _disable_current_modes():
            return callback(frame, cache_size, hooks, frame_state)

    catch_errors._torchdynamo_orig_callable = callback  # type: ignore[attr-defined]
    return catch_errors


def _optimize_catch_errors(
    compile_fn,
    hooks: Hooks,
    backend_ctx_ctor=null_context,
    export=False,
    dynamic=None,
    compiler_config=None,
):
    return OptimizeContext(
        catch_errors_wrapper(compile_fn, hooks),
        backend_ctx_ctor=backend_ctx_ctor,
        first_ctx=True,
        export=export,
        dynamic=dynamic,
        compiler_config=compiler_config,
    )


def get_compiler_fn(compiler_fn):
    from .repro.after_dynamo import wrap_backend_debug

    if hasattr(compiler_fn, "compiler_name"):
        compiler_str = compiler_fn.compiler_name
    elif isinstance(compiler_fn, str):
        compiler_str = compiler_fn
    else:
        compiler_str = None
    compiler_fn = lookup_backend(compiler_fn)
    return wrap_backend_debug(compiler_fn, compiler_str)


class _NullDecorator(contextlib.nullcontext):  # type: ignore[type-arg]
    def __call__(self, fn):
        assert callable(fn)
        return fn


def check_if_dynamo_supported():
    if sys.platform == "win32":
        raise RuntimeError("Windows not yet supported for torch.compile")
    if sys.version_info >= (3, 12):
        raise RuntimeError("Python 3.12+ not yet supported for torch.compile")


def is_dynamo_supported():
    try:
        check_if_dynamo_supported()
        return True
    except Exception:
        return False


def optimize(
    backend="inductor",
    *,
    nopython=False,
    guard_export_fn=None,
    guard_fail_fn=None,
    disable=False,
    dynamic=None,
):
    """
    The main entrypoint of TorchDynamo.  Do graph capture and call
    backend() to optimize extracted graphs.

    Args:
        backend: One of the two things:
            - Either, a function/callable taking a torch.fx.GraphModule and
            example_inputs and returning a python callable that runs the
            graph faster.
            One can also provide additional context for the backend, like
            torch.jit.fuser("fuser2"), by setting the backend_ctx_ctor attribute.
            See AOTAutogradMemoryEfficientFusionWithContext for the usage.
            - Or, a string backend name in `torch._dynamo.list_backends()`
        nopython: If True, graph breaks will be errors and there will
            be a single whole-program graph.
        disable: If True, turn this decorator into a no-op
        dynamic: If True, upfront compile as dynamic a kernel as possible.  If False,
            disable all dynamic shapes support (always specialize).  If None, automatically
            detect when sizes vary and generate dynamic kernels upon recompile.

    Example Usage::

        @torch._dynamo.optimize()
        def toy_example(a, b):
            ...
    """
    check_if_dynamo_supported()
    # Note: The hooks object could be global instead of passed around, *however* that would make
    # for a confusing API usage and plumbing story wherein we nest multiple .optimize calls.
    # There is some prior art around this, w/r/t nesting backend calls are enforced to be the same
    # compiler, however, this feels onerous for callback and hooks, and it feels better to give our users an
    # easier to understand UX at the cost of a little more plumbing on our end.
    hooks = Hooks(guard_export_fn=guard_export_fn, guard_fail_fn=guard_fail_fn)
    torch._C._log_api_usage_once("torch._dynamo.optimize")
    if disable or os.environ.get("TORCHDYNAMO_DISABLE", "") == "1":
        return _NullDecorator()

    backend = get_compiler_fn(backend)

    # Find if backend has any extra context manager
    backend_ctx_ctor = getattr(backend, "backend_ctx_ctor", null_context)

    if nopython:
        return optimize_assert(
            backend,
            dynamic=dynamic,
            hooks=hooks,
        )
    return _optimize_catch_errors(
        convert_frame.convert_frame(backend, hooks=hooks),
        hooks,
        backend_ctx_ctor,
        dynamic=dynamic,
        compiler_config=backend.get_compiler_config()
        if hasattr(backend, "get_compiler_config")
        else None,
    )


# TODO(voz): Consider making "explain" output alongside a run / part of a run
@patch("torch._dynamo.symbolic_convert.explain", True)
def explain(f, *extra_args, **extra_kwargs):
    def inner(*args, **kwargs):
        # TODO(voz): Do we want a decorator for this?
        from . import reset  # type: ignore[attr-defined]

        reset()

        graphs: List[torch.fx.GraphModule] = []
        break_reasons: List[Any] = []
        op_count: int = 0
        ops_per_graph: List[torch.fx.Node] = []
        out_guards: List[_guards.Guard] = []

        def dynamo_graph_accumulating_compiler(
            gm: torch.fx.GraphModule, example_inputs
        ):
            from .backends.debugging import _explain_graph_detail

            nonlocal graphs
            nonlocal op_count
            nonlocal ops_per_graph
            nonlocal break_reasons

            gm, graphs, op_count, ops_per_graph, break_reasons = _explain_graph_detail(
                gm, graphs, op_count, ops_per_graph, break_reasons
            )

            return gm.forward

        def guard_export_print(guards):
            nonlocal out_guards
            out_guards.extend(guards)

        with patch(f"{__name__}.most_recent_backend", None):
            opt_f = optimize(
                dynamo_graph_accumulating_compiler,
                nopython=False,
                guard_export_fn=guard_export_print,
            )(f)
            # TODO(voz): We may have instances of `f` that mutate inputs, we should track sideffects and reject.
            opt_f(*args, **kwargs)

        graph_count = len(graphs)

        # For the explanation summary, dedupe reasons by the innermost stack frame and dedupe by it.
        deduped_reasons = {}
        for reason in break_reasons:
            innermost_frame = reason.user_stack[-1]
            # __repr__ uniquely identifies a FrameSummary so we can use it for deduping
            deduped_reasons[repr(innermost_frame)] = reason

        formatted_list = ""
        for idx, break_reason in enumerate(deduped_reasons.values()):
            formatted_stack = "".join(traceback.format_list(break_reason.user_stack))
            msg = f"{idx + 1}. Reason: {break_reason.reason}\n   User Stack: {formatted_stack}\n"
            formatted_list += msg

        graph_break_count = graph_count - 1
        compile_time = compile_times(repr="str")

        # TODO(voz): Do we want a decorator for this?
        reset()
        from .backends.debugging import ExplainOutput

        return ExplainOutput(
            graphs,
            graph_count,
            graph_break_count,
            break_reasons,
            op_count,
            ops_per_graph,
            out_guards,
            compile_time,
        )

    if extra_args or extra_kwargs:
        warnings.warn(
            "explain(f, *args, **kwargs) is deprecated, use explain(f)(*args, **kwargs) instead.  "
            "If you don't migrate, we may break your explain call in the future if your user defined kwargs "
            "conflict with future kwargs added to explain(f)."
        )
        return inner(*extra_args, **extra_kwargs)
    else:
        return inner


@dataclasses.dataclass
class ConstraintTarget:
    """
    This represents input tensor dimensions.  Don't create this
    class directly; instead, use :func:`torch._export.dynamic_dim`.
    """

    w_tensor: weakref.ReferenceType[torch.Tensor]
    # TODO: We don't need t_id; we can get it off of w_tensor
    t_id: int
    dim: int


@dataclasses.dataclass
class Constraint(ConstraintTarget):
    """
    This represents constraints on input tensor dimensions, e.g., requiring
    them to be fully polymorphic or within some range.  Don't create this
    class directly; instead, use :func:`torch._export.dynamic_dim`.
    """

    # NOTE(avik): In the future, this could be Union[StrictMinMaxConstraint, <other kinds>]
    constraint_range: StrictMinMaxConstraint
    # Represent that `constraint_range` is shared with another ConstraintTarget, which
    # typically arises because of a specified equality with another dynamic dimension.
    shared: Optional[ConstraintTarget] = None

    def _clone_with_range(self, lower=2, upper=sympy.oo):
        constraint_range = StrictMinMaxConstraint(
            vr=self.constraint_range.vr & ValueRanges(lower=lower, upper=upper),
            warn_only=False,
        )
        return Constraint(
            self.w_tensor, self.t_id, self.dim, constraint_range, self.shared
        )

    def __ge__(self, lower):
        return self._clone_with_range(lower=lower)

    def __gt__(self, lower):
        return self._clone_with_range(lower=lower + 1)

    def __le__(self, upper):
        return self._clone_with_range(upper=upper)

    def __lt__(self, upper):
        return self._clone_with_range(upper=upper - 1)

    def __bool__(self):
        # NOTE(avik): We do not support compound expressions like a <= x <= b.
        # This is because Python implicitly desugars them into bool(a <= x) and bool(x <= b),
        # and moreover, enforces that any overload of __bool__ must return True or False.
        # FWIW, sympy also raises TypeError in this case.
        raise TypeError(
            "Cannot determine truth value of Constraint. "
            "If you are trying to combine Constraints with logical connectives, "
            "you can specify them separately instead."
        )

    @property
    def serializable_spec(self):
        # We need a serialization compatible format of the constraint so that it
        # can be savedin the graph module w/o breaking the module serialization.
        # The saved constraints will be used directly for the post-exporting pass
        # that converts constraints to runtime assertion. The saved constraints
        # will not be saved in the serialized module.
        # TODO: A better way is needed. Currently we use 't_id' to map the constraint,
        # which is not reliable
        return {
            "t_id": self.t_id,
            "dim": self.dim,
            "min": self.constraint_range.vr.lower,
            "max": self.constraint_range.vr.upper,
            "shared": (
                None
                if self.shared is None
                else {
                    "t_id": self.shared.t_id,
                    "dim": self.shared.dim,
                }
            ),
        }

    def __eq__(self, other):
        constraint_range = StrictMinMaxConstraint(
            vr=self.constraint_range.vr & other.constraint_range.vr,
            warn_only=False,
        )
        return Constraint(
            self.w_tensor,
            self.t_id,
            self.dim,
            constraint_range,
            shared=ConstraintTarget(other.w_tensor, other.t_id, other.dim),
        )


class FlattenInputOutputSignature(torch.fx.interpreter.Transformer):
    def __init__(
        self,
        m: torch.fx.GraphModule,
        flat_args: Tuple[Any],
        matched_input_elements_positions: List[int],
        matched_output_elements_positions: List[int],
        example_fake_inputs: List[torch.Tensor],
        fake_mode: Optional[fake_tensor.FakeTensorMode] = None,
    ):
        super().__init__(m)

        matched_input_elements_to_fake = {
            val: example_fake_inputs[ix]
            for ix, val in enumerate(matched_input_elements_positions)
        }

        self.new_args = []
        for i in range(0, len(flat_args)):
            arg = super().placeholder(f"arg{i}", (), {})
            if i in matched_input_elements_to_fake:
                arg.node.meta["val"] = matched_input_elements_to_fake[i]
            else:
                # Fill node.mata["val"] with faketensor from the input,
                # if it's not found in matched_input_elements_positions
                if fake_mode is not None and isinstance(flat_args[i], torch.Tensor):
                    arg.node.meta["val"] = fake_mode.from_tensor(flat_args[i])
            self.new_args.append(arg)
        self.old_args_gen = (self.new_args[i] for i in matched_input_elements_positions)
        self.matched_output_elements_positions = matched_output_elements_positions

    def placeholder(self, target, args, kwargs):
        arg = next(self.old_args_gen)
        if "val" in self.current_node.meta:
            arg.node.meta["val"] = self.current_node.meta["val"]
        if "tensor_dict" in self.current_node.meta:
            arg.node.meta["tensor_dict"] = self.current_node.meta["tensor_dict"]
        return arg

    def output(self, target, args, kwargs):
        dynamo_result_flat = args[0]
        lookup = [*dynamo_result_flat, *self.new_args]
        new_result_flat = [lookup[i] for i in self.matched_output_elements_positions]
        return super().output(target, (new_result_flat,), {})

    def run_node(self, n):
        self.current_node = n
        r = super().run_node(n)
        if "val" in self.current_node.meta:
            r.node.meta["val"] = self.current_node.meta["val"]
        return r


def export(
    f: Callable[..., Any],
    *extra_args,
    aten_graph: bool = False,
    pre_dispatch: bool = False,
    decomposition_table: Optional[
        Dict[torch._ops.OpOverload, Callable[..., Any]]
    ] = None,
    tracing_mode: str = "symbolic",
    constraints: Optional[List[Constraint]] = None,
    assume_static_by_default: bool = False,
    fake_mode: fake_tensor.FakeTensorMode = None,
    **extra_kwargs,
) -> Callable[..., Tuple[torch.fx.GraphModule, Set[_guards.Guard]]]:
    """
    Export an input function f to a format that can be executed outside of PyTorch using the FX graph.

    Args:
        f (callable): A PyTorch function to be exported.

        aten_graph (bool): If True, exports a graph with ATen operators.
        If False, exports a graph with Python operators. Default is False.

        pre_dispatch (bool): If True, exports a graph with ATen operators,
        but before any logic in the PyTorch dispatcher has run.
        This can be useful if you want to apply further transformations on a graph before running it
        through autograd, autocast, or any other functionalities that are integrated into the dispatcher.
        This flag is only valid if aten_graph=True is set.
        Default is False.

        decomposition_table (dict): A dictionary that maps operators to their decomposition functions.
        Required if aten_graph or tracing_mode is specified. Default is None.

        tracing_mode (str): If "symbolic", turn on dynamic shapes support. Default is "symbolic".

        fake_mode (fake_tensor.FakeTensorMode): Use this fake_mode instead of creating an internal one.
        Useful during symbolic tracing, when user input is already fakefied. Implies free fake tensors
        are allowed on `make_fx`. `fake_mode` must contain a valid (not None) `shape_env` instance.

    Returns:
        A function that given args and kwargs, returns a tuple of (graph, guards)
        Graph: An FX graph representing the execution of the input PyTorch function with the provided arguments and options.
        Guards: The guards we accumulated during tracing f above

    Raises:
        AssertionError: If decomposition_table is specified without setting aten_graph=True,
        or if graph breaks during tracing in export.

        AssertionError: If Dynamo input and output is not consistent with traced input/output.

    Note - this headerdoc was authored by ChatGPT, with slight modifications by the author.
    """
    # Deal with "local variable referenced before assignment"
    _fake_mode = fake_mode
    _f = f
    _assume_static_by_default = assume_static_by_default

    def inner(*args, **kwargs):
        fake_mode = _fake_mode
        f = _f
        assume_static_by_default = _assume_static_by_default
        check_if_dynamo_supported()
        torch._C._log_api_usage_once("torch._dynamo.export")
        if decomposition_table is not None:
            assert (
                aten_graph
            ), "Specifying a decomposition_table table or tracing mode is illegal without setting aten_graph=True"
        if pre_dispatch:
            assert aten_graph, "pre_dispatch=True can only be used when aten_graph=True"
        f = innermost_fn(f)
        call_to_inspect = f.forward if isinstance(f, torch.nn.Module) else f
        original_signature = inspect.signature(call_to_inspect)
        assert (
            not fake_mode or fake_mode.shape_env is not None
        ), "The specified fake_mode must contain a valid shape_env"
        graph = None
        out_guards = None
        graph_captured_input = None
        graph_captured_result: Optional[Tuple[torch.Tensor, ...]] = None
        fake_mode = fake_mode or _guards.detect_fake_mode(args)
        _allow_fake_constant: bool = (
            fake_mode is not None
        )  # Allow fake constants during symbolic tracing

        def produce_matching(source_args, candidate_args):
            matched_elements_positions = []
            dict_of_source_args = dict()
            for i in range(0, len(source_args)):
                element_id = id(source_args[i])
                dict_of_source_args[element_id] = i

            for i in range(0, len(candidate_args)):
                arg = candidate_args[i]
                # 1-element tensor arg can be unspec int/float
                if isinstance(arg, torch.Tensor) and torch.numel(arg) == 1:
                    if id(arg) in dict_of_source_args:
                        matched_elements_positions.append(dict_of_source_args[id(arg)])
                    elif id(arg.item()) in dict_of_source_args:
                        matched_elements_positions.append(
                            dict_of_source_args[id(arg.item())]
                        )
                    else:
                        raise AssertionError(
                            "Dynamo input/output is not consistent with traced input/output"
                        )
                else:
                    assert (
                        id(arg) in dict_of_source_args
                    ), "Dynamo input and output is a strict subset of traced input/output"
                    matched_elements_positions.append(dict_of_source_args[id(arg)])

            return matched_elements_positions

        def guard_export_print(guards: Set[_guards.Guard]):
            nonlocal out_guards
            assert (
                out_guards is None
            ), "whole graph export entails exactly one guard export"
            out_guards = guards

        example_inputs = []

        def dynamo_normalization_capturing_compiler(
            gm: torch.fx.GraphModule, inner_example_inputs
        ):
            nonlocal graph
            assert (
                graph is None
            ), "Tried to emit a second graph during export. Tracing through 'f' must produce a single graph."
            graph = gm

            nonlocal fake_mode, example_inputs
            fake_mode = fake_mode or _guards.detect_fake_mode(inner_example_inputs)
            example_inputs = inner_example_inputs

            def result_capturing_wrapper(*graph_inputs):
                nonlocal graph_captured_result
                nonlocal graph_captured_input

                graph_captured_input = graph_inputs
                assert graph is not None
                graph_captured_result = graph(*graph_inputs)
                return graph_captured_result

            return result_capturing_wrapper

        flat_args, in_spec = pytree.tree_flatten((args, kwargs))

        remove_from_cache(f)
        constraint_violation_error = None
        if tracing_mode != "symbolic":
            assume_static_by_default = True
        with patch(f"{__name__}.most_recent_backend", None), config.patch(
            specialize_int=True,
            assume_static_by_default=assume_static_by_default,
            automatic_dynamic_shapes=False,
            capture_dynamic_output_shape_ops=True,
            capture_scalar_outputs=True,
        ), torch._guards.export_fake_mode(fake_mode):
            opt_f = optimize_assert(
                dynamo_normalization_capturing_compiler,
                hooks=Hooks(
                    guard_export_fn=guard_export_print,
                    guard_fail_fn=None,
                ),
                export=True,
                export_constraints=constraints,
            )(f)
            # TODO(voz): We may have instances of `f` that mutate inputs, we should track sideffects and reject.
            try:
                result_traced = opt_f(*args, **kwargs)
            except ConstraintViolationError as e:
                constraint_violation_error = e
        remove_from_cache(f)

        if (
            (shape_env := getattr(fake_mode, "shape_env", None)) is not None
            and (dim_constraints := shape_env.dim_constraints) is not None
            and not skipfiles.check(inspect.getsourcefile(call_to_inspect))
        ):
            dim_constraints.solve()
            msg = dim_constraints.prettify_results(original_signature)
            forced_specializations = dim_constraints.forced_specializations()
            if forced_specializations:
                msg = (
                    "Some dynamic dimensions need to be specialized because "
                    "the constraints inferred for them are too complex to specify.\n"
                    f"{forced_specializations}\n{msg}"
                )
            if constraint_violation_error:
                constraint_violation_error.args = (
                    constraint_violation_error.args[0] + msg,
                )
            else:
                if forced_specializations:
                    constraint_violation_error = ConstraintViolationError(msg)
                else:
                    log.info(
                        "Summary of dimension constraints:%s",
                        msg,
                    )

            # Error if we have any constraints on static values
            for k in shape_env.var_to_range.keys():
                if isinstance(k, sympy.Integer):
                    constraint_violation_error = ConstraintViolationError(
                        f"{''.join(traceback.format_list(shape_env.var_to_stack[k]))}\n"
                        "It appears that you're trying to set a constraint on a "
                        f"value which we evaluated to have a static value of {k}. "
                        "Scroll up to see where this constraint was set."
                    )
        if constraint_violation_error:
            raise constraint_violation_error

        assert (
            graph is not None
        ), "Failed to produce a graph during tracing. Tracing through 'f' must produce a single graph."
        assert out_guards is not None, "Failed to produce guards during tracing"
        assert fake_mode is not None

        matched_input_elements_positions = produce_matching(
            flat_args, graph_captured_input
        )

        # NB: This is mostly hitting the cache; Dynamo already converted these
        example_fake_inputs = [fake_mode.from_tensor(t) for t in example_inputs]
        flat_results_traced, out_spec_traced = pytree.tree_flatten(result_traced)

        assert graph_captured_result is not None
        flat_both = list(graph_captured_result) + flat_args
        matched_output_elements_positions = produce_matching(
            flat_both, flat_results_traced
        )

        if aten_graph:
            # Running graph with interpreter is needed for propagating the stack_trace
            def graph_with_interpreter(*args):
                with torch.fx.traceback.preserve_node_meta():
                    return torch.fx.Interpreter(graph).run(*args)

            with enable_python_dispatcher(), fake_mode:
                try:
                    graph = make_fx(
                        graph_with_interpreter,
                        decomposition_table=decomposition_table,
                        tracing_mode="real",
                        _allow_non_fake_inputs=True,
                        pre_dispatch=pre_dispatch,
                        _allow_fake_constant=_allow_fake_constant,
                    )(*example_fake_inputs)
                except CondOpArgsMismatchError as e:
                    # Wrap the internal error to the user-facing error
                    raise UserError(UserErrorType.DYNAMIC_CONTROL_FLOW, str(e))

        new_graph = FlattenInputOutputSignature(
            graph,
            flat_args,
            matched_input_elements_positions,
            matched_output_elements_positions,
            example_fake_inputs,
            fake_mode,
        ).transform()

        # Store constraints and inputs as metadata for user passes, e.g. turn constraints to runtime check
        new_graph.meta["input_shape_constraints"] = (
            [constraint.serializable_spec for constraint in constraints]
            if constraints
            else []
        )

        def signature_to_fullargspec(sig: inspect.Signature):
            # Get a list of Parameter objects from the Signature object
            params = list(sig.parameters.values())
            # Separate positional arguments, keyword-only arguments and varargs/varkw
            args = [
                p.name
                for p in params
                if p.kind == inspect.Parameter.POSITIONAL_OR_KEYWORD
            ]
            kwonlyargs = [
                p.name for p in params if p.kind == inspect.Parameter.KEYWORD_ONLY
            ]
            varargs = next(
                (p.name for p in params if p.kind == inspect.Parameter.VAR_POSITIONAL),
                None,
            )
            varkw = next(
                (p.name for p in params if p.kind == inspect.Parameter.VAR_KEYWORD),
                None,
            )
            # Get default values for positional arguments and keyword-only arguments
            defaults = tuple(
                p.default
                for p in params
                if p.kind == inspect.Parameter.POSITIONAL_OR_KEYWORD
                and p.default is not inspect.Parameter.empty
            )
            kwonlydefaults = {
                p.name: p.default
                for p in params
                if p.kind == inspect.Parameter.KEYWORD_ONLY
                and p.default is not inspect.Parameter.empty
            }
            # Get annotations for parameters and return value
            annotations = {}
            if sig.return_annotation:
                annotations = {"return": sig.return_annotation}
            for parameter in params:
                annotations[parameter.name] = parameter.annotation
            # Return a FullArgSpec object with the extracted attributes
            return inspect.FullArgSpec(
                args, varargs, varkw, defaults, kwonlyargs, kwonlydefaults, annotations
            )

        # Make dynamo graph to have same input/output spec as user code
        def argument_names(f: Callable[..., Any], *args, **kwargs) -> List[str]:
            fullargspec = signature_to_fullargspec(original_signature)

            # 1. Map `args` 1-to-1 to positional arguments in original signature.
            input_strs = fullargspec.args[: len(args)]

            if len(args) > len(fullargspec.args):
                # 2. If there are more arguments left in `args`, they map to varargs in original
                # signature. Assign names as {varargs}_0, {varargs}_1, ...
                assert fullargspec.varargs is not None, "More arguments than expected"
                input_strs += [
                    f"{fullargspec.varargs}_{i}"
                    for i in range(0, len(args) - len(input_strs))
                ]
            elif len(args) < len(fullargspec.args):
                # 3. If there are fewer arguments in `args` than `fullargspec.args`,
                # it implies these are arguments either with default values, or provided in
                # `kwargs`. The former can be safely ignored. Because Dynamo.export does not
                # export them as part of the function signature. The latter will be handled
                # in the next step.
                for unprovided_arg in fullargspec.args[
                    len(args) : -len(fullargspec.defaults or [])
                ]:
                    assert (
                        unprovided_arg in kwargs
                    ), f"Missing argument {unprovided_arg}"

            # 4. Keyword arguments provided in `kwargs`.
            input_strs += list(kwargs.keys())

            # 5. Keyword-only arguments with default values if not provided are not exported
            # as part of the function signature.
            for kwonly_arg in fullargspec.kwonlyargs:
                kwonlydefaults = fullargspec.kwonlydefaults or {}
                assert (
                    kwonly_arg in kwargs or kwonly_arg in kwonlydefaults
                ), f"Missing keyword only argument {kwonly_arg}"

            return input_strs

        new_graph.graph._codegen = _PyTreeCodeGen(
            _PyTreeInfo(
                argument_names(f, *args, **kwargs),
                in_spec,
                out_spec_traced,
            )
        )

        new_graph.recompile()
        return (new_graph, out_guards)

    if extra_args or extra_kwargs:
        warnings.warn(
            "export(f, *args, **kwargs) is deprecated, use export(f)(*args, **kwargs) instead.  "
            "If you don't migrate, we may break your export call in the future if your user defined kwargs "
            "conflict with future kwargs added to export(f)."
        )
        return inner(*extra_args, **extra_kwargs)
    else:
        return inner


def optimize_assert(
    backend,
    *,
    hooks=Hooks(None, None),
    export=False,
    export_constraints=None,
    dynamic=None,
):
    """
    The same as `torch._dynamo.optimize(backend, nopython=True)`
    """
    backend = get_compiler_fn(backend)

    # Find if backend has any extra context manager
    backend_ctx_ctor = getattr(backend, "backend_ctx_ctor", null_context)

    return _optimize_catch_errors(
        convert_frame.convert_frame_assert(
            backend, export=export, export_constraints=export_constraints
        ),
        hooks,
        backend_ctx_ctor,
        export=export,
        dynamic=dynamic,
    )


class TorchPatcher:
    @staticmethod
    @functools.lru_cache(None)
    def patch():
        # A better way to disable the following would be decorate the source
        # functions with @torch._disable_dynamo. However, this causes issues
        # with torch.deploy internally.
        from .decorators import disable

        torch.jit.trace = disable(torch.jit.trace)
        torch.jit.trace_module = disable(torch.jit.trace_module)
        torch.jit._get_trace_graph = disable(torch.jit._get_trace_graph)
        torch.fx._symbolic_trace.Tracer.trace = disable(
            torch.fx._symbolic_trace.Tracer.trace
        )
        torch.distributions.Distribution.set_default_validate_args(False)

        optimizers = [
            opt
            for opt in torch.optim.__dict__.values()
            if inspect.isclass(opt) and issubclass(opt, torch.optim.Optimizer)
        ]

        # Note: this excludes the optimizers that are unsupported in excluded_opts below
        from ..optim import (
            adadelta,
            adagrad,
            adam,
            adamax,
            adamw,
            asgd,
            nadam,
            rmsprop,
            rprop,
            sgd,
        )

        all_opts = {
            adadelta,
            adagrad,
            adam,
            adamax,
            adamw,
            asgd,
            nadam,
            rmsprop,
            rprop,
            sgd,
        }

        disabled_multi_tensor_opts = {
            adamax,
<<<<<<< HEAD
=======
            nadam,
            sgd,  # for now, until we can speed up compilation (this affects the benchmarks)
>>>>>>> 7b14a14e
        }

        for opt_mod in all_opts:
            opt_name = opt_mod.__name__.split(".")[-1]
            multi_tensor_fn_name = f"_multi_tensor_{opt_name}"
            fused_fn_name = f"_fused_{opt_name}"
            if (
                hasattr(opt_mod, multi_tensor_fn_name)
                and opt_mod in disabled_multi_tensor_opts
            ):
                setattr(
                    opt_mod,
                    multi_tensor_fn_name,
                    disable(getattr(opt_mod, multi_tensor_fn_name)),
                )

            if hasattr(opt_mod, fused_fn_name):
                setattr(
                    opt_mod, fused_fn_name, disable(getattr(opt_mod, fused_fn_name))
                )

        # Note: we don't support sparsity, data-dependent control, or tracing through backwards
        excluded_opts = {torch.optim.SparseAdam, torch.optim.RAdam, torch.optim.LBFGS}
        for opt in optimizers:
            if opt in excluded_opts:
                opt.step = disable(opt.step)

            if hasattr(opt, "_init_group"):
                opt._init_group = disable(opt._init_group)

            # disable any currently set hooks
            # Note: we only want to disable the profiling hook
            # which is the *last* hook applied, we want to keep the no_grad hook
            hooked = getattr(opt.step, "hooked", False)
            if hooked:
                unwrapped_step = getattr(opt.step, "__wrapped__", None)
                if unwrapped_step:
                    opt.step = unwrapped_step

            # disable future hooking
            opt.step.hooked = True

        torch._dynamo.variables.lists._register_dynamo_list_to_tree_spec()
        torch._dynamo.variables.lists._register_dynamo_tuple_to_tree_spec()
        torch._dynamo.variables.dicts._register_dynamo_dict_to_tree_spec()

    @staticmethod
    def suppress_torch_distributed_warnings(fn):
        def inner_fn(*args, **kwargs):
            warnings.filterwarnings(
                "ignore", category=UserWarning, module="torch.distributed"
            )
            return fn(*args, **kwargs)

        return inner_fn<|MERGE_RESOLUTION|>--- conflicted
+++ resolved
@@ -1287,11 +1287,7 @@
 
         disabled_multi_tensor_opts = {
             adamax,
-<<<<<<< HEAD
-=======
-            nadam,
             sgd,  # for now, until we can speed up compilation (this affects the benchmarks)
->>>>>>> 7b14a14e
         }
 
         for opt_mod in all_opts:
