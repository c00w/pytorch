import contextlib

import torch.fx
from .constant import ConstantVariable

"""
This file contains helper functions to decompose and inline a user function/module
with make_fx. The primary use case of these functions are to enable the inlining of
nn modules and torch ops during the dynamo tracing. This functionality is currently
guarded with `torch._dynamo.config.use_single_step_graph`
"""


def dummy_user_function_to_inline_gm(gm, args):
    return gm(*args)


def dummy_user_function_to_inline_wrapped_gm(wrapped_gm, args, kwargs):
    return wrapped_gm(args, kwargs)


should_decomp_for_pre_dispatch_ = False


def should_decomp_for_pre_dispatch():
    return should_decomp_for_pre_dispatch_


@contextlib.contextmanager
def decomp_for_pre_dispatch(enabled=True):
    global should_decomp_for_pre_dispatch_
    prior = should_decomp_for_pre_dispatch_
    should_decomp_for_pre_dispatch_ = enabled
    try:
        yield
    finally:
        should_decomp_for_pre_dispatch_ = prior


def vt_to_fake_helper(vt, tx):
    from ..utils import get_fake_value

    proxy_ = vt.as_proxy()

    def proxy_to_fake_helper(p):
        if type(p) is torch.fx.proxy.Proxy:
            return get_fake_value(p.node, tx)
        elif type(p) is tuple:
            return tuple(map(proxy_to_fake_helper, p))
        else:
            # mostly handle scalar
            # check return type is a fake tensor
            assert type(p) != torch.fx.proxy.Proxy
            return p

    return proxy_to_fake_helper(proxy_)


def reconstruct_node_meta_data(module_vt, tx, num_nodes_need_update_metadata):
    for node in tx.output.graph.nodes.__reversed__():
        num_nodes_need_update_metadata -= 1
        if num_nodes_need_update_metadata < 0:
            break
        # restore the source_fn_stack to be nn module.
        if "source_fn_stack" in node.meta and len(node.meta["source_fn_stack"]) > 0:
            # below logic to get a unique name for source_fn_stack is mimic from
            # the _Namespace.create_name() which is used to get a unique name for
            # the fx node.
            breakpoint()
            if tx.output.current_tracer not in tx.tracer_to_used_names.keys():
                # TODO(JackCaoG): use weakref here?
                tx.tracer_to_used_names[tx.output.current_tracer] = {}

            base_module_key = module_vt.module_key.lower()

            if (
                base_module_key
                not in tx.tracer_to_used_names[tx.output.current_tracer].keys()
            ):
                tx.tracer_to_used_names[tx.output.current_tracer][base_module_key] = 0

            count = tx.tracer_to_used_names[tx.output.current_tracer][base_module_key]
            tx.tracer_to_used_names[tx.output.current_tracer][base_module_key] += 1
            unique_module_key = (
                base_module_key if count == 0 else f"{base_module_key}_{count}"
            )
            node.meta["source_fn_stack"][-1] = (
                unique_module_key,
                type(module_vt.module),
            )
        # remove the additional stack trace caused by fwd inlining
        if "stack_trace" in node.meta and len(node.meta["stack_trace"]) > 0:
            splited = node.meta["stack_trace"].split("\n")
            # handle the cases where make_fx is called.
            if len(splited) > 7 and "_dynamo/variables/inline_helper.py" in splited[-5]:
                node.meta["stack_trace"] = "\n".join(splited[:-7]) + "\n"
            # handle the case for lifted parameters.
            elif (
                len(splited) > 4
                and "return forward_call(*args, **kwargs)" in splited[-2]
            ):
                node.meta["stack_trace"] = "\n".join(splited[:-3]) + "\n"


code_to_fx = {}  # type: ignore[var-annotated]


def decompose_and_inline_function_with_makefx(tx, fn, args, kwargs):
    from functorch import make_fx

    from torch._dispatch.python import enable_python_dispatcher
    from .base import MutableLocal
    from .builder import SourcelessBuilder
    from .dicts import ConstDictVariable
    from .lists import BaseListVariable

    # convert arguments from VariableTracker to fake tensors + constants again
    fake_value_args = []
    for arg in args:
        fake_value_args.append(vt_to_fake_helper(arg, tx))

    fake_value_kwargs = {}
    for key, value in kwargs.items():
        fake_value_kwargs[key] = vt_to_fake_helper(value, tx)

    # Wrap the function before calling make_fx to avoid make_fx modify the kwargs's key.
    def wrapper_fn(fn):
        def inner(arg, kwargs):
            return fn(*arg, **kwargs)

        return inner

    wrapped_fn = wrapper_fn(fn)

<<<<<<< HEAD
    with fake_mode and enable_python_dispatcher() and decomp_for_pre_dispatch():
        fx_g = make_fx(wrapped_fn, pre_dispatch=True)(
            fake_value_args, fake_value_kwargs
        )
=======
    with tx.fake_mode:
        with enable_python_dispatcher():
            fx_g = make_fx(wrapped_fn, pre_dispatch=True)(
                fake_value_args, fake_value_kwargs
            )
>>>>>>> 4bdac3e6

    # this is a hack, we want to access `.code` here to trigger the `real_recompile`
    # in case this is `_lazy_graph_module`. This will avoid us trying to inline the
    # `_LazyGraphModule._lazy_forward`(in the skip list) below.
    code = fx_g.code

    # make_fx on the same nn_module we will create function with different names.
    # SpeculationLog will replay the dynamo tracing upon graph break and it expects
    # to see the same functon name. It is safer to rerun the `make_Fx` and use the
    # cached fx only if code is the same.
    if code in code_to_fx:
        fx_g = code_to_fx[code]
    else:
        code_to_fx[code] = fx_g

    # now inline this fx graph and return the output
    user_fn_variable_with_kwargs = SourcelessBuilder.create(
        tx, dummy_user_function_to_inline_wrapped_gm
    )
    gm_variable = SourcelessBuilder.create(tx, fx_g)
    cls = BaseListVariable.cls_for(list)
    input_args_variable = cls(
        args,
        mutable_local=MutableLocal(),
    )

    # kwarg's key needs to be turn into VariableTracker before passing
    # to ConstDictVariable.
    updated_kwargs = {}
    for k, v in kwargs.items():
        updated_kwargs[ConstantVariable.create(k)] = v

    input_kwargs_variable = ConstDictVariable(
        updated_kwargs,
        dict,
        mutable_local=MutableLocal(),
    )
    res = tx.inline_user_function_return(
        user_fn_variable_with_kwargs,
        (gm_variable, input_args_variable, input_kwargs_variable),
        {},
    )
    return res<|MERGE_RESOLUTION|>--- conflicted
+++ resolved
@@ -132,18 +132,10 @@
 
     wrapped_fn = wrapper_fn(fn)
 
-<<<<<<< HEAD
-    with fake_mode and enable_python_dispatcher() and decomp_for_pre_dispatch():
+    with tx.fake_mode and enable_python_dispatcher() and decomp_for_pre_dispatch():
         fx_g = make_fx(wrapped_fn, pre_dispatch=True)(
             fake_value_args, fake_value_kwargs
         )
-=======
-    with tx.fake_mode:
-        with enable_python_dispatcher():
-            fx_g = make_fx(wrapped_fn, pre_dispatch=True)(
-                fake_value_args, fake_value_kwargs
-            )
->>>>>>> 4bdac3e6
 
     # this is a hack, we want to access `.code` here to trigger the `real_recompile`
     # in case this is `_lazy_graph_module`. This will avoid us trying to inline the
