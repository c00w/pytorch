import collections
import contextlib
import functools
import importlib
import inspect
import itertools
import random
import sys
import threading
import types
from typing import Dict, List

try:
    import numpy as np
except ModuleNotFoundError:
    np = None

import torch._dynamo.config

import torch.nn
from torch._guards import TracingContext

from .. import variables
from ..exc import unimplemented
from ..guards import GuardBuilder, install_guard
from ..source import AttrSource, GetItemSource, ODictGetItemSource, RandomValueSource
from ..utils import (
    all_hook_names,
    build_checkpoint_variable,
    check_constant_args,
    get_custom_getattr,
    has_torch_function,
    is_namedtuple_cls,
    is_utils_checkpoint,
    istype,
    namedtuple_fields,
    object_has_getattribute,
    proxy_args_kwargs,
    tensortype_to_dtype,
)
from .base import MutableLocal, VariableTracker
from .ctx_manager import GenericContextWrappingVariable, NullContextVariable
from .dicts import ConstDictVariable


class UserDefinedVariable(VariableTracker):
    pass


class UserDefinedClassVariable(UserDefinedVariable):
    def __init__(self, value, **kwargs):
        super().__init__(**kwargs)
        self.value = value

    def as_python_constant(self):
        return self.value

    def python_type(self):
        return type(self.value)

    def as_proxy(self):
        return self.value

    def __repr__(self):
        return f"UserDefinedClassVariable({self.value})"

    @staticmethod
    @functools.lru_cache(None)
    def _constant_fold_classes():
        return {
            torch.device,
            torch.finfo,
            torch.iinfo,
            torch.Size,
        }

    @staticmethod
    @functools.lru_cache(None)
    def _in_graph_classes():
        return set(tensortype_to_dtype.keys()) | {
            torch.Tensor,
            torch.cuda.Stream,
            torch.cuda.Event,
        }

    def can_constant_fold_through(self):
        return self.value in self._constant_fold_classes()

    def var_getattr(self, tx, name: str) -> "VariableTracker":
        from .. import trace_rules
        from . import ConstantVariable
        from .builder import VariableBuilder

        if name == "__name__":
            return ConstantVariable.create(self.value.__name__)

        source = AttrSource(self.source, name) if self.source is not None else None
        try:
            obj = inspect.getattr_static(self.value, name)
        except AttributeError:
            obj = None
        if isinstance(obj, staticmethod):
            func = obj.__get__(self.value)
            if trace_rules.lookup(func) is not None:
                return trace_rules.lookup(func).create_with_source(func, source=source)
            else:
                return variables.UserFunctionVariable(func, source=source)
        elif isinstance(obj, classmethod):
            return variables.UserMethodVariable(obj.__func__, self, source=source)
        elif source and inspect.ismemberdescriptor(obj):
            return VariableBuilder(tx, source)(obj.__get__(self.value))

<<<<<<< HEAD
        if name in getattr(self.value, "__dict__", {}) or ConstantVariable.is_literal(
            obj
=======
        # Special handling of collections.OrderedDict.fromkeys()
        # Wrap it as GetAttrVariable(collections.OrderedDict, "fromkeys") to make it consistent with
        # collections.defaultdict, and both will be handled at UserDefinedClassVariable.call_method().
        # Otherwise, it would be wrapped as UserDefinedObjectVariable(collections.OrderedDict.fromkeys),
        # and we need duplicate code to handle both cases.
        if self.value is collections.OrderedDict and name == "fromkeys":
            return super().var_getattr(tx, name)

        if name in getattr(self.value, "__dict__", {}) or (
            self.value.__module__.startswith("torch.")
            or self.value.__module__ == "torch"
>>>>>>> c05dd2aa
        ):
            if source:
                return VariableBuilder(tx, source)(obj)
        elif ConstantVariable.is_literal(obj):
            return ConstantVariable.create(obj)

        return super().var_getattr(tx, name)

    def _call_cross_entropy_loss(self, tx, args, kwargs):
        """
        functional: input, target, weight=None, size_average=None, ignore_index=- 100, reduce=None, reduction='mean',
        label_smoothing=0.0

        non functional ctor: weight=None, size_average=None, ignore_index=- 100, reduce=None, reduction='mean',
        label_smoothing=0.0

        non functional loss call: input, target, optional_output
        """
        from . import ConstantVariable

        def normalize_args(
            weight=ConstantVariable.create(None),
            size_average=ConstantVariable.create(None),
            ignore_index=ConstantVariable.create(-100),
            reduce=ConstantVariable.create(None),
            reduction=ConstantVariable.create("mean"),
            label_smoothing=ConstantVariable.create(0.0),
        ):
            return (
                weight,
                size_average,
                ignore_index,
                reduce,
                reduction,
                label_smoothing,
            )

        (
            weight,
            size_average,
            ignore_index,
            reduce_arg,
            reduction,
            label_smoothing,
        ) = normalize_args(*args, **kwargs)

        def fake_cross_entropy_loss(input, target):
            from .builder import wrap_fx_proxy

            return wrap_fx_proxy(
                tx=tx,
                proxy=tx.output.create_proxy(
                    "call_function",
                    torch.nn.functional.cross_entropy,
                    *proxy_args_kwargs(
                        [
                            input,
                            target,
                            weight,
                            size_average,
                            ignore_index,
                            reduce_arg,
                            reduction,
                            label_smoothing,
                        ],
                        {},
                    ),
                ),
            )

        return variables.LambdaVariable(fake_cross_entropy_loss)

    def call_method(
        self,
        tx,
        name,
        args: "List[VariableTracker]",
        kwargs: "Dict[str, VariableTracker]",
    ) -> "VariableTracker":
        if (
            name == "__subclasses__"
            and len(args) == 0
            and not kwargs
            and "__subclasses__" not in self.value.__dict__
        ):
            options = {"mutable_local": MutableLocal()}
            subs_as_vars: List[VariableTracker] = list()
            for sub in self.value.__subclasses__():
                source = AttrSource(tx.import_source(sub.__module__), sub.__name__)
                subs_as_vars.append(
                    variables.UserDefinedClassVariable(sub, source=source)
                )

            return variables.ListVariable(subs_as_vars, **options)

        return super().call_method(tx, name, args, kwargs)

    def call_function(
        self, tx, args: "List[VariableTracker]", kwargs: "Dict[str, VariableTracker]"
    ) -> "VariableTracker":
        from ..side_effects import SideEffects
<<<<<<< HEAD
        from .builder import SourcelessBuilder
=======
        from .builder import SourcelessBuilder, wrap_fx_proxy
        from .builtin import BuiltinVariable
>>>>>>> c05dd2aa

        constant_args = check_constant_args(args, kwargs)

        if self.can_constant_fold_through() and constant_args:
            # constant fold
            return variables.ConstantVariable.create(
                self.as_python_constant()(
                    *[x.as_python_constant() for x in args],
                    **{k: v.as_python_constant() for k, v in kwargs.items()},
                ),
            )
        elif self.value is torch.nn.CrossEntropyLoss:
            return self._call_cross_entropy_loss(tx, args, kwargs)
        elif self.value is contextlib.nullcontext:
            return NullContextVariable()
        elif (
            issubclass(type(self.value), type)
            and hasattr(self.value, "__enter__")
            and hasattr(self.value, "__exit__")
            and check_constant_args(args, kwargs)
            and len(kwargs) == 0  # TODO(ybliang): support kwargs
        ):
            unwrapped_args = [x.as_python_constant() for x in args]
            return GenericContextWrappingVariable(
                unwrapped_args,
                cm_obj=self.value(*unwrapped_args),
            )
        elif is_namedtuple_cls(self.value):
            fields = namedtuple_fields(self.value)
            field_defaults = self.value._field_defaults

            items = list(args)
            items.extend([None] * (len(fields) - len(items)))

            var_tracker_kwargs = {}
            for field_name, var_tracker in zip(fields, items):
                if var_tracker is None:
                    if field_name in kwargs:
                        field_var = kwargs[field_name]
                    else:
                        assert field_name in field_defaults
                        field_var = SourcelessBuilder()(tx, field_defaults[field_name])
                    var_tracker_kwargs[field_name] = field_var

            for name, value in var_tracker_kwargs.items():
                assert name in fields
                items[fields.index(name)] = value

            assert all(x is not None for x in items)
            return variables.NamedTupleVariable(items, self.value)
        elif (
            inspect.getattr_static(self.value, "__new__", None) in (object.__new__,)
            and SideEffects.cls_supports_mutation_side_effects(self.value)
            and self.source
        ):
            var = tx.output.side_effects.track_object_new(
                self.source,
                self.value,
                variables.UnspecializedNNModuleVariable
                if issubclass(self.value, torch.nn.Module)
                else UserDefinedObjectVariable,
                {},
            )
            if (
                inspect.getattr_static(self.value, "__init__", None)
                is torch.nn.Module.__init__
            ):
                tx.output.side_effects.store_attr(
                    var,
                    "__call_nn_module_init",
                    variables.ConstantVariable.create(True),
                )
                return var
            else:
                var.call_method(tx, "__init__", args, kwargs)
                return var
        elif variables.CustomizedDictVariable.is_matching_cls(self.value):
            options = {"mutable_local": MutableLocal()}
            return variables.CustomizedDictVariable.create(
                self.value, args, kwargs, options
            )
        elif variables.DataClassVariable.is_matching_cls(self.value):
            options = {"mutable_local": MutableLocal()}
            return variables.DataClassVariable.create(self.value, args, kwargs, options)
        elif (
            variables.RestrictedListSubclassVariable.is_matching_cls(self.value)
            and self.source
        ):
            return variables.RestrictedListSubclassVariable(
                variables.BuiltinVariable(list).call_function(tx, args, kwargs).items,
                user_cls=self.value,
                user_cls_source=self.source,
                mutable_local=MutableLocal(),
            )
        elif self.value in self._in_graph_classes():
            # torch.LongTensor cannot accept a list of FakeTensors.
            # So we stack the list of FakeTensors instead.
            if (
                np
                and self.value in tensortype_to_dtype
                and len(args) == 1
                and isinstance(args[0], variables.ListVariable)
                and len(args[0].items) > 1
                and all(isinstance(x, variables.TensorVariable) for x in args[0].items)
            ):
                # Stack FakeTensor
                stacked = wrap_fx_proxy(
                    tx=tx,
                    proxy=tx.output.create_proxy(
                        "call_function",
                        torch.stack,
                        *proxy_args_kwargs(args, kwargs),
                    ),
                )
                args = [stacked]

            tensor_variable = wrap_fx_proxy(
                tx=tx,
                proxy=tx.output.create_proxy(
                    "call_function",
                    self.value,
                    *proxy_args_kwargs(args, kwargs),
                ),
            )

            return tensor_variable

        return super().call_function(tx, args, kwargs)

    def const_getattr(self, tx, name):
        if name == "__name__":
            return self.value.__name__
        return super().const_getattr(tx, name)


class UserDefinedObjectVariable(UserDefinedVariable):
    """
    Mostly objects of defined type.  Catch-all for something where we only know the type.
    """

    _nonvar_fields = {"value", "value_type", *UserDefinedVariable._nonvar_fields}

    def __init__(self, value, value_type=None, **kwargs):
        super().__init__(**kwargs)
        self.value = value
        self.value_type = value_type or type(value)
        assert type(value) is self.value_type

    def __str__(self):
        inner = self.value_type.__name__
        if inner in [
            "builtin_function_or_method",
            "getset_descriptor",
            "method_descriptor",
            "method",
        ]:
            inner = str(getattr(self.value, "__name__", None))
        return f"{self.__class__.__name__}({inner})"

    def python_type(self):
        return self.value_type

    def torch_function_check(self):
        assert has_torch_function(
            self
        ), f"calling torch function on object without __torch_function__ {self}"

    def get_torch_fn(self, tx):
        self.torch_function_check()
        from .torch_function import build_torch_function_fn

        return build_torch_function_fn(tx, self.value, self.source)

    def call_torch_function(self, tx, fn, types, args, kwargs):
        self.torch_function_check()

        from .torch_function import _get_subclass_type_var, call_torch_function

        return call_torch_function(
            tx,
            _get_subclass_type_var(tx, self),
            self.get_torch_fn(tx),
            fn,
            types,
            args,
            kwargs,
        )

    @staticmethod
    @functools.lru_cache(None)
    def _supported_random_functions():
        fns = {
            random.random,
            random.randint,
            random.randrange,
            random.uniform,
        }
        return fns

    def _maybe_get_baseclass_method(self, name):
        if name not in getattr(self.value, "__dict__", {}):
            try:
                return inspect.getattr_static(type(self.value), name)
            except AttributeError:
                pass
        return None

    def call_method(
        self,
        tx,
        name,
        args: "List[VariableTracker]",
        kwargs: "Dict[str, VariableTracker]",
    ) -> "VariableTracker":
        from . import (
            BuiltinVariable,
            ConstantVariable,
            TupleVariable,
            UserMethodVariable,
        )

        method = self._maybe_get_baseclass_method(name)
        if method is not None:
            if method is object.__init__:
                return ConstantVariable.create(None)

            # [NOTE] OrderedDict, dict subtypes must always have source
            # We cannot instantiate such subtypes in-graph due to builtin __new__
            if method is collections.OrderedDict.keys:
                # subclass of OrderedDict
                assert not (args or kwargs)
                assert self.source  # OrderedDict, dict subtypes must always have source
                keys = list(self.value.keys())
                assert all(map(ConstantVariable.is_literal, keys))
                install_guard(self.source.make_guard(GuardBuilder.ODICT_KEYS))
                return TupleVariable([ConstantVariable.create(k) for k in keys])

            if (
                method in (collections.OrderedDict.__contains__, dict.__contains__)
                and len(args) == 1
                and isinstance(args[0], (ConstantVariable, BuiltinVariable))
                and inspect.getattr_static(type(self.value), "keys")
                in (collections.OrderedDict.keys, dict.keys)
            ):
                assert not kwargs
                assert self.source  # OrderedDict, dict subtypes must always have source
                install_guard(self.source.make_guard(GuardBuilder.ODICT_KEYS))
                return ConstantVariable.create(
                    args[0].as_python_constant() in self.value
                )

            if method is collections.OrderedDict.items and isinstance(
                self.value, collections.OrderedDict
            ):
                assert self.source  # OrderedDict, dict subtypes must always have source
                assert not (args or kwargs)
                items = []
                keys = self.call_method(tx, "keys", [], {})
                for key in keys.unpack_var_sequence(tx):
                    items.append(
                        TupleVariable(
                            [key, self.odict_getitem(tx, key)],
                        )
                    )
                return TupleVariable(items)

            if method is collections.OrderedDict.__getitem__ and len(args) == 1:
                assert not kwargs
                assert self.source  # OrderedDict, dict subtypes must always have source
                return self.odict_getitem(tx, args[0])

            # check for methods implemented in C++
            if isinstance(method, types.FunctionType):
                source = (
                    None
                    if self.source is None
                    else AttrSource(AttrSource(self.source, "__class__"), name)
                )
                # TODO(jansel): add a guard to check for monkey patching?
                return UserMethodVariable(method, self, source=source).call_function(
                    tx, args, kwargs
                )

            if method is list.__len__ and self.source and not (args or kwargs):
                install_guard(self.source.make_guard(GuardBuilder.LIST_LENGTH))
                return ConstantVariable(len(self.value))

        return super().call_method(tx, name, args, kwargs)

    def unpack_var_sequence(self, tx):
        if (
            self.source
            and self._maybe_get_baseclass_method("__iter__") is list.__iter__
            and self._maybe_get_baseclass_method("__len__") is list.__len__
            and self._maybe_get_baseclass_method("__getitem__") is list.__getitem__
        ):
            install_guard(self.source.make_guard(GuardBuilder.LIST_LENGTH))
            return [
                variables.LazyVariableTracker.create(
                    self.value[k],
                    source=GetItemSource(self.source, k),
                )
                for k in range(len(self.value))
            ]
        return super().unpack_var_sequence(tx)

    def is_supported_random(self):
        try:
            return self.value in self._supported_random_functions()
        except TypeError:
            # TypeError: unhashable type
            return False

    def call_function(
        self, tx, args: "List[VariableTracker]", kwargs: "Dict[str, VariableTracker]"
    ) -> "VariableTracker":
        from .. import trace_rules
        from .builder import VariableBuilder

        if (
            self.is_supported_random()
            and all(k.is_python_constant() for k in args)
            and all(v.is_python_constant() for v in kwargs.values())
        ):
            args = [x.as_python_constant() for x in args]
            kwargs = {k: v.as_python_constant() for k, v in kwargs.items()}
            random_call_index = len(tx.random_calls)
            example_value = self.value(*args, **kwargs)
            source = RandomValueSource(random_call_index)
            tx.random_calls.append((self.value, args, kwargs))
            return VariableBuilder(tx, source).wrap_unspecialized_primitive(
                example_value
            )
        elif istype(self.value, types.MethodType):
            func = self.value.__func__
            obj = self.value.__self__
            if (
                func is torch.utils._contextlib._DecoratorContextManager.clone
                and trace_rules.lookup(obj.__class__)
                == variables.TorchCtxManagerClassVariable
                and not (args or kwargs)
            ):
                return variables.TorchCtxManagerClassVariable(
                    obj.__class__
                ).call_function(tx, args, kwargs)

            if (
                func is torch.autograd.grad_mode.inference_mode.clone
                and obj.__class__ is torch.autograd.grad_mode.inference_mode
            ):
                # simulate the inference_mode.clone implementation
                var = variables.ConstantVariable(obj.mode)
                return variables.TorchCtxManagerClassVariable(
                    obj.__class__
                ).call_function(tx, [var], kwargs)
        elif (
            istype(self.value, functools.partial)
            and trace_rules.lookup(self.value.func)
            == variables.TorchInGraphFunctionVariable
            and all(
                variables.ConstantVariable.is_literal(v)
                for v in itertools.chain(self.value.args, self.value.keywords.values())
            )
        ):
            if self.source:
                install_guard(
                    AttrSource(self.source, "func").make_guard(GuardBuilder.ID_MATCH),
                    AttrSource(self.source, "args").make_guard(
                        GuardBuilder.CONSTANT_MATCH
                    ),
                    AttrSource(self.source, "keywords").make_guard(
                        GuardBuilder.CONSTANT_MATCH
                    ),
                )

            partial_args = [
                variables.ConstantVariable.create(v) for v in self.value.args
            ]
            partial_args.extend(args)
            partial_kwargs = {
                k: variables.ConstantVariable.create(v)
                for k, v in self.value.keywords.items()
            }
            partial_kwargs.update(kwargs)
            if is_utils_checkpoint(self.value.func):
                return build_checkpoint_variable().call_function(
                    tx, partial_args, partial_kwargs
                )
            return variables.TorchInGraphFunctionVariable(
                self.value.func
            ).call_function(tx, partial_args, partial_kwargs)
        elif callable(self.value):
            if self.source:
                install_guard(self.source.make_guard(GuardBuilder.FUNCTION_MATCH))
            return self.call_method(tx, "__call__", args, kwargs)

        return super().call_function(tx, args, kwargs)

    def _check_for_getattribute(self):
        if object_has_getattribute(self.value):
            unimplemented("UserDefinedObjectVariable with custom __getattribute__")

    def _check_for_getattr(self):
        return get_custom_getattr(self.value)

    def _getattr_static(self, name):
        if (
            isinstance(self.value, torch.nn.Module)
            or "__slots__" in self.value.__class__.__dict__
            or type(self.value) == threading.local
        ):
            # getattr_static doesn't work on these
            subobj = getattr(self.value, name)
        else:
            subobj = inspect.getattr_static(self.value, name)
        return subobj

    def var_getattr(self, tx, name):
        from .. import trace_rules
        from . import ConstantVariable
        from .builder import VariableBuilder

        value = self.value
        source = AttrSource(self.source, name) if self.source else None
        self._check_for_getattribute()
        getattr_fn = self._check_for_getattr()

        class NO_SUCH_SUBOBJ:
            pass

        try:
            subobj = self._getattr_static(name)
        except AttributeError:
            subobj = NO_SUCH_SUBOBJ
            if isinstance(getattr_fn, types.FunctionType):
                return variables.UserMethodVariable(
                    getattr_fn, self, source=source
                ).call_function(tx, [ConstantVariable.create(name)], {})
            elif getattr_fn is not None:
                unimplemented("UserDefined with non-function __getattr__")

        if isinstance(subobj, property):
            return variables.UserMethodVariable(
                subobj.fget, self, source=source
            ).call_function(tx, [], {})
        elif isinstance(subobj, torch.distributions.utils.lazy_property):
            subobj_var = UserDefinedObjectVariable(subobj, source=source)
            return variables.UserMethodVariable(
                subobj.__get__.__func__, subobj_var, source=source
            ).call_function(tx, [self], {})
        elif isinstance(subobj, staticmethod):
            func = subobj.__get__(self.value)
            if trace_rules.lookup(func) is not None:
                return trace_rules.lookup(func).create_with_source(func, source=source)
            else:
                return variables.UserFunctionVariable(func, source=source)
        elif isinstance(subobj, classmethod):
            return variables.UserMethodVariable(subobj.__func__, self, source=source)
        elif isinstance(subobj, types.FunctionType) or (
            isinstance(subobj, types.MethodType)
            and isinstance(self.value, torch.nn.Module)
        ):
            # Since we get subobj via self._getattr_static, which may not trigger dynamic lookup.
            # Static lookup can't tell us it's a method or function correctly,
            # so we trigger dynamic lookup here to get the correct type.
            dynamic_subobj = getattr(self.value, name)

            while dynamic_subobj is subobj and hasattr(subobj, "_torchdynamo_inline"):
                subobj = subobj._torchdynamo_inline
                dynamic_subobj = subobj
                source = AttrSource(source, "_torchdynamo_inline") if source else None

            if isinstance(subobj, types.MethodType):
                if dynamic_subobj.__self__ is not self.value:
                    unimplemented("__self__ mismatch for bound method")
                func = subobj.__func__
            else:
                assert isinstance(subobj, types.FunctionType)
                func = subobj

            if inspect.ismethod(dynamic_subobj):
                return variables.UserMethodVariable(func, self, source=source)
            elif inspect.isfunction(dynamic_subobj):
                if is_utils_checkpoint(func):
                    return build_checkpoint_variable(source=source)
                elif trace_rules.lookup(func) is not None:
                    return trace_rules.lookup(func).create_with_source(
                        func, source=source
                    )
                else:
                    return variables.UserFunctionVariable(func, source=source)

        if (
            name in getattr(value, "__dict__", {})
            or ConstantVariable.is_literal(subobj)
            or isinstance(
                subobj,
                (
                    torch.Tensor,
                    torch.nn.Module,
                ),
            )
        ):
            if source:
                return VariableBuilder(tx, source)(subobj)
            elif ConstantVariable.is_literal(subobj):
                return ConstantVariable.create(subobj)

        if (
            name not in getattr(value, "__dict__", {})
            and type(value).__module__.startswith("torch.")
            and "torch.optim" not in type(value).__module__
            and not callable(value)
        ):
            if not source:
                assert getattr(
                    importlib.import_module(type(value).__module__),
                    type(value).__name__,
                ) is type(value)
                source = AttrSource(
                    AttrSource(
                        tx.import_source(type(value).__module__), type(value).__name__
                    ),
                    name,
                )

            return VariableBuilder(tx, source)(subobj)
        options = {"source": source}
        if isinstance(
            subobj,
            (
                torch.distributions.constraints._Interval,
                torch.distributions.constraints._Real,
                torch.distributions.constraints.Constraint,
            ),
        ):
            return UserDefinedObjectVariable(subobj, **options)
        elif isinstance(self.value, torch.nn.Module) and name in all_hook_names:
            assert isinstance(subobj, collections.OrderedDict)
            if not subobj:
                return variables.ConstDictVariable(
                    subobj, collections.OrderedDict, **options
                )

        if name == "__class__":
            return UserDefinedClassVariable(type(self.value), **options)

        return variables.GetAttrVariable(self, name, **options)

    def call_hasattr(self, tx, name: str) -> "VariableTracker":
        if tx.output.side_effects.is_attribute_mutation(self):
            try:
                result = tx.output.side_effects.load_attr(self, name, deleted_ok=True)
                return variables.ConstantVariable.create(
                    not isinstance(result, variables.DeletedVariable)
                )
            except KeyError:
                pass
        if self.source:
            install_guard(
                AttrSource(self.source, name).make_guard(GuardBuilder.HASATTR)
            )
        if self._check_for_getattribute() or self._check_for_getattr():
            unimplemented("hasattr with custom __getattr__")

        try:
            self._getattr_static(name)
            return variables.ConstantVariable.create(True)
        except AttributeError:
            return variables.ConstantVariable.create(False)

    def odict_getitem(self, tx, key):
        from .builder import VariableBuilder

        index = (
            key.source
            if ConstDictVariable.is_valid_key(key) and key.source is not None
            else key.as_python_constant()
        )

        return VariableBuilder(
            tx,
            ODictGetItemSource(self.source, index),
        )(collections.OrderedDict.__getitem__(self.value, key.as_python_constant()))


class KeyedJaggedTensorVariable(UserDefinedObjectVariable):
    @staticmethod
    def is_matching_object(obj):
        mod = sys.modules.get("torchrec.sparse.jagged_tensor")
        return mod is not None and type(obj) is mod.KeyedJaggedTensor

    def __init__(self, value, **kwargs):
        from torchrec.sparse.jagged_tensor import KeyedJaggedTensor

        assert type(value) is KeyedJaggedTensor
        super().__init__(value, **kwargs)

    def var_getattr(self, tx, name):
        if (
            torch._dynamo.config.force_unspec_int_unbacked_size_like_on_torchrec_kjt
            and self.source is not None
            and name in ("_length_per_key", "_offset_per_key")
        ):
            with TracingContext.patch(force_unspec_int_unbacked_size_like=True):
                return super().var_getattr(tx, name)
        return super().var_getattr(tx, name)


class RemovableHandleVariable(VariableTracker):
    def __init__(
        self,
        mutable_local=None,
        # index of the registration in the side_effects owned register_hook/handle list, used during removal.
        idx=None,
        **kwargs,
    ):
        super().__init__(**kwargs)
        self.mutable_local = mutable_local
        self.idx = idx

    def call_method(self, tx, method_name, args, kwargs):
        if method_name == "remove":
            tx.output.side_effects.remove_hook(self.idx)
            return variables.ConstantVariable.create(None)
        super().call_method(tx, method_name, args, kwargs)

    # This reconstruct is actually pretty unique - it does not construct the object from scratch.
    # Handles always come from a register_hook call on a tensor, and so, rerunning that for the codegen of a
    # hook would be incorrect.
    # Instead, the invariant is that codegen has already produced the handle and stored it at a known name.
    def reconstruct(self, codegen):
        if self.user_code_variable_name:
            # It is an invariant that at this point, a STORE_FAST was executed for this name.
            return [codegen.create_load(self.user_code_variable_name)]
        return super().reconstruct(codegen)<|MERGE_RESOLUTION|>--- conflicted
+++ resolved
@@ -40,7 +40,7 @@
 )
 from .base import MutableLocal, VariableTracker
 from .ctx_manager import GenericContextWrappingVariable, NullContextVariable
-from .dicts import ConstDictVariable
+from .dicts import ConstDictVariable, DefaultDictVariable
 
 
 class UserDefinedVariable(VariableTracker):
@@ -99,6 +99,7 @@
             obj = inspect.getattr_static(self.value, name)
         except AttributeError:
             obj = None
+
         if isinstance(obj, staticmethod):
             func = obj.__get__(self.value)
             if trace_rules.lookup(func) is not None:
@@ -110,10 +111,6 @@
         elif source and inspect.ismemberdescriptor(obj):
             return VariableBuilder(tx, source)(obj.__get__(self.value))
 
-<<<<<<< HEAD
-        if name in getattr(self.value, "__dict__", {}) or ConstantVariable.is_literal(
-            obj
-=======
         # Special handling of collections.OrderedDict.fromkeys()
         # Wrap it as GetAttrVariable(collections.OrderedDict, "fromkeys") to make it consistent with
         # collections.defaultdict, and both will be handled at UserDefinedClassVariable.call_method().
@@ -125,7 +122,6 @@
         if name in getattr(self.value, "__dict__", {}) or (
             self.value.__module__.startswith("torch.")
             or self.value.__module__ == "torch"
->>>>>>> c05dd2aa
         ):
             if source:
                 return VariableBuilder(tx, source)(obj)
@@ -220,6 +216,15 @@
                 )
 
             return variables.ListVariable(subs_as_vars, **options)
+        elif (
+            self.value in {collections.OrderedDict, collections.defaultdict}
+            and name == "fromkeys"
+        ):
+            from .builtin import BuiltinVariable
+
+            return BuiltinVariable.call_custom_dict_fromkeys(
+                tx, self.value, *args, **kwargs
+            )
 
         return super().call_method(tx, name, args, kwargs)
 
@@ -227,12 +232,8 @@
         self, tx, args: "List[VariableTracker]", kwargs: "Dict[str, VariableTracker]"
     ) -> "VariableTracker":
         from ..side_effects import SideEffects
-<<<<<<< HEAD
-        from .builder import SourcelessBuilder
-=======
         from .builder import SourcelessBuilder, wrap_fx_proxy
         from .builtin import BuiltinVariable
->>>>>>> c05dd2aa
 
         constant_args = check_constant_args(args, kwargs)
 
@@ -248,6 +249,40 @@
             return self._call_cross_entropy_loss(tx, args, kwargs)
         elif self.value is contextlib.nullcontext:
             return NullContextVariable()
+        elif self.value is collections.OrderedDict:
+            return BuiltinVariable.call_custom_dict(
+                tx, collections.OrderedDict, *args, **kwargs
+            )
+        elif (
+            self.value is collections.defaultdict
+            and len(args) <= 1
+            and DefaultDictVariable.is_supported_arg(args[0])
+        ):
+            return DefaultDictVariable(
+                {},
+                collections.defaultdict,
+                args[0],
+                mutable_local=MutableLocal(),
+            )
+        elif self.value is collections.deque and not kwargs:
+            if len(args) == 0:
+                items = []
+            elif len(args) == 1 and args[0].has_unpack_var_sequence(tx):
+                items = args[0].unpack_var_sequence(tx)
+            else:
+                unimplemented("deque() with more than 1 arg not supported")
+            return variables.lists.DequeVariable(items, mutable_local=MutableLocal())
+        elif self.value is functools.partial:
+            if not args:
+                unimplemented("functools.partial malformed")
+            # The first arg, a callable (the ctor below will assert on types)
+            fn = args[0]
+            rest_args = args[1:]
+            # guards for the produced FunctoolsPartialVariable are installed in FunctoolsPartialVariable ctor from the
+            # args and keywords
+            return variables.functions.FunctoolsPartialVariable(
+                fn, args=rest_args, keywords=kwargs
+            )
         elif (
             issubclass(type(self.value), type)
             and hasattr(self.value, "__enter__")
