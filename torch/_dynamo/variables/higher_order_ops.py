--- conflicted
+++ resolved
@@ -543,13 +543,10 @@
             return TraceWrappedHigherOrderOperatorVariable(value, source, **kwargs)
         elif value.__name__ == "strict_mode":
             return StrictModeHigherOrderVariable(value, source, **kwargs)
-<<<<<<< HEAD
+        elif value.__name__ == "associative_scan":
+            return AssociativeScanHigherOrderVariable(value, source, **kwargs)
         elif value.__name__ == "call_torchbind":
             return CallTorchbindHigherOrderVariable(value, source, **kwargs)
-=======
-        elif value.__name__ == "associative_scan":
-            return AssociativeScanHigherOrderVariable(value, source, **kwargs)
->>>>>>> 0599df1d
         else:
             unimplemented(f"HigherOrderOperator {value.__name__}")
 
