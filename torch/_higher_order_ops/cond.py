import torch
import torch._subclasses.functional_tensor

import torch.utils._pytree as pytree

from torch._C import DispatchKey
from torch._C._functorch import (
    _add_batch_dim,
    get_unwrapped,
    is_batchedtensor,
    maybe_get_bdim,
)
from torch._functorch.utils import exposed_in

from torch._higher_order_ops.utils import (
    _has_potential_branch_input_alias,
    _has_potential_branch_input_mutation,
    _set_compilation_env,
    autograd_not_implemented,
<<<<<<< HEAD
    unique_graph_id,
=======
    reenter_make_fx,
>>>>>>> 043a20b6
    UnsupportedAliasMutationException,
)

from torch._ops import HigherOrderOperator
from torch._subclasses.fake_tensor import FakeTensorMode
from torch.fx.experimental.proxy_tensor import (
    _temp_remove_pre_dispatch_torch_function_mode,
    disable_proxy_modes_tracing,
    ProxyTorchDispatchMode,
    track_tensor_tree,
)
from torch.fx.passes.shape_prop import _extract_tensor_metadata
from torch.utils._python_dispatch import _get_current_dispatch_mode


@exposed_in("torch")
def cond(pred, true_fn, false_fn, operands):
    r"""
    Conditionally applies `true_fn` or `false_fn`.

    .. warning::
        `torch.cond` is a prototype feature in PyTorch. It has limited support for input and output types and
        doesn't support training currently. Please look forward to a more stable implementation in a future version of PyTorch.
        Read more about feature classification at: https://pytorch.org/blog/pytorch-feature-classification-changes/#prototype

    `cond` is structured control flow operator. That is, it is like a Python if-statement,
    but has restrictions on `true_fn`, `false_fn`, and `operands` that enable it to be
    capturable using torch.compile and torch.export.

    Assuming the constraints on `cond`'s arguments are met, `cond` is equivalent to the following::

        def cond(pred, true_branch, false_branch, operands):
            if pred:
                return true_branch(*operands)
            else:
                return false_branch(*operands)

    Args:
        pred (Union[bool, torch.Tensor]): A boolean expression or a tensor with one element,
          indicating which branch function to apply.

        true_fn (Callable): A callable function (a -> b) that is within the
          scope that is being traced.

        false_fn (Callable): A callable function (a -> b) that is within the
          scope that is being traced. The true branch and false branch must
          have consistent input and outputs, meaning the inputs have to be
          the same, and the outputs have to be the same type and shape.

        operands (Tuple of possibly nested dict/list/tuple of torch.Tensor): A tuple of inputs to the true/false functions.

    Example::

        def true_fn(x: torch.Tensor):
            return x.cos()
        def false_fn(x: torch.Tensor):
            return x.sin()
        return cond(x.shape[0] > 4, true_fn, false_fn, (x,))

    Restrictions:
        - The conditional statement (aka `pred`) must meet one of the following constraints:

          - It's a `torch.Tensor` with only one element, and torch.bool dtype

          - It's a boolean expression, e.g. `x.shape[0] > 10` or `x.dim() > 1 and x.shape[1] > 10`

        - The branch function (aka `true_fn`/`false_fn`) must meet all of the following constraints:

          - The function signature must match with operands.

          - The function must return a tensor with the same metadata, e.g. shape,
            dtype, etc.

          - The function cannot have in-place mutations on inputs or global variables.
            (Note: in-place tensor operations such as `add_` for intermediate results
            are allowed in a branch)

    .. warning::
        Temporal Limitations:

        - `cond` only supports **inference** right now. Autograd will be supported in the future.

        - The **output** of branches must be a **single Tensor**. Pytree of tensors will be supported in the future.

    """

    if torch.compiler.is_dynamo_compiling():
        return cond_op(pred, true_fn, false_fn, operands)

    def _validate_input(pred, true_fn, false_fn, operands):
        if not isinstance(pred, (bool, torch.Tensor, torch.SymBool)):
            raise RuntimeError(f"Expected pred to be bool or tensor, but got {pred}.")

        if isinstance(pred, torch.Tensor) and pred.numel() != 1:
            raise RuntimeError(
                f"Expected pred to be bool or single-element tensor, but got {pred}."
            )

        if not callable(true_fn) or not callable(false_fn):
            raise RuntimeError("Expect both branches to be callbale.")

        if not isinstance(operands, (tuple, list)) or pytree.tree_any(
            lambda t: not isinstance(t, torch.Tensor), operands
        ):
            raise RuntimeError(
                "Expect operands to be a tuple of possibly nested dict/list/tuple that only"
                f"consists of tensor leaves, but got {operands}."
            )

    _validate_input(pred, true_fn, false_fn, operands)

    if not torch._dynamo.is_dynamo_supported():
        raise RuntimeError("torch.cond requires dynamo support.")

    with _set_compilation_env():
        with torch._dynamo.utils.disable_cache_limit():
            with _temp_remove_pre_dispatch_torch_function_mode():
                return torch.compile(cond_op, backend="eager", fullgraph=True)(
                    pred, true_fn, false_fn, operands
                )


"""
We're going to define a `cond_op` operation.
In order to do this, we need implementations for each of the dispatch keys.
"""
cond_op = HigherOrderOperator("cond")


def trace_cond(proxy_mode, func_overload, pred, true_fn, false_fn, operands):
    assert isinstance(
        operands, (list, tuple)
    ), "Cond operands must be a list or tuple of tensors"
    assert all(
        isinstance(o, torch.Tensor) for o in operands
    ), "Cond operands must be a list of tensors"

    pre_dispatch = getattr(proxy_mode, "pre_dispatch", False)

    with disable_proxy_modes_tracing():
        true_graph = reenter_make_fx(true_fn, pre_dispatch)(*operands)
        false_graph = reenter_make_fx(false_fn, pre_dispatch)(*operands)

    true_outs = []
    false_outs = []
    for node in true_graph.graph.nodes:
        if node.op == "output":
            true_outs.extend(node.args)

    for node in false_graph.graph.nodes:
        if node.op == "output":
            false_outs.extend(node.args)

    flat_true_outs = pytree.arg_tree_leaves(*true_outs)
    flat_false_outs = pytree.arg_tree_leaves(*false_outs)
    if len(flat_true_outs) != len(flat_false_outs):
        raise torch._dynamo.exc.CondOpArgsMismatchError(
            f"Expected to return same number of outputs but got:"
            f"\n  {true_fn.__name__} returns {len(flat_true_outs)} item(s)"
            f"\n  {false_fn.__name__} returns {len(flat_false_outs)} item(s)"
        )

    for i in range(0, len(flat_true_outs)):
        true_out = flat_true_outs[i]
        false_out = flat_false_outs[i]
        if true_out.meta["tensor_meta"] != false_out.meta["tensor_meta"]:
            raise torch._dynamo.exc.CondOpArgsMismatchError(
                f"Expected each tensor to have same metadata but got:"
                f"\n  {true_fn.__name__} returns {true_out.meta['tensor_meta']}"
                f"\n  {false_fn.__name__} returns {false_out.meta['tensor_meta']}"
            )

    i, true_name = unique_graph_id(proxy_mode, prefix="true_graph")

    false_name = f"false_graph_{i}"
    assert not hasattr(proxy_mode.tracer.root, false_name)

    proxy_mode.tracer.root.register_module(true_name, true_graph)
    proxy_mode.tracer.root.register_module(false_name, false_graph)

    args = (pred, true_graph, false_graph, operands)

    proxy_args = pytree.tree_map(proxy_mode.tracer.unwrap_proxy, args)

    out_proxy = proxy_mode.tracer.create_proxy(
        "call_function", func_overload, proxy_args, {}, name="conditional"
    )

    # At this point, we're *guaranteed* that whether an output came from the
    # true or false branch is indistinguishable. So, as this is just for tracing
    # purposes, choose the true branch.

    # TODO: Uhh.... it shouldn't matter, but changing this to true_fn results in
    # a FakeTensorMode error :
    # `Current active mode <class 'torch._subclasses.fake_tensor.FakeTensorMode'> not registered`
    # TODO Sometimes the operands are not completely FakeTensor, something seems went wrong in
    # dynamo? Because of that it runs real computation sometimes and re-triggering downstream dispatch keys.
    out = false_fn(*operands)

    return track_tensor_tree(out, out_proxy, constant=None, tracer=proxy_mode.tracer)


@cond_op.py_impl(DispatchKey.CompositeExplicitAutograd)
def cond_op_dense(pred, true_fn, false_fn, operands):
    mode = _get_current_dispatch_mode()
    assert mode is None, "Mode should never be enabled for CPU/CUDA key"
    if pred:
        return true_fn(*operands)
    else:
        return false_fn(*operands)


cond_op.py_impl(DispatchKey.Autograd)(
    autograd_not_implemented(cond_op, deferred_error=True)
)


@cond_op.py_impl(ProxyTorchDispatchMode)
def inner(mode, pred, true_fn, false_fn, operands):
    if mode.enable_tracing:
        return trace_cond(mode, cond_op, pred, true_fn, false_fn, operands)
    else:
        return cond_op(pred, true_fn, false_fn, operands)


@cond_op.py_impl(FakeTensorMode)
def cond_fake_tensor_mode(mode, pred, true_fn, false_fn, operands):
    with mode:
        true_outs = true_fn(*operands)
        flat_true_outs = pytree.tree_leaves(true_outs)
        flat_false_outs = pytree.tree_leaves(false_fn(*operands))
    if len(flat_true_outs) != len(flat_false_outs):
        raise RuntimeError("Unmatched number of outputs from cond() branches.")

    for true_out, false_out in zip(flat_true_outs, flat_false_outs):
        true_meta = _extract_tensor_metadata(true_out)
        false_meta = _extract_tensor_metadata(false_out)
        if true_meta != false_meta:
            raise torch._dynamo.exc.CondOpArgsMismatchError(
                f"Expected each tensor to have same metadata but got:"
                f"\n  {true_fn.__name__} returns {true_meta}"
                f"\n  {false_fn.__name__} returns {false_meta}"
            )
    return true_outs


@cond_op.py_functionalize_impl
def cond_func(ctx, pred, true_fn, false_fn, inputs):
    unwrapped_inputs = ctx.unwrap_tensors(inputs)
    unwrapped_pred = ctx.unwrap_tensors(pred)
    with ctx.redispatch_to_next() as m:
        functional_true = ctx.functionalize(true_fn)
        functional_false = ctx.functionalize(false_fn)
        pre_dispatch = hasattr(ctx, "mode") and ctx.mode.pre_dispatch
        for branch in [functional_true, functional_false]:
            if _has_potential_branch_input_mutation(
                branch, unwrapped_inputs, pre_dispatch=pre_dispatch
            ):
                raise UnsupportedAliasMutationException(
                    "One of torch.cond branch might be modifying the input!"
                )
        for branch in [true_fn, false_fn]:
            if _has_potential_branch_input_alias(
                branch, unwrapped_inputs, pre_dispatch=pre_dispatch
            ):
                raise UnsupportedAliasMutationException(
                    "One of torch.cond branch might be aliasing the input!"
                )

        cond_return = cond_op(
            unwrapped_pred, functional_true, functional_false, unwrapped_inputs
        )
        return ctx.wrap_tensors(cond_return)


@cond_op.py_impl(torch._C._functorch.TransformType.Vmap)
def cond_batch_rule(interpreter, pred, true_fn, false_fn, inputs):
    assert isinstance(
        inputs, (list, tuple)
    ), "Cond inputs must be a list or tuple of tensors"
    assert all(
        isinstance(i, torch.Tensor) for i in inputs
    ), "Cond inputs must be a list of tensors"

    pred_ = get_unwrapped(pred) if is_batchedtensor(pred) else pred

    # unbatched tensors are not vmapped
    tensors, in_dims = zip(
        *[
            (get_unwrapped(t), maybe_get_bdim(t)) if is_batchedtensor(t) else (t, None)
            for t in inputs
        ]
    )

    if is_batchedtensor(pred):
        # prepend "pred" and vmap everything
        tensors = (pred_,) + tensors
        in_dims = (0,) + in_dims

        def fn(p, *args):
            t = true_fn(*args)
            f = false_fn(*args)
            return torch.where(p, t[0], f[0])

        with interpreter.lower():
            result = torch.vmap(fn, in_dims=in_dims)(*tensors)

    else:
        # predicate is known at this stage and it is a boolean expression or a
        # tensor with one element.
        true_fn = torch.vmap(true_fn, in_dims=in_dims)
        false_fn = torch.vmap(false_fn, in_dims=in_dims)

        with interpreter.lower():
            result = cond_op(pred, true_fn, false_fn, tensors)

    if not isinstance(result, tuple):
        result = (result,)
    lvl = interpreter.level()
    return tuple([_add_batch_dim(r, 0, lvl) for r in result])<|MERGE_RESOLUTION|>--- conflicted
+++ resolved
@@ -17,11 +17,8 @@
     _has_potential_branch_input_mutation,
     _set_compilation_env,
     autograd_not_implemented,
-<<<<<<< HEAD
+    reenter_make_fx,
     unique_graph_id,
-=======
-    reenter_make_fx,
->>>>>>> 043a20b6
     UnsupportedAliasMutationException,
 )
 
