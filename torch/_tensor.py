import copyreg
import enum
import functools
import warnings
from collections import OrderedDict
from copy import deepcopy
from numbers import Number
from typing import Any, Dict, Optional, Tuple, Union

import torch
import torch._C as _C
import torch.utils.hooks as hooks
from torch._namedtensor_internals import (
    check_serializing_named_tensor,
    is_ellipsis,
    resolve_ellipsis,
    single_ellipsis_index,
    unzip_namedshape,
    update_names,
)
from torch.overrides import (
    get_default_nowrap_functions,
    handle_torch_function,
    has_torch_function,
    has_torch_function_unary,
    has_torch_function_variadic,
)
from torch.utils.dlpack import DLDeviceType


def _handle_torch_function_and_wrap_type_error_to_not_implemented(f):
    assigned = functools.WRAPPER_ASSIGNMENTS

    @functools.wraps(f, assigned=assigned)
    def wrapped(*args, **kwargs):
        try:
            # See https://github.com/pytorch/pytorch/issues/75462
            if has_torch_function(args):
                return handle_torch_function(wrapped, args, *args, **kwargs)
            return f(*args, **kwargs)
        except TypeError:
            return NotImplemented

    return wrapped


# Should not be used, this is kept only for BC of loading old serialized Tensor subclasses
def _rebuild_from_type(func, type, args, dict):
    if type is Tensor:
        return func(*args)

    ret = func(*args).as_subclass(type)
    ret.__dict__ = dict
    return ret


def _rebuild_from_type_v2(func, new_type, args, state):
    ret = func(*args)
    if type(ret) is not new_type:
        ret = ret.as_subclass(new_type)
    # Tensor does define __setstate__ even though it doesn't define
    # __getstate__. So only use __setstate__ if it is NOT the one defined
    # on Tensor
    if (
        getattr(ret.__class__, "__setstate__", Tensor.__setstate__)
        is not Tensor.__setstate__
    ):
        ret.__setstate__(state)
    else:
        ret = torch._utils._set_obj_state(ret, state)
    return ret


# NB: If you subclass Tensor, and want to share the subclassed class
# across processes, you must also update torch/multiprocessing/reductions.py
# to define a ForkingPickler serialization mode for the class.
#
# NB: If you add a new method to Tensor, you must update
# torch/_C/__init__.pyi.in to add a type annotation for your method;
# otherwise, it will not show up in autocomplete.
class Tensor(torch._C.TensorBase):
    def __deepcopy__(self, memo):
        if has_torch_function_unary(self):
            return handle_torch_function(Tensor.__deepcopy__, (self,), self, memo)
        if not self.is_leaf:
            raise RuntimeError(
                "Only Tensors created explicitly by the user "
                "(graph leaves) support the deepcopy protocol at the moment.  "
                "If you were attempting to deepcopy a module, this may be because "
                "of a torch.nn.utils.weight_norm usage, "
                "see https://github.com/pytorch/pytorch/pull/103001"
            )
        if id(self) in memo:
            return memo[id(self)]
        with torch.no_grad():
            # TODO: skipping storage copy is wrong for meta, as meta
            # does accurate alias tracking; however, the code below
            # doesn't work because of
            # https://github.com/pytorch/pytorch/issues/47442
            # Update the test in test_serialization if you remove 'meta' from here
            if (
                self.is_sparse
                or self.device.type
                in ["lazy", "xla", "mtia", "mps", "maia", "meta", "ipu"]
                or (
                    not torch._C._has_storage(self)
                    and self.device.type == torch._C._get_privateuse1_backend_name()
                )
                or (type(self) is not Tensor and self.data_ptr() == 0)
            ):
                new_tensor = self.clone()
                if type(new_tensor) is not type(self):
                    raise RuntimeError(
                        "The default implementation of __deepcopy__() for wrapper subclasses "
                        "only works for subclass types that implement clone() and for which "
                        "cloning returns another instance of the same subclass. You should either "
                        "properly implement clone() for your subclass or override __deepcopy__() "
                        "if it is intended behavior for clone() to return an instance of a "
                        "different type."
                    )
            else:
                new_storage = self._typed_storage()._deepcopy(memo)
                if self.is_quantized:
                    # quantizer_params can be different type based on torch attribute
                    quantizer_params: Union[
                        Tuple[torch.qscheme, float, int],
                        Tuple[torch.qscheme, Tensor, Tensor, int],
                    ]
                    if self.qscheme() == torch.per_tensor_affine:
                        quantizer_params = (
                            self.qscheme(),
                            self.q_scale(),
                            self.q_zero_point(),
                        )
                    elif self.qscheme() in (
                        torch.per_channel_affine,
                        torch.per_channel_affine_float_qparams,
                    ):
                        quantizer_params = (
                            self.qscheme(),
                            self.q_per_channel_scales(),
                            self.q_per_channel_zero_points(),
                            self.q_per_channel_axis(),
                        )
                    else:
                        raise RuntimeError(
                            f"Unsupported qscheme {self.qscheme()} in deepcopy"
                        )
                    # TODO: Once we decide to break serialization FC, no longer
                    # need to wrap with TypedStorage
                    new_tensor = torch._utils._rebuild_qtensor(
                        torch.storage.TypedStorage(
                            wrap_storage=new_storage._untyped_storage,
                            dtype=self.dtype,
                            _internal=True,
                        ),
                        self.storage_offset(),
                        self.size(),
                        self.stride(),
                        quantizer_params,
                        self.requires_grad,
                        self._backward_hooks,
                    )
                    if type(new_tensor) is not type(self):
                        raise RuntimeError(
                            "The default implementation of __deepcopy__() for quantized tensors "
                            "expects the tensor returned by torch._utils._rebuild_qtensor() to "
                            "match the type of the instance being copied. If you encounter this, "
                            "please open an issue on PyTorch's GitHub."
                        )
                else:
                    new_tensor = self.new_empty([])
                    if type(new_tensor) is not type(self):
                        raise RuntimeError(
                            "The default implementation of __deepcopy__() for non-wrapper subclasses "
                            "only works for subclass types that implement new_empty() and for which "
                            "that function returns another instance of the same subclass. You should "
                            "either properly implement new_empty() for your subclass or override "
                            "__deepcopy__() if it is intended behavior for new_empty() to return "
                            "an instance of a different type."
                        )
                    new_tensor.set_(
                        new_storage, self.storage_offset(), self.size(), self.stride()
                    )
                    if self.is_conj():
                        new_tensor = new_tensor.conj_physical()
                    if self.is_neg():
                        new_tensor = new_tensor.neg()
            if self.requires_grad:
                new_tensor.requires_grad_()
            if self.grad is not None:
                new_tensor.grad = self.grad.__deepcopy__(memo)

            if type(self) is not Tensor:
                if type(new_tensor) is not type(self):
                    raise RuntimeError(
                        "Type of deepcopy result does not match the type of the source tensor. "
                        "If you encounter this, please open an issue on PyTorch's GitHub."
                    )

                # Plain Tensors don't have slots
                slots_to_save = copyreg._slotnames(self.__class__)  # type: ignore[attr-defined]
                for slot in slots_to_save:
                    if hasattr(self, slot):
                        setattr(new_tensor, slot, deepcopy(getattr(self, slot), memo))

            new_tensor.__dict__ = deepcopy(self.__dict__, memo)

            memo[id(self)] = new_tensor
            return new_tensor

    def __reduce_ex__(self, proto):
        state = torch._utils._get_obj_state(self)
        if type(self) is Tensor and not state:
            # Fast path for regular tensor without Python state.
            return self._reduce_ex_internal(proto)
        if has_torch_function_unary(self):
            return handle_torch_function(Tensor.__reduce_ex__, (self,), self, proto)
        func, args = self._reduce_ex_internal(proto)
        return (_rebuild_from_type_v2, (func, type(self), args, state))

    def storage(self):
        r"""
        storage() -> torch.TypedStorage

        Returns the underlying :class:`TypedStorage`.

        .. warning::

            :class:`TypedStorage` is deprecated. It will be removed in the future, and
            :class:`UntypedStorage` will be the only storage class. To access the
            :class:`UntypedStorage` directly, use :attr:`Tensor.untyped_storage()`.
        """
        if has_torch_function_unary(self):
            return handle_torch_function(Tensor.storage, (self,), self)

        torch.storage._warn_typed_storage_removal(stacklevel=2)
        return self._typed_storage()

    # For internal use only, to avoid raising deprecation warning
    def _typed_storage(self):
        untyped_storage = self.untyped_storage()
        return torch.TypedStorage(
            wrap_storage=untyped_storage, dtype=self.dtype, _internal=True
        )

    def _reduce_ex_internal(self, proto):
        check_serializing_named_tensor(self)
        # See Note [Don't serialize hooks]
        torch.utils.hooks.warn_if_has_hooks(self)
        backward_hooks: Dict[Any, Any] = OrderedDict()
        # Note: Numpy array is chosen to be the rebuild component for XLA, MTIA, MAIA Tensors.
        # We considered a few options:
        # 1. CPU tensor can't be used here.
        #    Otherwise in torch.load CPU storage is reconstructed with randomly
        #    initialized data, moved onto backend device, and then storage is updated
        #    to the serialized content. This works perfectly for CPU/CUDA but not these backends;
        #    their tensors are disconnected with storage so they don't get the update.
        # 2. Python list is not a good fit due to performance reason.
        #    `tolist()` converts every single element in the tensor into python objects
        #    and serialize them one by one.
        if self.device.type in ["xla", "mtia", "maia"] or (
            not torch._C._has_storage(self)
            and self.device.type == torch._C._get_privateuse1_backend_name()
        ):
            # Convert BFloat16 tesors to Float32 before conversion to numpy, as numpy doesn't
            # support BFloat16. The rebuild tensor from numpy takes in the original self.dtype,
            # this would reconstruct the BFloat16 tensor from numpy.
            numpy_tensor = (
                self.cpu().numpy()
                if self.dtype != torch.bfloat16
                else self.cpu().to(torch.float32).numpy()
            )
            return (
                torch._utils._rebuild_device_tensor_from_numpy,
                (numpy_tensor, self.dtype, str(self.device), self.requires_grad),
            )
        if self.device.type == "meta":
            # NB: This implementation BREAKS storage sharing.  Current
            # hypothesis is that no one cares for meta tensors.
            arg_meta = (
                self.dtype,
                tuple(self.size()),
                self.stride(),
                self.requires_grad,
            )
            return (torch._utils._rebuild_meta_tensor_no_storage, arg_meta)
        if self.is_quantized:
            # quantizer_params can be different type based on torch attribute
            quantizer_params: Union[
                Tuple[torch.qscheme, float, int], Tuple[Any, Tensor, Tensor, int]
            ]
            if self.qscheme() == torch.per_tensor_affine:
                quantizer_params = (
                    torch.per_tensor_affine,
                    self.q_scale(),
                    self.q_zero_point(),
                )
            elif self.qscheme() in (
                torch.per_channel_affine,
                torch.per_channel_affine_float_qparams,
            ):
                # convert scales and zero points to tuple to avoid recursive calls
                # when/if we get multi-axis quantized tensors in the future, the shape
                # is recoverable from the main tensor shape
                quantizer_params = (
                    torch.per_channel_affine,
                    self.q_per_channel_scales(),
                    self.q_per_channel_zero_points(),
                    self.q_per_channel_axis(),
                )
            else:
                raise RuntimeError(
                    f"Serialization is not supported for tensors of type {self.qscheme()}"
                )
            # TODO: Once we decide to break serialization FC, no longer
            # need to wrap with TypedStorage
            args_qtensor = (
                torch.storage.TypedStorage(
                    wrap_storage=self._typed_storage()._untyped_storage,
                    dtype=self.dtype,
                    _internal=True,
                ),
                self.storage_offset(),
                tuple(self.size()),
                self.stride(),
                quantizer_params,
                self.requires_grad,
                backward_hooks,
            )
            return (torch._utils._rebuild_qtensor, args_qtensor)
        elif self.is_sparse:
            if self.layout == torch.sparse_coo:
                args_sparse = (
                    self.layout,
                    (self._indices(), self._values(), self.size(), self.is_coalesced()),
                )
            else:
                raise NotImplementedError(
                    f"sparse tensor __reduce_ex__ for layout `{self.layout}`"
                )
            return (torch._utils._rebuild_sparse_tensor, args_sparse)
        elif self.layout in {
            torch.sparse_csr,
            torch.sparse_csc,
            torch.sparse_bsr,
            torch.sparse_bsc,
        }:
            if self.layout in {torch.sparse_csr, torch.sparse_bsr}:
                compressed_indices, plain_indices = (
                    self.crow_indices(),
                    self.col_indices(),
                )
            else:
                compressed_indices, plain_indices = (
                    self.ccol_indices(),
                    self.row_indices(),
                )
            args_sparse_compressed = (
                self.layout,
                (
                    compressed_indices,
                    plain_indices,
                    self.values(),
                    self.size(),
                ),
            )
            return (torch._utils._rebuild_sparse_tensor, args_sparse_compressed)
        elif self.is_nested:
            args_nested = (
                # NB: values() currently returns the storage as a buffer in an unsafe way.
                # Ideally, we'd use a private API for this instead. TODO: Switch to this if
                # we ever get around to adding it.
                self.values(),
                self._nested_tensor_size(),
                self._nested_tensor_strides(),
                self._nested_tensor_storage_offsets(),
            )
            return (torch._utils._rebuild_nested_tensor, args_nested)
        elif (
            type(self) is not torch.Tensor
            and type(self).__torch_dispatch__ is not torch.Tensor.__torch_dispatch__
            and (
                isinstance(
                    self,
                    (
                        torch._subclasses.fake_tensor.FakeTensor,
                        torch._subclasses.functional_tensor.FunctionalTensor,
                    ),
                )
                or self.data_ptr() == 0
            )
        ):
            arg_wrapper_subclass = (
                type(self),
                self.dtype,
                tuple(self.size()),
                self.stride(),
                self.storage_offset(),
                self.layout,
                self.device,
                self.requires_grad,
            )
            return (torch._utils._rebuild_wrapper_subclass, arg_wrapper_subclass)
        else:
<<<<<<< HEAD
            print("else" * 100)
            v3_dtypes = [
                torch.float8_e5m2,
                torch.float8_e4m3fn,
                torch.float8_e5m2fnuz,
                torch.float8_e4m3fnuz,
                torch.bits8,
                torch.bits16,
                torch.bits1x8,
                torch.bits2x4,
                torch.bits4x2,
                torch.complex32,
            ]
=======
            v3_dtypes = torch.storage._new_dtypes()
>>>>>>> 584c9a60
            if self.dtype in v3_dtypes:
                rebuild_func = torch._utils._rebuild_tensor_v3
                storage = self.untyped_storage()
            else:
                # TODO: Once we decide to break serialization FC, no longer
                # need to wrap with TypedStorage
                rebuild_func = torch._utils._rebuild_tensor_v2  # type: ignore[assignment]
                storage = torch.storage.TypedStorage(
                    wrap_storage=self._typed_storage()._untyped_storage,
                    dtype=self.dtype,
                    _internal=True,
                )  # type: ignore[assignment]
            args = (
                storage,
                self.storage_offset(),
                tuple(self.size()),
                self.stride(),
                self.requires_grad,
                backward_hooks,
            )  # previously was self._backward_hooks

            if isinstance(storage, torch.storage.UntypedStorage):
                args = args + (self.dtype,)  # type: ignore[assignment]

            metadata = torch._utils.get_tensor_metadata(self)
            if metadata:
                args = args + (metadata,)  # type: ignore[assignment]
            print("metadata", metadata)

            return (rebuild_func, args)

    def __setstate__(self, state):
        if has_torch_function_unary(self):
            return handle_torch_function(Tensor.__setstate__, (self,), self, state)
        # Warning: this method is NOT called when you torch.load() a tensor;
        # that is managed by _rebuild_tensor_v2
        if not self.is_leaf:
            raise RuntimeError("__setstate__ can be only called on leaf Tensors")
        if len(state) == 4:
            # legacy serialization of Tensor
            self.set_(*state)
            return
        elif len(state) == 5:
            # legacy serialization of Variable
            self.data = state[0]
            state = (state[3], state[4], state[2])
        # The setting of _backward_hooks is expected to be a no-op.
        # See Note [Don't serialize hooks]
        self.requires_grad, _, self._backward_hooks = state

    def __repr__(self, *, tensor_contents=None):
        if has_torch_function_unary(self):
            return handle_torch_function(
                Tensor.__repr__, (self,), self, tensor_contents=tensor_contents
            )
        # All strings are unicode in Python 3.
        return torch._tensor_str._str(self, tensor_contents=tensor_contents)

    def backward(
        self, gradient=None, retain_graph=None, create_graph=False, inputs=None
    ):
        r"""Computes the gradient of current tensor wrt graph leaves.

        The graph is differentiated using the chain rule. If the tensor is
        non-scalar (i.e. its data has more than one element) and requires
        gradient, the function additionally requires specifying ``gradient``.
        It should be a tensor of matching type and location, that contains
        the gradient of the differentiated function w.r.t. ``self``.

        This function accumulates gradients in the leaves - you might need to zero
        ``.grad`` attributes or set them to ``None`` before calling it.
        See :ref:`Default gradient layouts<default-grad-layouts>`
        for details on the memory layout of accumulated gradients.

        .. note::

            If you run any forward ops, create ``gradient``, and/or call ``backward``
            in a user-specified CUDA stream context, see
            :ref:`Stream semantics of backward passes<bwd-cuda-stream-semantics>`.

        .. note::

            When ``inputs`` are provided and a given input is not a leaf,
            the current implementation will call its grad_fn (though it is not strictly needed to get this gradients).
            It is an implementation detail on which the user should not rely.
            See https://github.com/pytorch/pytorch/pull/60521#issuecomment-867061780 for more details.

        Args:
            gradient (Tensor or None): Gradient w.r.t. the
                tensor. If it is a tensor, it will be automatically converted
                to a Tensor that does not require grad unless ``create_graph`` is True.
                None values can be specified for scalar Tensors or ones that
                don't require grad. If a None value would be acceptable then
                this argument is optional.
            retain_graph (bool, optional): If ``False``, the graph used to compute
                the grads will be freed. Note that in nearly all cases setting
                this option to True is not needed and often can be worked around
                in a much more efficient way. Defaults to the value of
                ``create_graph``.
            create_graph (bool, optional): If ``True``, graph of the derivative will
                be constructed, allowing to compute higher order derivative
                products. Defaults to ``False``.
            inputs (sequence of Tensor): Inputs w.r.t. which the gradient will be
                accumulated into ``.grad``. All other Tensors will be ignored. If not
                provided, the gradient is accumulated into all the leaf Tensors that were
                used to compute the attr::tensors.
        """
        if has_torch_function_unary(self):
            return handle_torch_function(
                Tensor.backward,
                (self,),
                self,
                gradient=gradient,
                retain_graph=retain_graph,
                create_graph=create_graph,
                inputs=inputs,
            )
        torch.autograd.backward(
            self, gradient, retain_graph, create_graph, inputs=inputs
        )

    def register_hook(self, hook):
        r"""Registers a backward hook.

        The hook will be called every time a gradient with respect to the
        Tensor is computed. The hook should have the following signature::

            hook(grad) -> Tensor or None


        The hook should not modify its argument, but it can optionally return
        a new gradient which will be used in place of :attr:`grad`.

        This function returns a handle with a method ``handle.remove()``
        that removes the hook from the module.

        .. note::
            See :ref:`backward-hooks-execution` for more information on how when this hook
            is executed, and how its execution is ordered relative to other hooks.

        Example::

            >>> v = torch.tensor([0., 0., 0.], requires_grad=True)
            >>> h = v.register_hook(lambda grad: grad * 2)  # double the gradient
            >>> v.backward(torch.tensor([1., 2., 3.]))
            >>> v.grad

             2
             4
             6
            [torch.FloatTensor of size (3,)]

            >>> h.remove()  # removes the hook
        """
        if has_torch_function_unary(self):
            return handle_torch_function(Tensor.register_hook, (self,), self, hook)
        if not self.requires_grad:
            raise RuntimeError(
                "cannot register a hook on a tensor that doesn't require gradient"
            )
        if self._backward_hooks is None:
            self._backward_hooks = OrderedDict()
            if self.grad_fn is not None:
                self.grad_fn._register_hook_dict(self)
        handle = hooks.RemovableHandle(self._backward_hooks)
        self._backward_hooks[handle.id] = hook
        return handle

    def register_post_accumulate_grad_hook(self, hook):
        r"""Registers a backward hook that runs after grad accumulation.

        The hook will be called after all gradients for a tensor have been accumulated,
        meaning that the .grad field has been updated on that tensor. The post
        accumulate grad hook is ONLY applicable for leaf tensors (tensors without a
        .grad_fn field). Registering this hook on a non-leaf tensor will error!

        The hook should have the following signature::

            hook(param: Tensor) -> None

        Note that, unlike other autograd hooks, this hook operates on the tensor
        that requires grad and not the grad itself. The hook can in-place modify
        and access its Tensor argument, including its .grad field.

        This function returns a handle with a method ``handle.remove()``
        that removes the hook from the module.

        .. note::
            See :ref:`backward-hooks-execution` for more information on how when this hook
            is executed, and how its execution is ordered relative to other hooks. Since
            this hook runs during the backward pass, it will run in no_grad mode (unless
            create_graph is True). You can use torch.enable_grad() to re-enable autograd
            within the hook if you need it.

        Example::

            >>> v = torch.tensor([0., 0., 0.], requires_grad=True)
            >>> lr = 0.01
            >>> # simulate a simple SGD update
            >>> h = v.register_post_accumulate_grad_hook(lambda p: p.add_(p.grad, alpha=-lr))
            >>> v.backward(torch.tensor([1., 2., 3.]))
            >>> v
            tensor([-0.0100, -0.0200, -0.0300], requires_grad=True)

            >>> h.remove()  # removes the hook
        """
        if has_torch_function_unary(self):
            return handle_torch_function(
                Tensor.register_post_accumulate_grad_hook, (self,), self, hook
            )
        if not self.requires_grad:
            raise RuntimeError(
                "cannot register a hook on a tensor that doesn't require gradient"
            )
        if self.grad_fn is not None:
            raise RuntimeError(
                "post accumulate grad hooks cannot be registered on non-leaf tensors"
            )
        if self._post_accumulate_grad_hooks is None:
            self._post_accumulate_grad_hooks: Dict[Any, Any] = OrderedDict()
        handle = hooks.RemovableHandle(self._post_accumulate_grad_hooks)
        self._post_accumulate_grad_hooks[handle.id] = hook
        return handle

    def reinforce(self, reward):
        def trim(str):
            return "\n".join([line.strip() for line in str.split("\n")])

        raise RuntimeError(
            trim(
                r"""reinforce() was removed.
            Use torch.distributions instead.
            See https://pytorch.org/docs/main/distributions.html

            Instead of:

            probs = policy_network(state)
            action = probs.multinomial()
            next_state, reward = env.step(action)
            action.reinforce(reward)
            action.backward()

            Use:

            probs = policy_network(state)
            # NOTE: categorical is equivalent to what used to be called multinomial
            m = torch.distributions.Categorical(probs)
            action = m.sample()
            next_state, reward = env.step(action)
            loss = -m.log_prob(action) * reward
            loss.backward()
        """
            )
        )

    detach = _C._add_docstr(
        _C.TensorBase.detach,
        r"""
    Returns a new Tensor, detached from the current graph.

    The result will never require gradient.

    This method also affects forward mode AD gradients and the result will never
    have forward mode AD gradients.

    .. note::

      Returned Tensor shares the same storage with the original one.
      In-place modifications on either of them will be seen, and may trigger
      errors in correctness checks.
    """,
    )

    detach_ = _C._add_docstr(
        _C.TensorBase.detach_,
        r"""
    Detaches the Tensor from the graph that created it, making it a leaf.
    Views cannot be detached in-place.

    This method also affects forward mode AD gradients and the result will never
    have forward mode AD gradients.
    """,
    )

    def is_shared(self):
        r"""Checks if tensor is in shared memory.

        This is always ``True`` for CUDA tensors.
        """
        if has_torch_function_unary(self):
            return handle_torch_function(Tensor.is_shared, (self,), self)
        return self._typed_storage()._is_shared()

    def share_memory_(self):
        r"""Moves the underlying storage to shared memory.

        This is a no-op if the underlying storage is already in shared memory
        and for CUDA tensors. Tensors in shared memory cannot be resized.

        See :meth:`torch.UntypedStorage.share_memory_` for more details.
        """
        if has_torch_function_unary(self):
            return handle_torch_function(Tensor.share_memory_, (self,), self)
        self._typed_storage()._share_memory_()
        return self

    def module_load(self, other, assign=False):
        r"""Defines how to transform ``other`` when loading it into ``self`` in :meth:`~nn.Module.load_state_dict`.

        Used when :func:`~torch.__future__.get_swap_module_params_on_conversion` is ``True``.

        It is expected that ``self`` is a parameter or buffer in an ``nn.Module`` and ``other`` is the
        value in the state dictionary with the corresponding key, this method defines
        how ``other`` is remapped before being swapped with ``self`` via
        :func:`~torch.utils.swap_tensors`` in ``module.load_state_dict()``.

        .. note::
            This method should always return a new object that is not ``self`` or ``other``.
            For example, the default implementation returns ``self.copy_(other).detach()``
            if ``assign`` is ``False`` or ``other.detach()`` if ``assign`` is ``True``.

        Args:
            other (Tensor): value in state dict with key corresponding to ``self``
            assign (bool): the assign argument passed to :meth:`nn.Module.load_state_dict`

        """
        if has_torch_function_variadic(self, other):
            return handle_torch_function(
                Tensor.module_load, (self, other), self, other, assign=assign
            )

        if assign:
            return other.detach()
        else:
            return self.copy_(other).detach()

    def __reversed__(self):
        r"""Reverses the tensor along dimension 0."""
        if has_torch_function_unary(self):
            return handle_torch_function(Tensor.__reversed__, (self,), self)
        if self.dim() == 0:
            return self
        else:
            return self.flip(0)

    def norm(
        self,
        p: Optional[Union[float, str]] = "fro",
        dim=None,
        keepdim=False,
        dtype=None,
    ):
        r"""See :func:`torch.norm`"""
        if has_torch_function_unary(self):
            return handle_torch_function(
                Tensor.norm, (self,), self, p=p, dim=dim, keepdim=keepdim, dtype=dtype
            )
        return torch.norm(self, p, dim, keepdim, dtype=dtype)

    def solve(self, other):
        from ._linalg_utils import solve

        return solve(self, other)

    def lstsq(self, other):
        from ._linalg_utils import lstsq

        return lstsq(self, other)

    def eig(self, eigenvectors=False):
        from ._linalg_utils import eig

        return eig(self, eigenvectors=eigenvectors)

    def symeig(self, eigenvectors=False):
        from ._linalg_utils import _symeig

        return _symeig(self, eigenvectors=eigenvectors)

    def lu(self, pivot=True, get_infos=False):
        r"""See :func:`torch.lu`"""
        # If get_infos is True, then we don't need to check for errors and vice versa
        if has_torch_function_unary(self):
            return handle_torch_function(
                Tensor.lu, (self,), self, pivot=pivot, get_infos=get_infos
            )

        LU, pivots, infos = torch._lu_with_info(
            self, pivot=pivot, check_errors=(not get_infos)
        )
        if get_infos:
            return LU, pivots, infos
        else:
            return LU, pivots

    def stft(
        self,
        n_fft: int,
        hop_length: Optional[int] = None,
        win_length: Optional[int] = None,
        window: "Optional[Tensor]" = None,
        center: bool = True,
        pad_mode: str = "reflect",
        normalized: bool = False,
        onesided: Optional[bool] = None,
        return_complex: Optional[bool] = None,
    ):
        r"""See :func:`torch.stft`

        .. warning::
          This function changed signature at version 0.4.1. Calling with
          the previous signature may cause error or return incorrect result.
        """
        if has_torch_function_unary(self):
            return handle_torch_function(
                Tensor.stft,
                (self,),
                self,
                n_fft,
                hop_length=hop_length,
                win_length=win_length,
                window=window,
                center=center,
                pad_mode=pad_mode,
                normalized=normalized,
                onesided=onesided,
                return_complex=return_complex,
            )
        return torch.stft(
            self,
            n_fft,
            hop_length,
            win_length,
            window,
            center,
            pad_mode,
            normalized,
            onesided,
            return_complex=return_complex,
        )

    def istft(
        self,
        n_fft: int,
        hop_length: Optional[int] = None,
        win_length: Optional[int] = None,
        window: "Optional[Tensor]" = None,
        center: bool = True,
        normalized: bool = False,
        onesided: Optional[bool] = None,
        length: Optional[int] = None,
        return_complex: bool = False,
    ):
        r"""See :func:`torch.istft`"""
        if has_torch_function_unary(self):
            return handle_torch_function(
                Tensor.istft,
                (self,),
                self,
                n_fft,
                hop_length=hop_length,
                win_length=win_length,
                window=window,
                center=center,
                normalized=normalized,
                onesided=onesided,
                length=length,
                return_complex=return_complex,
            )
        return torch.istft(
            self,
            n_fft,
            hop_length,
            win_length,
            window,
            center,
            normalized,
            onesided,
            length,
            return_complex=return_complex,
        )

    def resize(self, *sizes):
        if has_torch_function_unary(self):
            return handle_torch_function(Tensor.resize, (self,), self, *sizes)
        warnings.warn("non-inplace resize is deprecated")
        from torch.autograd._functions import Resize

        return Resize.apply(self, sizes)

    def resize_as(self, tensor):
        if has_torch_function_variadic(self, tensor):
            return handle_torch_function(Tensor.resize_as, (self, tensor), self, tensor)
        warnings.warn("non-inplace resize_as is deprecated")
        from torch.autograd._functions import Resize

        return Resize.apply(self, tensor.size())

    def split(self, split_size, dim=0):
        r"""See :func:`torch.split`"""
        if has_torch_function_unary(self):
            return handle_torch_function(
                Tensor.split, (self,), self, split_size, dim=dim
            )
        if isinstance(split_size, Tensor):
            try:
                split_size = int(split_size)
            except ValueError:
                pass

        if isinstance(split_size, (int, torch.SymInt)):
            return torch._VF.split(self, split_size, dim)  # type: ignore[attr-defined]
        else:
            return torch._VF.split_with_sizes(self, split_size, dim)

    def unique(self, sorted=True, return_inverse=False, return_counts=False, dim=None):
        r"""Returns the unique elements of the input tensor.

        See :func:`torch.unique`
        """
        if has_torch_function_unary(self):
            return handle_torch_function(
                Tensor.unique,
                (self,),
                self,
                sorted=sorted,
                return_inverse=return_inverse,
                return_counts=return_counts,
                dim=dim,
            )
        return torch.unique(
            self,
            sorted=sorted,
            return_inverse=return_inverse,
            return_counts=return_counts,
            dim=dim,
        )

    def unique_consecutive(self, return_inverse=False, return_counts=False, dim=None):
        r"""Eliminates all but the first element from every consecutive group of equivalent elements.

        See :func:`torch.unique_consecutive`
        """
        if has_torch_function_unary(self):
            return handle_torch_function(
                Tensor.unique_consecutive,
                (self,),
                self,
                return_inverse=return_inverse,
                return_counts=return_counts,
                dim=dim,
            )
        return torch.unique_consecutive(
            self, return_inverse=return_inverse, return_counts=return_counts, dim=dim
        )

    @_handle_torch_function_and_wrap_type_error_to_not_implemented
    def __rsub__(self, other):
        return _C._VariableFunctions.rsub(self, other)

    @_handle_torch_function_and_wrap_type_error_to_not_implemented
    def __rdiv__(self, other):
        return self.reciprocal() * other

    __rtruediv__ = __rdiv__
    __itruediv__ = _C.TensorBase.__idiv__

    __pow__ = _handle_torch_function_and_wrap_type_error_to_not_implemented(
        _C.TensorBase.pow
    )
    __ipow__ = _handle_torch_function_and_wrap_type_error_to_not_implemented(
        _C.TensorBase.pow_
    )

    @_handle_torch_function_and_wrap_type_error_to_not_implemented
    def __rmod__(self, other):
        return torch.remainder(other, self)

    def __format__(self, format_spec):
        if has_torch_function_unary(self):
            return handle_torch_function(Tensor.__format__, (self,), self, format_spec)
        if self.dim() == 0 and not self.is_meta and type(self) is Tensor:
            return self.item().__format__(format_spec)
        return object.__format__(self, format_spec)

    @_handle_torch_function_and_wrap_type_error_to_not_implemented
    def __rpow__(self, other):
        return torch.pow(other, self)

    @_handle_torch_function_and_wrap_type_error_to_not_implemented
    def __floordiv__(self, other):
        return torch.floor_divide(self, other)

    @_handle_torch_function_and_wrap_type_error_to_not_implemented
    def __rfloordiv__(self, other):
        return torch.floor_divide(other, self)

    @_handle_torch_function_and_wrap_type_error_to_not_implemented
    def __rlshift__(self, other):
        return torch.bitwise_left_shift(other, self)

    @_handle_torch_function_and_wrap_type_error_to_not_implemented
    def __rrshift__(self, other):
        return torch.bitwise_right_shift(other, self)

    @_handle_torch_function_and_wrap_type_error_to_not_implemented
    def __rmatmul__(self, other):
        return torch.matmul(other, self)

    __pos__ = _C.TensorBase.positive
    __neg__ = _C.TensorBase.neg
    __abs__ = _C.TensorBase.abs

    def __len__(self):
        if has_torch_function_unary(self):
            return handle_torch_function(Tensor.__len__, (self,), self)
        if self.dim() == 0:
            raise TypeError("len() of a 0-d tensor")
        if torch._C._get_tracing_state():
            warnings.warn(
                "Using len to get tensor shape might cause the trace to be incorrect. "
                "Recommended usage would be tensor.shape[0]. "
                "Passing a tensor of different shape might lead to errors or silently give "
                "incorrect results.",
                category=torch.jit.TracerWarning,
                stacklevel=2,
            )
        return self.shape[0]

    def __iter__(self):
        # NB: we use 'imap' and not 'map' here, so that in Python 2 we get a
        # generator and don't eagerly perform all the indexes.  This could
        # save us work, and also helps keep trace ordering deterministic
        # (e.g., if you zip(*hiddens), the eager map will force all the
        # indexes of hiddens[0] before hiddens[1], while the generator
        # map will interleave them.)
        # NB: We have intentionally skipped __torch_function__ dispatch here.
        # See gh-54457
        if self.dim() == 0:
            raise TypeError("iteration over a 0-d tensor")
        if torch._C._get_tracing_state():
            warnings.warn(
                "Iterating over a tensor might cause the trace to be incorrect. "
                "Passing a tensor of different shape won't change the number of "
                "iterations executed (and might lead to errors or silently give "
                "incorrect results).",
                category=torch.jit.TracerWarning,
                stacklevel=2,
            )
        return iter(self.unbind(0))

    def __hash__(self):
        # Do NOT handle __torch_function__ here as user's default
        # implementation that handle most functions will most likely do it wrong.
        # It can be easily overridden by defining this method on the user
        # subclass if needed.
        return id(self)

    def __dir__(self):
        if has_torch_function_unary(self):
            return handle_torch_function(Tensor.__dir__, (self,), self)
        tensor_methods = dir(self.__class__)
        tensor_methods.remove("volatile")  # deprecated
        attrs = list(self.__dict__.keys())
        keys = tensor_methods + attrs

        # property only available dense, cuda tensors
        if (not self.is_cuda) or self.is_sparse:
            keys.remove("__cuda_array_interface__")

        return sorted(keys)

    # Numpy array interface, to support `numpy.asarray(tensor) -> ndarray`
    __array_priority__ = 1000  # prefer Tensor ops over numpy ones

    def __array__(self, dtype=None):
        if has_torch_function_unary(self):
            return handle_torch_function(Tensor.__array__, (self,), self, dtype=dtype)
        if dtype is None:
            return self.numpy()
        else:
            return self.numpy().astype(dtype, copy=False)

    # Wrap Numpy array again in a suitable tensor when done, to support e.g.
    # `numpy.sin(tensor) -> tensor` or `numpy.greater(tensor, 0) -> ByteTensor`
    def __array_wrap__(self, array):
        if has_torch_function_unary(self):
            return handle_torch_function(
                Tensor.__array_wrap__, (self,), self, array=array
            )
        if array.dtype == bool:
            # Workaround, torch has no built-in bool tensor
            array = array.astype("uint8")
        return torch.from_numpy(array)

    def __contains__(self, element):
        r"""Check if `element` is present in tensor

        Args:
            element (Tensor or scalar): element to be checked
                for presence in current tensor"
        """
        if has_torch_function_unary(self):
            return handle_torch_function(Tensor.__contains__, (self,), self, element)
        if isinstance(
            element, (torch.Tensor, Number, torch.SymInt, torch.SymFloat, torch.SymBool)
        ):
            # type hint doesn't understand the __contains__ result array
            return (element == self).any().item()  # type: ignore[union-attr]

        raise RuntimeError(
            f"Tensor.__contains__ only supports Tensor or scalar, but you passed in a {type(element)}."
        )

    @property
    def __cuda_array_interface__(self):
        """Array view description for cuda tensors.

        See:
        https://numba.pydata.org/numba-doc/latest/cuda/cuda_array_interface.html
        """
        if has_torch_function_unary(self):
            # TODO mypy doesn't support @property, see: https://github.com/python/mypy/issues/6185
            return handle_torch_function(Tensor.__cuda_array_interface__.__get__, (self,), self)  # type: ignore[attr-defined]

        # raise AttributeError for unsupported tensors, so that
        # hasattr(cpu_tensor, "__cuda_array_interface__") is False.
        if not self.is_cuda:
            raise AttributeError(
                "Can't get __cuda_array_interface__ on non-CUDA tensor type: %s "
                "If CUDA data is required use tensor.cuda() to copy tensor to device memory."
                % self.type()
            )

        if self.is_sparse:
            raise AttributeError(
                "Can't get __cuda_array_interface__ on sparse type: %s "
                "Use Tensor.to_dense() to convert to a dense tensor first."
                % self.type()
            )

        # RuntimeError, matching tensor.__array__() behavior.
        if self.requires_grad:
            raise RuntimeError(
                "Can't get __cuda_array_interface__ on Variable that requires grad. "
                "If gradients aren't required, use var.detach() to get Variable that doesn't require grad."
            )

        # CUDA devices are little-endian and tensors are stored in native byte
        # order. 1-byte entries are endian-agnostic.
        typestr = {
            torch.complex64: "<c8",
            torch.complex128: "<c16",
            torch.float16: "<f2",
            torch.float32: "<f4",
            torch.float64: "<f8",
            torch.uint8: "|u1",
            torch.int8: "|i1",
            torch.int16: "<i2",
            torch.int32: "<i4",
            torch.int64: "<i8",
        }[self.dtype]

        itemsize = self.element_size()

        shape = tuple(self.shape)
        if self.is_contiguous():
            # __cuda_array_interface__ v2 requires the strides to be omitted
            # (either not set or set to None) for C-contiguous arrays.
            strides = None
        else:
            strides = tuple(s * itemsize for s in self.stride())
        data_ptr = self.data_ptr() if self.numel() > 0 else 0
        data = (data_ptr, False)  # read-only is false

        return dict(typestr=typestr, shape=shape, strides=strides, data=data, version=2)

    def storage_type(self):
        r"""storage_type() -> type

        Returns the type of the underlying storage.

        """
        if has_torch_function_unary(self):
            return handle_torch_function(Tensor.storage_type, (self,), self)

        torch.storage._warn_typed_storage_removal()

        return self._typed_storage()._get_legacy_storage_class()

    def refine_names(self, *names):
        r"""Refines the dimension names of :attr:`self` according to :attr:`names`.

        Refining is a special case of renaming that "lifts" unnamed dimensions.
        A ``None`` dim can be refined to have any name; a named dim can only be
        refined to have the same name.

        Because named tensors can coexist with unnamed tensors, refining names
        gives a nice way to write named-tensor-aware code that works with both
        named and unnamed tensors.

        :attr:`names` may contain up to one Ellipsis (``...``).
        The Ellipsis is expanded greedily; it is expanded in-place to fill
        :attr:`names` to the same length as ``self.dim()`` using names from the
        corresponding indices of ``self.names``.

        Python 2 does not support Ellipsis but one may use a string literal
        instead (``'...'``).

        Args:
            names (iterable of str): The desired names of the output tensor. May
                contain up to one Ellipsis.

        Examples::

            >>> imgs = torch.randn(32, 3, 128, 128)
            >>> named_imgs = imgs.refine_names('N', 'C', 'H', 'W')
            >>> named_imgs.names
            ('N', 'C', 'H', 'W')

            >>> tensor = torch.randn(2, 3, 5, 7, 11)
            >>> tensor = tensor.refine_names('A', ..., 'B', 'C')
            >>> tensor.names
            ('A', None, None, 'B', 'C')

        .. warning::
            The named tensor API is experimental and subject to change.

        """
        if has_torch_function_unary(self):
            return handle_torch_function(Tensor.refine_names, (self,), self, *names)
        names = resolve_ellipsis(names, self.names, "refine_names")
        return super().refine_names(names)

    def align_to(self, *names):
        r"""Permutes the dimensions of the :attr:`self` tensor to match the order
        specified in :attr:`names`, adding size-one dims for any new names.

        All of the dims of :attr:`self` must be named in order to use this method.
        The resulting tensor is a view on the original tensor.

        All dimension names of :attr:`self` must be present in :attr:`names`.
        :attr:`names` may contain additional names that are not in ``self.names``;
        the output tensor has a size-one dimension for each of those new names.

        :attr:`names` may contain up to one Ellipsis (``...``).
        The Ellipsis is expanded to be equal to all dimension names of :attr:`self`
        that are not mentioned in :attr:`names`, in the order that they appear
        in :attr:`self`.

        Python 2 does not support Ellipsis but one may use a string literal
        instead (``'...'``).

        Args:
            names (iterable of str): The desired dimension ordering of the
                output tensor. May contain up to one Ellipsis that is expanded
                to all unmentioned dim names of :attr:`self`.

        Examples::

            >>> tensor = torch.randn(2, 2, 2, 2, 2, 2)
            >>> named_tensor = tensor.refine_names('A', 'B', 'C', 'D', 'E', 'F')

            # Move the F and E dims to the front while keeping the rest in order
            >>> named_tensor.align_to('F', 'E', ...)

        .. warning::
            The named tensor API is experimental and subject to change.

        """
        if has_torch_function_unary(self):
            return handle_torch_function(Tensor.align_to, (self,), self, *names)
        ellipsis_idx = single_ellipsis_index(names, "align_to")
        if ellipsis_idx is None:
            return super().align_to(names)
        return super().align_to(
            [name for name in names if not is_ellipsis(name)], ellipsis_idx
        )

    def unflatten(self, dim, sizes):
        r"""
        unflatten(dim, sizes) -> Tensor

        See :func:`torch.unflatten`.

        """
        if has_torch_function_unary(self):
            return handle_torch_function(Tensor.unflatten, (self,), self, dim, sizes)

        if not sizes:
            raise RuntimeError("unflatten: sizes must be non-empty")

        names = None
        if isinstance(sizes, OrderedDict) or (
            isinstance(sizes, (tuple, list)) and isinstance(sizes[0], (tuple, list))
        ):
            names, sizes = unzip_namedshape(sizes)
            return super().unflatten(dim, sizes, names)
        else:
            return super().unflatten(dim, sizes)

    def rename_(self, *names, **rename_map):
        """In-place version of :meth:`~Tensor.rename`."""

        if has_torch_function_unary(self):
            return handle_torch_function(
                Tensor.rename_, (self,), self, *names, **rename_map
            )

        # Note [rename_ / rename API]
        # The Python API for these is different from the C++ API. In Python:
        # 1) tensor.rename(*names) takes a vararglist of names
        # 2) tensor.rename(**rename_map) takes a map of names to rename.
        # C++ is static, making it difficult to implement similar behavior.
        return update_names(self, names, rename_map, inplace=True)

    def rename(self, *names, **rename_map):
        """Renames dimension names of :attr:`self`.

        There are two main usages:

        ``self.rename(**rename_map)`` returns a view on tensor that has dims
        renamed as specified in the mapping :attr:`rename_map`.

        ``self.rename(*names)`` returns a view on tensor, renaming all
        dimensions positionally using :attr:`names`.
        Use ``self.rename(None)`` to drop names on a tensor.

        One cannot specify both positional args :attr:`names` and keyword args
        :attr:`rename_map`.

        Examples::

            >>> imgs = torch.rand(2, 3, 5, 7, names=('N', 'C', 'H', 'W'))
            >>> renamed_imgs = imgs.rename(N='batch', C='channels')
            >>> renamed_imgs.names
            ('batch', 'channels', 'H', 'W')

            >>> renamed_imgs = imgs.rename(None)
            >>> renamed_imgs.names
            (None, None, None, None)

            >>> renamed_imgs = imgs.rename('batch', 'channel', 'height', 'width')
            >>> renamed_imgs.names
            ('batch', 'channel', 'height', 'width')

        .. warning::
            The named tensor API is experimental and subject to change.

        """
        if has_torch_function_unary(self):
            return handle_torch_function(
                Tensor.rename, (self,), self, *names, **rename_map
            )

        # See Note [rename_ / rename API]
        return update_names(self, names, rename_map, inplace=False)

    def to_sparse_coo(self):
        """Convert a tensor to :ref:`coordinate format <sparse-coo-docs>`.

        Examples::

             >>> dense = torch.randn(5, 5)
             >>> sparse = dense.to_sparse_coo()
             >>> sparse._nnz()
             25

        """
        return self.to_sparse()

    def dim_order(self):
        """

        dim_order() -> tuple

        Returns a tuple of int describing the dim order or physical layout of :attr:`self`.

        Args:
            None

        Dim order represents how dimensions are laid out in memory,
        starting from the outermost to the innermost dimension.

        Example::
            >>> torch.empty((2, 3, 5, 7)).dim_order()
            (0, 1, 2, 3)
            >>> torch.empty((2, 3, 5, 7), memory_format=torch.channels_last).dim_order()
            (0, 2, 3, 1)

        .. warning::
            The dim_order tensor API is experimental and subject to change.

        """
        if has_torch_function_unary(self):
            return handle_torch_function(Tensor.dim_order, (self,), self)

        import torch._prims_common as utils

        return tuple(utils.compute_elementwise_output_logical_to_physical_perm(self))

    def _update_names(self, names, inplace):
        if has_torch_function_unary(self):
            return handle_torch_function(
                Tensor._update_names, (self,), self, names, inplace
            )

        # See Note [rename_ / rename API]
        if inplace:
            return super().rename_(names)
        else:
            return super().rename(names)

    @classmethod
    def __torch_function__(cls, func, types, args=(), kwargs=None):
        """
        This __torch_function__ implementation wraps subclasses such that
        methods called on subclasses return a subclass instance instead of
        a ``torch.Tensor`` instance.

        One corollary to this is that you need coverage for torch.Tensor
        methods if implementing __torch_function__ for subclasses.

        We recommend always calling ``super().__torch_function__`` as the base
        case when doing the above.

        While not mandatory, we recommend making `__torch_function__` a classmethod.
        """
        if kwargs is None:
            kwargs = {}

        if not all(issubclass(cls, t) for t in types):
            return NotImplemented

        with _C.DisableTorchFunctionSubclass():
            ret = func(*args, **kwargs)
            if func in get_default_nowrap_functions():
                return ret
            else:
                return _convert(ret, cls)

    __torch_dispatch__ = _C._disabled_torch_dispatch_impl

    def __dlpack__(self, stream=None):
        """
        Creates a DLpack `capsule https://data-apis.org/array-api/latest/design_topics/data_interchange.html#data-interchange`_
        of the current tensor to be exported to other libraries.

        This function will be called from the `from_dlpack` method
        of the library that will consume the capsule. `from_dlpack` passes the current
        stream to this method as part of the specification.

        Args:
            stream (integer or None): An optional Python integer representing a
            pointer to a CUDA stream. The current stream is synchronized with
            this stream before the capsule is created, and since the capsule
            shares its storage with the tensor this make it safe to access from
            both streams.  If None or -1 is passed then no synchronization is performed.
            If 1 (on CUDA) or 0 (on ROCM) then the default stream is used for
            synchronization.
        """
        if has_torch_function_unary(self):
            return handle_torch_function(Tensor.__dlpack__, (self,), self, stream)

        # DLPack capsules can't capture all of PyTorch's semantics,
        # so we prohibit exporting tensors that would lose their properties like
        # requires_grad and having the conjugate bit set.
        if self.requires_grad:
            raise RuntimeError(
                "Can't export tensors that require gradient, use tensor.detach()"
            )
        if self.is_conj():
            raise RuntimeError("Can't export tensors with the conjugate bit set")
        if self.layout != torch.strided:
            raise RuntimeError(
                "Can't export tensors with layout other than torch.strided"
            )

        if stream is not None and type(stream) is not int:
            # Stream pointers in CUDA/ROCm are uniquely numbered and can
            # be retrieved from their integer value.
            raise TypeError("stream must be ``int`` or ``none``")
        elif stream is not None and stream != -1:
            if self.device.type == "cuda":
                # NB: This logic handles the special case values for default
                # streams and must be kept in sync with from_dlpack in
                # torch/utils/dlpack.py
                if stream == 1 and torch.version.hip is None:
                    stream = torch.cuda.default_stream()
                elif stream == 0 and torch.version.hip is not None:
                    stream = torch.cuda.default_stream()
                else:
                    stream = torch.cuda.ExternalStream(stream)
                # Only synchronize on different streams
                sync_stream = torch.cuda.current_stream()
                if stream != sync_stream:
                    event = torch.cuda.Event()
                    event.record(sync_stream)
                    stream.wait_event(event)
        return torch.to_dlpack(self)

    def __dlpack_device__(self) -> Tuple[enum.IntEnum, int]:
        if has_torch_function_unary(self):
            return handle_torch_function(Tensor.__dlpack_device__, (self,), self)
        device = self.device
        idx = device.index if device.index is not None else 0
        torch_device_type = device.type
        if torch_device_type == "cuda" and torch.version.hip is not None:
            device_type = DLDeviceType.kDLROCM
        elif torch_device_type == "cpu" and self.is_pinned():
            device_type = DLDeviceType.kDLCPUPinned
        elif torch_device_type == "cuda":
            device_type = DLDeviceType.kDLGPU
        elif torch_device_type == "cpu":
            device_type = DLDeviceType.kDLCPU
        elif self.device.type == "xpu":
            device_type = DLDeviceType.kDLOneAPI
        else:
            raise ValueError(f"Unknown device type {torch_device_type} for Dlpack")
        return (device_type, idx)

    __module__ = "torch"


def _convert(ret, cls):
    if cls is Tensor:
        return ret

    if isinstance(ret, Tensor) and not isinstance(ret, cls):
        ret = ret.as_subclass(cls)

    if isinstance(ret, (tuple, list)):
        # Also handles things like namedtuples
        ret = type(ret)(_convert(r, cls) for r in ret)

    return ret<|MERGE_RESOLUTION|>--- conflicted
+++ resolved
@@ -403,23 +403,7 @@
             )
             return (torch._utils._rebuild_wrapper_subclass, arg_wrapper_subclass)
         else:
-<<<<<<< HEAD
-            print("else" * 100)
-            v3_dtypes = [
-                torch.float8_e5m2,
-                torch.float8_e4m3fn,
-                torch.float8_e5m2fnuz,
-                torch.float8_e4m3fnuz,
-                torch.bits8,
-                torch.bits16,
-                torch.bits1x8,
-                torch.bits2x4,
-                torch.bits4x2,
-                torch.complex32,
-            ]
-=======
             v3_dtypes = torch.storage._new_dtypes()
->>>>>>> 584c9a60
             if self.dtype in v3_dtypes:
                 rebuild_func = torch._utils._rebuild_tensor_v3
                 storage = self.untyped_storage()
@@ -447,7 +431,6 @@
             metadata = torch._utils.get_tensor_metadata(self)
             if metadata:
                 args = args + (metadata,)  # type: ignore[assignment]
-            print("metadata", metadata)
 
             return (rebuild_func, args)
 
