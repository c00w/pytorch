--- conflicted
+++ resolved
@@ -240,11 +240,8 @@
     std::size_t initialSize_{stack_.size()};
   };
 
-<<<<<<< HEAD
-=======
   struct C10_UNUSED DoNothing {};
 
->>>>>>> 5b900745
 #if defined(__GNUC__) || defined(__clang__)
 #define JIT_USE_COMPUTED_GOTO
 #endif
@@ -308,17 +305,12 @@
         };
 
         auto instGuard = [&] {
-<<<<<<< HEAD
-          return profiling::InstructionSpan{
-              *frame.function->instructions_source()[frame.pc]};
-=======
           if constexpr (!EnableProfiling) {
             return DoNothing{};
           } else {
             return profiling::InstructionSpan{
                 *frame.function->instructions_source()[frame.pc]};
           }
->>>>>>> 5b900745
         };
 
         Instruction inst = instFetch(0);
