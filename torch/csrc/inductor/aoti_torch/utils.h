#pragma once

#include <ATen/Generator.h>
#include <ATen/Tensor.h>
#include <ATen/core/List.h>
#include <c10/core/DeviceType.h>
#include <c10/core/SymIntArrayRef.h>
#include <c10/util/ArrayRef.h>
#include <c10/util/Logging.h>
#include <c10/util/Optional.h>
#include <c10/util/OptionalArrayRef.h>
#include <torch/csrc/inductor/aoti_torch/c/shim.h>

#define AOTI_TORCH_CONVERT_EXCEPTION_TO_ERROR_CODE(...)    \
  try {                                                    \
    __VA_ARGS__                                            \
  } catch (const std::exception& e) {                      \
    LOG(ERROR) << "Exception in aoti_torch: " << e.what(); \
    return AOTI_TORCH_FAILURE;                             \
  } catch (...) {                                          \
    LOG(ERROR) << "Exception in aoti_torch: UNKNOWN";      \
    return AOTI_TORCH_FAILURE;                             \
  }                                                        \
  return AOTI_TORCH_SUCCESS;

namespace torch::aot_inductor {

inline at::Tensor* tensor_handle_to_tensor_pointer(AtenTensorHandle handle) {
  return reinterpret_cast<at::Tensor*>(handle);
}

inline AtenTensorHandle tensor_pointer_to_tensor_handle(at::Tensor* tensor) {
  return reinterpret_cast<AtenTensorHandle>(tensor);
}

inline at::Generator* generator_handle_to_generator_pointer(
    AtenGeneratorHandle handle) {
  return reinterpret_cast<at::Generator*>(handle);
}

inline AtenGeneratorHandle generator_pointer_to_generator_handle(
    at::Generator* generator) {
  return reinterpret_cast<AtenGeneratorHandle>(generator);
}

inline AtenTensorHandle new_tensor_handle(at::Tensor&& tensor) {
  at::Tensor* new_tensor = new at::Tensor(std::move(tensor));
  return tensor_pointer_to_tensor_handle(new_tensor);
}

// utility functions to convert a pointer to an optional value
template <class T>
inline std::optional<T> pointer_to_optional(T* ptr) {
  return ptr ? c10::make_optional(*ptr) : c10::nullopt;
}

template <class T, class U, typename = std::enable_if_t<!std::is_same_v<T, U>>>
inline std::optional<T> pointer_to_optional(U* ptr) {
  return ptr ? c10::make_optional<T>(T(*ptr)) : c10::nullopt;
}

template <>
inline std::optional<at::Tensor> pointer_to_optional(AtenTensorHandle* ptr) {
  return ptr ? c10::make_optional(*tensor_handle_to_tensor_pointer(*ptr))
             : c10::nullopt;
}

template <>
inline std::optional<at::Tensor> pointer_to_optional(
    const AtenTensorHandle* ptr) {
  return ptr ? c10::make_optional(*tensor_handle_to_tensor_pointer(*ptr))
             : c10::nullopt;
}

<<<<<<< HEAD
template <>
inline c10::optional<at::Generator> pointer_to_optional(
    AtenGeneratorHandle* ptr) {
  return ptr ? c10::make_optional(*generator_handle_to_generator_pointer(*ptr))
             : c10::nullopt;
}

inline c10::optional<c10::Device> pointer_to_optional_device(
=======
inline std::optional<c10::Device> pointer_to_optional_device(
>>>>>>> ee8c1550
    int32_t* device_type,
    int32_t device_index) {
  return device_type ? c10::make_optional(c10::Device(
                           static_cast<c10::DeviceType>(*device_type),
                           static_cast<c10::DeviceIndex>(device_index)))
                     : c10::nullopt;
}

// utility functions to convert a pointer to a list
template <typename T>
struct is_optional : std::false_type {};
template <typename T>
struct is_optional<std::optional<T>> : std::true_type {};

template <class T>
inline c10::ArrayRef<T> pointer_to_list(T* ptr, int64_t len) {
  return c10::ArrayRef<T>(ptr, len);
}

template <
    class T,
    class U,
    typename = std::enable_if_t<!std::is_same_v<T, U>>,
    typename = std::enable_if_t<!is_optional<T>::value>>
inline std::vector<T> pointer_to_list(U* ptr, int64_t len) {
  // std::vector<T> will be implicitly converted to c10::ArrayRef<T> at the call
  // site
  std::vector<T> result;
  result.reserve(len);
  for (int64_t i = 0; i < len; i++) {
    result.emplace_back(T(ptr[i]));
  }
  return result;
}

template <class T, class U, typename = std::enable_if_t<is_optional<T>::value>>
inline std::vector<T> pointer_to_list(U** ptr, int64_t len) {
  // Here U** denotes a list of optional arguments
  // std::vector<T> will be implicitly converted to c10::ArrayRef<T> at the call
  // site
  std::vector<T> result;
  result.reserve(len);
  for (int64_t i = 0; i < len; i++) {
    result.emplace_back(pointer_to_optional(ptr[i]));
  }
  return result;
}

template <>
inline std::vector<at::Tensor> pointer_to_list(
    const AtenTensorHandle* ptr,
    int64_t len) {
  std::vector<at::Tensor> result;
  result.reserve(len);
  for (int64_t i = 0; i < len; i++) {
    result.emplace_back(*tensor_handle_to_tensor_pointer(*ptr));
  }
  return result;
}

template <>
inline std::vector<std::optional<at::Tensor>> pointer_to_list(
    const AtenTensorHandle** ptr,
    int64_t len) {
  std::vector<std::optional<at::Tensor>> result;
  result.reserve(len);
  for (int64_t i = 0; i < len; i++) {
    result.emplace_back(pointer_to_optional<at::Tensor>(ptr[i]));
  }
  return result;
}

template <int N>
inline std::array<bool, N> pointer_to_list(const int32_t* ptr) {
  std::array<bool, N> result;
  std::copy(ptr, ptr + N, result.begin());
  return result;
}

// Utility function to convert a pointer to an optional list of values
template <class T, class U>
inline std::optional<c10::ArrayRef<T>> pointer_to_optional_list(
    U** ptr,
    int64_t len) {
  return ptr
      ? c10::make_optional<c10::ArrayRef<T>>(pointer_to_list<T>(*ptr, len))
      : c10::nullopt;
}

} // namespace torch::aot_inductor<|MERGE_RESOLUTION|>--- conflicted
+++ resolved
@@ -72,18 +72,14 @@
              : c10::nullopt;
 }
 
-<<<<<<< HEAD
 template <>
-inline c10::optional<at::Generator> pointer_to_optional(
+inline std::optional<at::Generator> pointer_to_optional(
     AtenGeneratorHandle* ptr) {
   return ptr ? c10::make_optional(*generator_handle_to_generator_pointer(*ptr))
              : c10::nullopt;
 }
 
-inline c10::optional<c10::Device> pointer_to_optional_device(
-=======
 inline std::optional<c10::Device> pointer_to_optional_device(
->>>>>>> ee8c1550
     int32_t* device_type,
     int32_t device_index) {
   return device_type ? c10::make_optional(c10::Device(
