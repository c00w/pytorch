--- conflicted
+++ resolved
@@ -162,7 +162,7 @@
       .value("IDEEP", c10::DeviceType::IDEEP)
       .value("HIP", c10::DeviceType::HIP)
       .value("FPGA", c10::DeviceType::FPGA)
-      .value("ORT", c10::DeviceType::ORT)
+      .value("MAIA", c10::DeviceType::MAIA)
       .value("XLA", c10::DeviceType::XLA)
       .value("Vulkan", c10::DeviceType::Vulkan)
       .value("Metal", c10::DeviceType::Metal)
@@ -332,6 +332,9 @@
     if (at::hasMTIA()) {
       activities.insert(torch::profiler::impl::ActivityType::MTIA);
     }
+    if (c10::get_privateuse1_backend() != "privateuseone") {
+      activities.insert(torch::profiler::impl::ActivityType::PrivateUse1);
+    }
 #endif
     return activities;
   });
@@ -474,33 +477,54 @@
   Py_RETURN_TRUE;
 }
 
-namespace torch {
-namespace autograd {
-
-static PyObject* set_autocast_enabled(PyObject* _unused, PyObject* arg) {
-  HANDLE_TH_ERRORS
-  TORCH_CHECK_TYPE(
-      PyBool_Check(arg),
-      "enabled must be a bool (got ",
-      Py_TYPE(arg)->tp_name,
-      ")");
-  at::autocast::set_enabled(arg == Py_True);
-  Py_RETURN_NONE;
-  END_HANDLE_TH_ERRORS
-}
-
-static PyObject* is_autocast_enabled(PyObject* _unused, PyObject* arg) {
-  HANDLE_TH_ERRORS
-  if (at::autocast::is_enabled()) {
-    Py_RETURN_TRUE;
-  } else {
-    Py_RETURN_FALSE;
-  }
-  END_HANDLE_TH_ERRORS
-}
-
-<<<<<<< HEAD
-=======
+namespace torch::autograd {
+
+static PyObject* set_autocast_enabled(
+    PyObject* _unused,
+    PyObject* args,
+    PyObject* kwargs) {
+  HANDLE_TH_ERRORS
+  static PythonArgParser parser(
+      {"set_autocast_enabled(c10::string_view device_type, bool enabled)",
+       "set_autocast_enabled(bool enabled)"}); // this signature is depracated.
+  ParsedArgs<2> parsed_args;
+  auto r = parser.parse(args, kwargs, parsed_args);
+  // Set at::kCUDA as default value to prevent BC-breaking changes.
+  at::DeviceType device_type = at::kCUDA;
+  int enabled_id = 0;
+  if (r.idx == 0) {
+    device_type = at::Device(r.string(0)).type();
+    enabled_id = 1;
+  }
+  auto enabled = r.toBool(enabled_id);
+  at::autocast::set_autocast_enabled(device_type, enabled);
+  Py_RETURN_NONE;
+  END_HANDLE_TH_ERRORS
+}
+
+static PyObject* is_autocast_enabled(
+    PyObject* _unused,
+    PyObject* args,
+    PyObject* kwargs) {
+  HANDLE_TH_ERRORS
+  static PythonArgParser parser(
+      {"is_autocast_enabled(c10::string_view device_type)",
+       "is_autocast_enabled()"}); // this signature is depracated.
+  ParsedArgs<1> parsed_args;
+  auto r = parser.parse(args, kwargs, parsed_args);
+  // Set at::kCUDA as default value to prevent BC-breaking changes.
+  at::DeviceType device_type = at::kCUDA;
+  if (r.idx == 0) {
+    device_type = at::Device(r.string(0)).type();
+  }
+  if (at::autocast::is_autocast_enabled(device_type)) {
+    Py_RETURN_TRUE;
+  } else {
+    Py_RETURN_FALSE;
+  }
+  END_HANDLE_TH_ERRORS
+}
+
 static PyObject* get_autocast_dtype(
     PyObject* _unused,
     PyObject* args,
@@ -532,12 +556,33 @@
   END_HANDLE_TH_ERRORS
 }
 
->>>>>>> 00dd4d55
 static PyObject* is_any_autocast_enabled(PyObject* _unused, PyObject* arg) {
   HANDLE_TH_ERRORS
-  if (at::autocast::is_enabled() || at::autocast::is_cpu_enabled() ||
-      at::autocast::is_xpu_enabled() || at::autocast::is_ipu_enabled() ||
-      at::autocast::is_xla_enabled() || at::autocast::is_hpu_enabled()) {
+  if (at::autocast::is_autocast_enabled(at::kCPU) ||
+      at::autocast::is_autocast_enabled(at::kCUDA) ||
+      at::autocast::is_autocast_enabled(at::kXPU) ||
+      at::autocast::is_autocast_enabled(at::kIPU) ||
+      at::autocast::is_autocast_enabled(at::kXLA) ||
+      at::autocast::is_autocast_enabled(at::kHPU) ||
+      at::autocast::is_autocast_enabled(at::kPrivateUse1)) {
+    Py_RETURN_TRUE;
+  } else {
+    Py_RETURN_FALSE;
+  }
+  END_HANDLE_TH_ERRORS
+}
+
+static PyObject* is_autocast_available(
+    PyObject* _unused,
+    PyObject* args,
+    PyObject* kwargs) {
+  HANDLE_TH_ERRORS
+  static PythonArgParser parser(
+      {"_is_autocast_available(c10::string_view device_type)"});
+  ParsedArgs<1> parsed_args;
+  auto r = parser.parse(args, kwargs, parsed_args);
+  auto device_type = at::Device(r.string(0)).type();
+  if (at::autocast::is_autocast_available(device_type)) {
     Py_RETURN_TRUE;
   } else {
     Py_RETURN_FALSE;
@@ -552,14 +597,18 @@
       "enabled must be a bool (got ",
       Py_TYPE(arg)->tp_name,
       ")");
-  at::autocast::set_cpu_enabled(arg == Py_True);
+  TORCH_WARN_DEPRECATION(
+      "torch.set_autocast_cpu_enabled(enabled) is deprecated. Please use torch.set_autocast_enabled('cpu', enabled) instead.")
+  at::autocast::set_autocast_enabled(at::kCPU, arg == Py_True);
   Py_RETURN_NONE;
   END_HANDLE_TH_ERRORS
 }
 
 static PyObject* is_autocast_cpu_enabled(PyObject* _unused, PyObject* arg) {
   HANDLE_TH_ERRORS
-  if (at::autocast::is_cpu_enabled()) {
+  TORCH_WARN_DEPRECATION(
+      "torch.is_autocast_cpu_enabled() is deprecated. Please use torch.is_autocast_enabled('cpu') instead.")
+  if (at::autocast::is_autocast_enabled(at::kCPU)) {
     Py_RETURN_TRUE;
   } else {
     Py_RETURN_FALSE;
@@ -574,14 +623,18 @@
       "enabled must be a bool (got ",
       Py_TYPE(arg)->tp_name,
       ")");
-  at::autocast::set_ipu_enabled(arg == Py_True);
+  TORCH_WARN_DEPRECATION(
+      "torch.set_autocast_ipu_enabled(enabled) is deprecated. Please use torch.set_autocast_enabled('ipu', enabled) instead.")
+  at::autocast::set_autocast_enabled(at::kIPU, arg == Py_True);
   Py_RETURN_NONE;
   END_HANDLE_TH_ERRORS
 }
 
 static PyObject* is_autocast_ipu_enabled(PyObject* _unused, PyObject* arg) {
   HANDLE_TH_ERRORS
-  if (at::autocast::is_ipu_enabled()) {
+  TORCH_WARN_DEPRECATION(
+      "torch.is_autocast_ipu_enabled() is deprecated. Please use torch.is_autocast_enabled('ipu') instead.")
+  if (at::autocast::is_autocast_enabled(at::kIPU)) {
     Py_RETURN_TRUE;
   } else {
     Py_RETURN_FALSE;
@@ -596,14 +649,18 @@
       "enabled must be a bool (got ",
       Py_TYPE(arg)->tp_name,
       ")");
-  at::autocast::set_xla_enabled(arg == Py_True);
+  TORCH_WARN_DEPRECATION(
+      "torch.set_autocast_xla_enabled(enabled) is deprecated. Please use torch.set_autocast_enabled('xla', enabled) instead.")
+  at::autocast::set_autocast_enabled(at::kXLA, arg == Py_True);
   Py_RETURN_NONE;
   END_HANDLE_TH_ERRORS
 }
 
 static PyObject* is_autocast_xla_enabled(PyObject* _unused, PyObject* arg) {
   HANDLE_TH_ERRORS
-  if (at::autocast::is_xla_enabled()) {
+  TORCH_WARN_DEPRECATION(
+      "torch.is_autocast_xla_enabled() is deprecated. Please use torch.is_autocast_enabled('xla') instead.")
+  if (at::autocast::is_autocast_enabled(at::kXLA)) {
     Py_RETURN_TRUE;
   } else {
     Py_RETURN_FALSE;
@@ -618,8 +675,10 @@
       "dtype must be a torch.dtype (got ",
       Py_TYPE(arg)->tp_name,
       ")");
+  TORCH_WARN_DEPRECATION(
+      "torch.set_autocast_gpu_dtype(dtype) is deprecated. Please use torch.set_autocast_dtype('cuda', dtype) instead.")
   at::ScalarType targetType = reinterpret_cast<THPDtype*>(arg)->scalar_type;
-  at::autocast::set_autocast_gpu_dtype(targetType);
+  at::autocast::set_autocast_dtype(at::kCUDA, targetType);
   Py_RETURN_NONE;
   END_HANDLE_TH_ERRORS
 }
@@ -631,8 +690,10 @@
       "dtype must be a torch.dtype (got ",
       Py_TYPE(arg)->tp_name,
       ")");
+  TORCH_WARN_DEPRECATION(
+      "torch.set_autocast_cpu_dtype(dtype) is deprecated. Please use torch.set_autocast_dtype('cpu', dtype) instead.")
   at::ScalarType targetType = reinterpret_cast<THPDtype*>(arg)->scalar_type;
-  at::autocast::set_autocast_cpu_dtype(targetType);
+  at::autocast::set_autocast_dtype(at::kCPU, targetType);
   Py_RETURN_NONE;
   END_HANDLE_TH_ERRORS
 }
@@ -644,8 +705,10 @@
       "dtype must be a torch.dtype (got ",
       Py_TYPE(arg)->tp_name,
       ")");
+  TORCH_WARN_DEPRECATION(
+      "torch.set_autocast_ipu_dtype(dtype) is deprecated. Please use torch.set_autocast_dtype('ipu', dtype) instead.")
   at::ScalarType targetType = reinterpret_cast<THPDtype*>(arg)->scalar_type;
-  at::autocast::set_autocast_ipu_dtype(targetType);
+  at::autocast::set_autocast_dtype(at::kIPU, targetType);
   Py_RETURN_NONE;
   END_HANDLE_TH_ERRORS
 }
@@ -657,73 +720,47 @@
       "dtype must be a torch.dtype (got ",
       Py_TYPE(arg)->tp_name,
       ")");
+  TORCH_WARN_DEPRECATION(
+      "torch.set_autocast_xla_dtype(dtype) is deprecated. Please use torch.set_autocast_dtype('xla', dtype) instead.")
   at::ScalarType targetType = reinterpret_cast<THPDtype*>(arg)->scalar_type;
-  at::autocast::set_autocast_xla_dtype(targetType);
+  at::autocast::set_autocast_dtype(at::kXLA, targetType);
   Py_RETURN_NONE;
   END_HANDLE_TH_ERRORS
 }
 
 static PyObject* get_autocast_gpu_dtype(PyObject* _unused, PyObject* arg) {
   HANDLE_TH_ERRORS
-<<<<<<< HEAD
-  at::ScalarType current_dtype = at::autocast::get_autocast_gpu_dtype();
-  auto dtype = (PyObject*)torch::getTHPDtype(current_dtype);
-  Py_INCREF(dtype);
-  return dtype;
-=======
   TORCH_WARN_DEPRECATION(
       "torch.get_autocast_gpu_dtype() is deprecated. Please use torch.get_autocast_dtype('cuda') instead.")
   at::ScalarType current_dtype = at::autocast::get_autocast_dtype(at::kCUDA);
   return Py_NewRef(torch::getTHPDtype(current_dtype));
->>>>>>> 00dd4d55
   END_HANDLE_TH_ERRORS
 }
 
 static PyObject* get_autocast_cpu_dtype(PyObject* _unused, PyObject* arg) {
   HANDLE_TH_ERRORS
-<<<<<<< HEAD
-  at::ScalarType current_dtype = at::autocast::get_autocast_cpu_dtype();
-  auto dtype = (PyObject*)torch::getTHPDtype(current_dtype);
-  Py_INCREF(dtype);
-  return dtype;
-=======
   TORCH_WARN_DEPRECATION(
       "torch.get_autocast_cpu_dtype() is deprecated. Please use torch.get_autocast_dtype('cpu') instead.")
   at::ScalarType current_dtype = at::autocast::get_autocast_dtype(at::kCPU);
   return Py_NewRef(torch::getTHPDtype(current_dtype));
->>>>>>> 00dd4d55
   END_HANDLE_TH_ERRORS
 }
 
 static PyObject* get_autocast_ipu_dtype(PyObject* _unused, PyObject* arg) {
   HANDLE_TH_ERRORS
-<<<<<<< HEAD
-  at::ScalarType current_dtype = at::autocast::get_autocast_ipu_dtype();
-  auto dtype = (PyObject*)torch::getTHPDtype(current_dtype);
-  Py_INCREF(dtype);
-  return dtype;
-=======
   TORCH_WARN_DEPRECATION(
       "torch.get_autocast_ipu_dtype() is deprecated. Please use torch.get_autocast_dtype('ipu') instead.")
   at::ScalarType current_dtype = at::autocast::get_autocast_dtype(at::kIPU);
   return Py_NewRef(torch::getTHPDtype(current_dtype));
->>>>>>> 00dd4d55
   END_HANDLE_TH_ERRORS
 }
 
 static PyObject* get_autocast_xla_dtype(PyObject* _unused, PyObject* arg) {
   HANDLE_TH_ERRORS
-<<<<<<< HEAD
-  at::ScalarType current_dtype = at::autocast::get_autocast_xla_dtype();
-  auto dtype = (PyObject*)torch::getTHPDtype(current_dtype);
-  Py_INCREF(dtype);
-  return dtype;
-=======
   TORCH_WARN_DEPRECATION(
       "torch.get_autocast_xla_dtype() is deprecated. Please use torch.get_autocast_dtype('xla') instead.")
   at::ScalarType current_dtype = at::autocast::get_autocast_dtype(at::kXLA);
   return Py_NewRef(torch::getTHPDtype(current_dtype));
->>>>>>> 00dd4d55
   END_HANDLE_TH_ERRORS
 }
 
@@ -1050,11 +1087,13 @@
     if (maybe_mode_key_obj) {
       mode_key = py::cast<c10::impl::TorchDispatchModeKey>(maybe_mode_key_obj);
       c10::impl::TorchDispatchModeTLS::set_mode(
-          std::make_shared<c10::SafePyObject>(arg, getPyInterpreter()),
+          std::make_shared<c10::impl::PyObject_TorchDispatchMode>(
+              arg, getPyInterpreter()),
           mode_key.value());
     } else {
       c10::impl::TorchDispatchModeTLS::push_non_infra_mode_onto_stack(
-          std::make_shared<c10::SafePyObject>(arg, getPyInterpreter()));
+          std::make_shared<c10::impl::PyObject_TorchDispatchMode>(
+              arg, getPyInterpreter()));
     }
     Py_INCREF(arg);
   }
@@ -1118,7 +1157,9 @@
 
   Py_INCREF(mode);
   c10::impl::TorchDispatchModeTLS::set_mode(
-      std::make_shared<c10::SafePyObject>(mode, getPyInterpreter()), mode_key);
+      std::make_shared<c10::impl::PyObject_TorchDispatchMode>(
+          mode, getPyInterpreter()),
+      mode_key);
 
   Py_RETURN_NONE;
   END_HANDLE_TH_ERRORS
@@ -1185,9 +1226,27 @@
      is_inference_mode_enabled,
      METH_NOARGS,
      nullptr},
-    {"set_autocast_enabled", set_autocast_enabled, METH_O, nullptr},
-    {"is_autocast_enabled", is_autocast_enabled, METH_NOARGS, nullptr},
+    {"set_autocast_enabled",
+     castPyCFunctionWithKeywords(set_autocast_enabled),
+     METH_VARARGS | METH_KEYWORDS,
+     nullptr},
+    {"is_autocast_enabled",
+     castPyCFunctionWithKeywords(is_autocast_enabled),
+     METH_VARARGS | METH_KEYWORDS,
+     nullptr},
+    {"set_autocast_dtype",
+     castPyCFunctionWithKeywords(set_autocast_dtype),
+     METH_VARARGS | METH_KEYWORDS,
+     nullptr},
+    {"get_autocast_dtype",
+     castPyCFunctionWithKeywords(get_autocast_dtype),
+     METH_VARARGS | METH_KEYWORDS,
+     nullptr},
     {"_is_any_autocast_enabled", is_any_autocast_enabled, METH_NOARGS, nullptr},
+    {"_is_autocast_available",
+     castPyCFunctionWithKeywords(is_autocast_available),
+     METH_VARARGS | METH_KEYWORDS,
+     nullptr},
     {"clear_autocast_cache", clear_autocast_cache, METH_NOARGS, nullptr},
     {"set_autocast_cpu_enabled", set_autocast_cpu_enabled, METH_O, nullptr},
     {"is_autocast_cpu_enabled", is_autocast_cpu_enabled, METH_NOARGS, nullptr},
@@ -1287,5 +1346,4 @@
   return methods;
 }
 
-} // namespace autograd
-} // namespace torch+} // namespace torch::autograd