--- conflicted
+++ resolved
@@ -1,12 +1,7 @@
 import torch
 import torch.nn as nn
 import torch.nn.intrinsic as nni
-<<<<<<< HEAD
-import torch.nn.intrinsic.qat as nniqat
 import torch.ao.nn.qat as nnqat
-=======
-import torch.nn.qat as nnqat
->>>>>>> 9579de21
 import torch.ao.nn.quantized._reference as nnqr
 from ._common_operator_config_utils import (
     _get_binary_op_configs,
