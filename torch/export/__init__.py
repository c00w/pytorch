import builtins
import copy
import dataclasses
import inspect
import io
import os
import sys
import typing
import warnings
from enum import auto, Enum
from typing import (
    Any,
    Callable,
    Dict,
    Iterator,
    List,
    Optional,
    Tuple,
    Type,
    TYPE_CHECKING,
    Union,
)

import torch
import torch.utils._pytree as pytree
from torch.fx._compatibility import compatibility

from torch.fx.passes.infra.pass_base import PassResult
from torch.fx.passes.infra.pass_manager import PassManager

from torch.utils._pytree import (
    FlattenFunc,
    FromDumpableContextFn,
    ToDumpableContextFn,
    UnflattenFunc,
)

if TYPE_CHECKING:
    # Import the following modules during type checking to enable code intelligence features,
    # Do not import unconditionally, as they import sympy and importing sympy is very slow
    from torch.fx.experimental.symbolic_shapes import StrictMinMaxConstraint


__all__ = [
    "Constraint",
    "Dim",
    "ExportBackwardSignature",
    "ExportGraphSignature",
    "ExportedProgram",
    "ModuleCallEntry",
    "ModuleCallSignature",
    "dims",
    "dynamic_dim",
    "export",
    "load",
    "register_dataclass",
    "save",
    "unflatten",
    "FlatArgsAdapter",
    "UnflattenedModule",
]


from .dynamic_shapes import Constraint, Dim, dims, dynamic_dim, ShapesCollection
from .exported_program import ExportedProgram, ModuleCallEntry, ModuleCallSignature
from .graph_signature import ExportBackwardSignature, ExportGraphSignature
from .unflatten import FlatArgsAdapter, unflatten, UnflattenedModule


PassType = Callable[[torch.fx.GraphModule], Optional[PassResult]]


def export(
    mod: torch.nn.Module,
    args: Tuple[Any, ...],
    kwargs: Optional[Dict[str, Any]] = None,
    *,
    dynamic_shapes: Optional[Union[Dict[str, Any], Tuple[Any], List[Any]]] = None,
    strict: bool = True,
    preserve_module_call_signature: Tuple[str, ...] = (),
    _is_torch_jit_trace: bool = False,
) -> ExportedProgram:
    """
    :func:`export` takes an arbitrary Python callable (an nn.Module, a function or
    a method) along with example inputs, and produces a traced graph representing
    only the Tensor computation of the function in an Ahead-of-Time (AOT) fashion,
    which can subsequently be executed with different inputs or serialized.  The
    traced graph (1) produces normalized operators in the functional ATen operator set
    (as well as any user-specified custom operators), (2) has eliminated all Python control
    flow and data structures (with certain exceptions), and (3) records the set of
    shape constraints needed to show that this normalization and control-flow elimination
    is sound for future inputs.

    **Soundness Guarantee**

    While tracing, :func:`export()` takes note of shape-related assumptions
    made by the user program and the underlying PyTorch operator kernels.
    The output :class:`ExportedProgram` is considered valid only when these
    assumptions hold true.

    Tracing makes assumptions on the shapes (not values) of input tensors.
    Such assumptions must be validated at graph capture time for :func:`export`
    to succeed. Specifically:

    - Assumptions on static shapes of input tensors are automatically validated without additional effort.
    - Assumptions on dynamic shape of input tensors require explicit specification
      by using the :func:`Dim` API to construct dynamic dimensions and by associating
      them with example inputs through the ``dynamic_shapes`` argument.

    If any assumption can not be validated, a fatal error will be raised. When that happens,
    the error message will include suggested fixes to the specification that are needed
    to validate the assumptions. For example :func:`export` might suggest the
    following fix to the definition of a dynamic dimension ``dim0_x``, say appearing in the
    shape associated with input ``x``, that was previously defined as ``Dim("dim0_x")``::

        dim = Dim("dim0_x", max=5)

    This example means the generated code requires dimension 0 of input ``x`` to be less
    than or equal to 5 to be valid. You can inspect the suggested fixes to dynamic dimension
    definitions and then copy them verbatim into your code without needing to change the
    ``dynamic_shapes`` argument to your :func:`export` call.

    Args:
        mod: We will trace the forward method of this module.

        args: Example positional inputs.

        kwargs: Optional example keyword inputs.

        dynamic_shapes:
         An optional argument where the type should either be:
         1) a dict from argument names of ``f`` to their dynamic shape specifications,
         2) a tuple that specifies dynamic shape specifications for each input in original order.
         If you are specifying dynamism on keyword args, you will need to pass them in the order that
         is defined in the original function signature.

         The dynamic shape of a tensor argument can be specified as either
         (1) a dict from dynamic dimension indices to :func:`Dim` types, where it is
         not required to include static dimension indices in this dict, but when they are,
         they should be mapped to None; or (2) a tuple / list of :func:`Dim` types or None,
         where the :func:`Dim` types correspond to dynamic dimensions, and static dimensions
         are denoted by None. Arguments that are dicts or tuples / lists of tensors are
         recursively specified by using mappings or sequences of contained specifications.

        strict: When enabled (default), the export function will trace the program through
         TorchDynamo which will ensure the soundness of the resulting graph. Otherwise, the
         exported program will not validate the implicit assumptions baked into the graph and
         may cause behavior divergence between the original model and the exported one. This is
         useful when users need to workaround bugs in the tracer, or simply want incrementally
         enable safety in their models. Note that this does not affect the resulting IR spec
         to be different and the model will be serialized in the same way regardless of what value
         is passed here.
         WARNING: This option is experimental and use this at your own risk.

    Returns:
        An :class:`ExportedProgram` containing the traced callable.

    **Acceptable input/output types**

    Acceptable types of inputs (for ``args`` and ``kwargs``) and outputs include:

    - Primitive types, i.e. ``torch.Tensor``, ``int``, ``float``, ``bool`` and ``str``.
    - Dataclasses, but they must be registered by calling :func:`register_dataclass` first.
    - (Nested) Data structures comprising of ``dict``, ``list``, ``tuple``, ``namedtuple`` and
      ``OrderedDict`` containing all above types.

    """
    from ._trace import _export

    if not isinstance(mod, torch.nn.Module):
        raise ValueError(
            f"Expected `mod` to be an instance of `torch.nn.Module`, got {type(mod)}."
        )

    return _export(
        mod,
        args,
        kwargs,
        dynamic_shapes,
        strict=strict,
        preserve_module_call_signature=preserve_module_call_signature,
<<<<<<< HEAD
        _is_torch_jit_trace=_is_torch_jit_trace,
=======
        pre_dispatch=True,
>>>>>>> 10884a89
    )


def save(
    ep: ExportedProgram,
    f: Union[str, os.PathLike, io.BytesIO],
    *,
    extra_files: Optional[Dict[str, Any]] = None,
    opset_version: Optional[Dict[str, int]] = None,
) -> None:
    """

    .. warning::
        Under active development, saved files may not be usable in newer versions
        of PyTorch.

    Saves an :class:`ExportedProgram` to a file-like object. It can then be
    loaded using the Python API :func:`torch.export.load <torch.export.load>`.

    Args:
        ep (ExportedProgram): The exported program to save.

        f (Union[str, os.PathLike, io.BytesIO): A file-like object (has to
         implement write and flush) or a string containing a file name.

        extra_files (Optional[Dict[str, Any]]): Map from filename to contents
         which will be stored as part of f.

        opset_version (Optional[Dict[str, int]]): A map of opset names
         to the version of this opset


    Example::

        import torch
        import io

        class MyModule(torch.nn.Module):
            def forward(self, x):
                return x + 10

        ep = torch.export.export(MyModule(), (torch.randn(5),))

        # Save to file
        torch.export.save(ep, 'exported_program.pt2')

        # Save to io.BytesIO buffer
        buffer = io.BytesIO()
        torch.export.save(ep, buffer)

        # Save with extra files
        extra_files = {'foo.txt': b'bar'.decode('utf-8')}
        torch.export.save(ep, 'exported_program.pt2', extra_files=extra_files)

    """
    from torch._export import save

    if not isinstance(ep, ExportedProgram):
        raise TypeError(
            f"The 'ep' parameter must be an instance of 'ExportedProgram', got '{type(ep).__name__}' instead."
        )

    save(ep, f, extra_files=extra_files, opset_version=opset_version)


def load(
    f: Union[str, os.PathLike, io.BytesIO],
    *,
    extra_files: Optional[Dict[str, Any]] = None,
    expected_opset_version: Optional[Dict[str, int]] = None,
) -> ExportedProgram:
    """

    .. warning::
        Under active development, saved files may not be usable in newer versions
        of PyTorch.

    Loads an :class:`ExportedProgram` previously saved with
    :func:`torch.export.save <torch.export.save>`.

    Args:
        ep (ExportedProgram): The exported program to save.

        f (Union[str, os.PathLike, io.BytesIO): A file-like object (has to
         implement write and flush) or a string containing a file name.

        extra_files (Optional[Dict[str, Any]]): The extra filenames given in
         this map would be loaded and their content would be stored in the
         provided map.

        expected_opset_version (Optional[Dict[str, int]]): A map of opset names
         to expected opset versions

    Returns:
        An :class:`ExportedProgram` object

    Example::

        import torch
        import io

        # Load ExportedProgram from file
        ep = torch.export.load('exported_program.pt2')

        # Load ExportedProgram from io.BytesIO object
        with open('exported_program.pt2', 'rb') as f:
            buffer = io.BytesIO(f.read())
        buffer.seek(0)
        ep = torch.export.load(buffer)

        # Load with extra files.
        extra_files = {'foo.txt': ''}  # values will be replaced with data
        ep = torch.export.load('exported_program.pt2', extra_files=extra_files)
        print(extra_files['foo.txt'])
        print(ep(torch.randn(5)))
    """
    from torch._export import load

    return load(
        f, extra_files=extra_files, expected_opset_version=expected_opset_version
    )


def register_dataclass(
    cls: Type[Any],
    *,
    serialized_type_name: Optional[str] = None,
) -> None:
    """
    Registers a dataclass as a valid input/output type for :func:`torch.export.export`.

    Args:
        cls: the dataclass type to register
        serialized_type_name: The serialized name for the dataclass. This is
        required if you want to serialize the pytree TreeSpec containing this
        dataclass.

    Example::

        @dataclass
        class InputDataClass:
            feature: torch.Tensor
            bias: int

        class OutputDataClass:
            res: torch.Tensor

        torch.export.register_dataclass(InputDataClass)
        torch.export.register_dataclass(OutputDataClass)

        def fn(o: InputDataClass) -> torch.Tensor:
            res = res=o.feature + o.bias
            return OutputDataClass(res=res)

        ep = torch.export.export(fn, (InputDataClass(torch.ones(2, 2), 1), ))
        print(ep)

    """

    from torch._export.utils import register_dataclass_as_pytree_node

    return register_dataclass_as_pytree_node(
        cls, serialized_type_name=serialized_type_name
    )<|MERGE_RESOLUTION|>--- conflicted
+++ resolved
@@ -179,11 +179,7 @@
         dynamic_shapes,
         strict=strict,
         preserve_module_call_signature=preserve_module_call_signature,
-<<<<<<< HEAD
-        _is_torch_jit_trace=_is_torch_jit_trace,
-=======
         pre_dispatch=True,
->>>>>>> 10884a89
     )
 
 
