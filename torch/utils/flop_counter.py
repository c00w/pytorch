--- conflicted
+++ resolved
@@ -370,82 +370,7 @@
             **flop_registry,
             **{k: v if getattr(v, "_get_raw", False) else shape_wrapper(v) for k, v in custom_mapping.items()}
         }
-<<<<<<< HEAD
-
-    def _register_forward_hooks(self):
-        if self.mods is None:
-            return
-        for mod in self.mods:
-            prefix = type(mod).__name__
-            for name, module in dict(mod.named_modules()).items():
-                if name == "":
-                    name = prefix
-                else:
-                    name = ".".join([prefix, name])
-
-                forward_pre_hook_handle = module.register_forward_pre_hook(self._enter_module(name))
-                forward_hook_handle = module.register_forward_hook(self._exit_module(name))
-                self._module_to_forward_hook_handles[module] = _ForwardHookHandles(
-                    forward_pre_hook_handle, forward_hook_handle
-                )
-
-    def _deregister_forward_hooks(self):
-        for forward_hook_handles in self._module_to_forward_hook_handles.values():
-            forward_hook_handles[0].remove()
-            forward_hook_handles[1].remove()
-        self._module_to_forward_hook_handles.clear()
-
-    def _enter_module(self, name):
-        def f(module, inputs):
-            out = _pytreeify_preserve_structure(self._create_pre_module(name))(inputs)
-            return out
-
-        return f
-
-    def _exit_module(self, name):
-        def f(module, inputs, outputs):
-            outputs = _pytreeify_preserve_structure(self._create_post_module(name))(outputs)
-            return outputs
-        return f
-
-    def _create_post_module(self, name):
-        class PushState(torch.autograd.Function):
-            @staticmethod
-            def forward(ctx, *args):
-                assert self.parents[-1] == name, f"{self.parents[-1]} is not {name}"
-                self.parents.pop()
-                args = tree_map(lambda x: x.clone() if isinstance(x, torch.Tensor) else x, args)
-                return args
-
-            @staticmethod
-            def backward(ctx, *grad_outs):
-                self.in_backward = True
-                self.parents.append(name)
-                return grad_outs
-
-        return PushState.apply
-
-    def _create_pre_module(self, name):
-        class PopState(torch.autograd.Function):
-            @staticmethod
-            def forward(ctx, *args):
-                if self.in_backward:
-                    self.parents = ["Global"]
-                    self.in_backward = True
-                self.parents.append(name)
-                args = tree_map(lambda x: x.clone() if isinstance(x, torch.Tensor) else x, args)
-                return args
-
-            @staticmethod
-            def backward(ctx, *grad_outs):
-                assert self.parents[-1] == name
-                self.parents.pop()
-                return grad_outs
-
-        return PopState.apply
-=======
         self.mod_tracker = ModuleTracker()
->>>>>>> dba689bb
 
     def get_total_flops(self) -> int:
         return sum(self.flop_counts['Global'].values())
