--- conflicted
+++ resolved
@@ -80,13 +80,9 @@
             # hash substituted args to a number, do not hash specs because specs are not hashable
             # We need to add type into hash to avoid situations like:
             # hash((primals_2, 1.0)) == hash((primals_2, 1))
-<<<<<<< HEAD
-            hash_arg = hash((tuple((a, type(a)) for a in args), tuple((a, type(a)) for a in kwargs)))
-=======
             hash_arg = hash(
                 (tuple((a, type(a)) for a in args), tuple((a, type(a)) for a in kwargs))
             )
->>>>>>> f34905f6
             hash_val = (n.target, hash_arg)
 
             # check if a node has a substitute and can be eliminated
