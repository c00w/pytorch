--- conflicted
+++ resolved
@@ -473,16 +473,11 @@
     with preserve_rng_state(), fake_mode, python_dispatcher_mode:
 
         def process_inputs(flat_args):
-<<<<<<< HEAD
             if config.use_fake_tensor:
                 def convert(x):
                     return fake_mode.from_tensor(x, shape_env=shape_env)
 
-                fake_flat_tensor_args = pytree.tree_map_only(Tensor, convert, flat_args)
-=======
-            if mode:
-                return pytree.tree_map_only(Tensor, mode.from_tensor, flat_args)
->>>>>>> 5fe19dce
+                return pytree.tree_map_only(Tensor, convert, flat_args)
             else:
                 return flat_args
 
